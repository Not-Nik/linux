// SPDX-License-Identifier: GPL-2.0 OR MIT
/*
 * Copyright 2020-2021 Advanced Micro Devices, Inc.
 *
 * Permission is hereby granted, free of charge, to any person obtaining a
 * copy of this software and associated documentation files (the "Software"),
 * to deal in the Software without restriction, including without limitation
 * the rights to use, copy, modify, merge, publish, distribute, sublicense,
 * and/or sell copies of the Software, and to permit persons to whom the
 * Software is furnished to do so, subject to the following conditions:
 *
 * The above copyright notice and this permission notice shall be included in
 * all copies or substantial portions of the Software.
 *
 * THE SOFTWARE IS PROVIDED "AS IS", WITHOUT WARRANTY OF ANY KIND, EXPRESS OR
 * IMPLIED, INCLUDING BUT NOT LIMITED TO THE WARRANTIES OF MERCHANTABILITY,
 * FITNESS FOR A PARTICULAR PURPOSE AND NONINFRINGEMENT.  IN NO EVENT SHALL
 * THE COPYRIGHT HOLDER(S) OR AUTHOR(S) BE LIABLE FOR ANY CLAIM, DAMAGES OR
 * OTHER LIABILITY, WHETHER IN AN ACTION OF CONTRACT, TORT OR OTHERWISE,
 * ARISING FROM, OUT OF OR IN CONNECTION WITH THE SOFTWARE OR THE USE OR
 * OTHER DEALINGS IN THE SOFTWARE.
 */

#include <linux/types.h>
#include <linux/sched/task.h>
#include <linux/dynamic_debug.h>
#include <drm/ttm/ttm_tt.h>
#include <drm/drm_exec.h>

#include "amdgpu_sync.h"
#include "amdgpu_object.h"
#include "amdgpu_vm.h"
#include "amdgpu_hmm.h"
#include "amdgpu.h"
#include "amdgpu_xgmi.h"
#include "kfd_priv.h"
#include "kfd_svm.h"
#include "kfd_migrate.h"
#include "kfd_smi_events.h"

#ifdef dev_fmt
#undef dev_fmt
#endif
#define dev_fmt(fmt) "kfd_svm: %s: " fmt, __func__

#define AMDGPU_SVM_RANGE_RESTORE_DELAY_MS 1

/* Long enough to ensure no retry fault comes after svm range is restored and
 * page table is updated.
 */
#define AMDGPU_SVM_RANGE_RETRY_FAULT_PENDING	(2UL * NSEC_PER_MSEC)
#if IS_ENABLED(CONFIG_DYNAMIC_DEBUG)
#define dynamic_svm_range_dump(svms) \
	_dynamic_func_call_no_desc("svm_range_dump", svm_range_debug_dump, svms)
#else
#define dynamic_svm_range_dump(svms) \
	do { if (0) svm_range_debug_dump(svms); } while (0)
#endif

/* Giant svm range split into smaller ranges based on this, it is decided using
 * minimum of all dGPU/APU 1/32 VRAM size, between 2MB to 1GB and alignment to
 * power of 2MB.
 */
static uint64_t max_svm_range_pages;

struct criu_svm_metadata {
	struct list_head list;
	struct kfd_criu_svm_range_priv_data data;
};

static void svm_range_evict_svm_bo_worker(struct work_struct *work);
static bool
svm_range_cpu_invalidate_pagetables(struct mmu_interval_notifier *mni,
				    const struct mmu_notifier_range *range,
				    unsigned long cur_seq);
static int
svm_range_check_vm(struct kfd_process *p, uint64_t start, uint64_t last,
		   uint64_t *bo_s, uint64_t *bo_l);
static const struct mmu_interval_notifier_ops svm_range_mn_ops = {
	.invalidate = svm_range_cpu_invalidate_pagetables,
};

/**
 * svm_range_unlink - unlink svm_range from lists and interval tree
 * @prange: svm range structure to be removed
 *
 * Remove the svm_range from the svms and svm_bo lists and the svms
 * interval tree.
 *
 * Context: The caller must hold svms->lock
 */
static void svm_range_unlink(struct svm_range *prange)
{
	pr_debug("svms 0x%p prange 0x%p [0x%lx 0x%lx]\n", prange->svms,
		 prange, prange->start, prange->last);

	if (prange->svm_bo) {
		spin_lock(&prange->svm_bo->list_lock);
		list_del(&prange->svm_bo_list);
		spin_unlock(&prange->svm_bo->list_lock);
	}

	list_del(&prange->list);
	if (prange->it_node.start != 0 && prange->it_node.last != 0)
		interval_tree_remove(&prange->it_node, &prange->svms->objects);
}

static void
svm_range_add_notifier_locked(struct mm_struct *mm, struct svm_range *prange)
{
	pr_debug("svms 0x%p prange 0x%p [0x%lx 0x%lx]\n", prange->svms,
		 prange, prange->start, prange->last);

	mmu_interval_notifier_insert_locked(&prange->notifier, mm,
				     prange->start << PAGE_SHIFT,
				     prange->npages << PAGE_SHIFT,
				     &svm_range_mn_ops);
}

/**
 * svm_range_add_to_svms - add svm range to svms
 * @prange: svm range structure to be added
 *
 * Add the svm range to svms interval tree and link list
 *
 * Context: The caller must hold svms->lock
 */
static void svm_range_add_to_svms(struct svm_range *prange)
{
	pr_debug("svms 0x%p prange 0x%p [0x%lx 0x%lx]\n", prange->svms,
		 prange, prange->start, prange->last);

	list_move_tail(&prange->list, &prange->svms->list);
	prange->it_node.start = prange->start;
	prange->it_node.last = prange->last;
	interval_tree_insert(&prange->it_node, &prange->svms->objects);
}

static void svm_range_remove_notifier(struct svm_range *prange)
{
	pr_debug("remove notifier svms 0x%p prange 0x%p [0x%lx 0x%lx]\n",
		 prange->svms, prange,
		 prange->notifier.interval_tree.start >> PAGE_SHIFT,
		 prange->notifier.interval_tree.last >> PAGE_SHIFT);

	if (prange->notifier.interval_tree.start != 0 &&
	    prange->notifier.interval_tree.last != 0)
		mmu_interval_notifier_remove(&prange->notifier);
}

static bool
svm_is_valid_dma_mapping_addr(struct device *dev, dma_addr_t dma_addr)
{
	return dma_addr && !dma_mapping_error(dev, dma_addr) &&
	       !(dma_addr & SVM_RANGE_VRAM_DOMAIN);
}

static int
svm_range_dma_map_dev(struct amdgpu_device *adev, struct svm_range *prange,
		      unsigned long offset, unsigned long npages,
		      unsigned long *hmm_pfns, uint32_t gpuidx, uint64_t *vram_pages)
{
	enum dma_data_direction dir = DMA_BIDIRECTIONAL;
	dma_addr_t *addr = prange->dma_addr[gpuidx];
	struct device *dev = adev->dev;
	struct page *page;
	uint64_t vram_pages_dev;
	int i, r;

	if (!addr) {
		addr = kvcalloc(prange->npages, sizeof(*addr), GFP_KERNEL);
		if (!addr)
			return -ENOMEM;
		prange->dma_addr[gpuidx] = addr;
	}

	vram_pages_dev = 0;
	addr += offset;
	for (i = 0; i < npages; i++) {
		if (svm_is_valid_dma_mapping_addr(dev, addr[i]))
			dma_unmap_page(dev, addr[i], PAGE_SIZE, dir);

		page = hmm_pfn_to_page(hmm_pfns[i]);
		if (is_zone_device_page(page)) {
			struct amdgpu_device *bo_adev = prange->svm_bo->node->adev;

			vram_pages_dev++;
			addr[i] = (hmm_pfns[i] << PAGE_SHIFT) +
				   bo_adev->vm_manager.vram_base_offset -
				   bo_adev->kfd.pgmap.range.start;
			addr[i] |= SVM_RANGE_VRAM_DOMAIN;
			pr_debug_ratelimited("vram address: 0x%llx\n", addr[i]);
			continue;
		}
		addr[i] = dma_map_page(dev, page, 0, PAGE_SIZE, dir);
		r = dma_mapping_error(dev, addr[i]);
		if (r) {
			dev_err(dev, "failed %d dma_map_page\n", r);
			return r;
		}
		pr_debug_ratelimited("dma mapping 0x%llx for page addr 0x%lx\n",
				     addr[i] >> PAGE_SHIFT, page_to_pfn(page));
	}
	*vram_pages = vram_pages_dev;
	return 0;
}

static int
svm_range_dma_map(struct svm_range *prange, unsigned long *bitmap,
		  unsigned long offset, unsigned long npages,
		  unsigned long *hmm_pfns, uint64_t *vram_pages)
{
	struct kfd_process *p;
	uint32_t gpuidx;
	int r;

	p = container_of(prange->svms, struct kfd_process, svms);

	for_each_set_bit(gpuidx, bitmap, MAX_GPU_INSTANCE) {
		struct kfd_process_device *pdd;

		pr_debug("mapping to gpu idx 0x%x\n", gpuidx);
		pdd = kfd_process_device_from_gpuidx(p, gpuidx);
		if (!pdd) {
			pr_debug("failed to find device idx %d\n", gpuidx);
			return -EINVAL;
		}

		r = svm_range_dma_map_dev(pdd->dev->adev, prange, offset, npages,
					  hmm_pfns, gpuidx, vram_pages);
		if (r)
			break;
	}

	return r;
}

void svm_range_dma_unmap_dev(struct device *dev, dma_addr_t *dma_addr,
			 unsigned long offset, unsigned long npages)
{
	enum dma_data_direction dir = DMA_BIDIRECTIONAL;
	int i;

	if (!dma_addr)
		return;

	for (i = offset; i < offset + npages; i++) {
		if (!svm_is_valid_dma_mapping_addr(dev, dma_addr[i]))
			continue;
		pr_debug_ratelimited("unmap 0x%llx\n", dma_addr[i] >> PAGE_SHIFT);
		dma_unmap_page(dev, dma_addr[i], PAGE_SIZE, dir);
		dma_addr[i] = 0;
	}
}

void svm_range_dma_unmap(struct svm_range *prange)
{
	struct kfd_process_device *pdd;
	dma_addr_t *dma_addr;
	struct device *dev;
	struct kfd_process *p;
	uint32_t gpuidx;

	p = container_of(prange->svms, struct kfd_process, svms);

	for (gpuidx = 0; gpuidx < MAX_GPU_INSTANCE; gpuidx++) {
		dma_addr = prange->dma_addr[gpuidx];
		if (!dma_addr)
			continue;

		pdd = kfd_process_device_from_gpuidx(p, gpuidx);
		if (!pdd) {
			pr_debug("failed to find device idx %d\n", gpuidx);
			continue;
		}
		dev = &pdd->dev->adev->pdev->dev;

		svm_range_dma_unmap_dev(dev, dma_addr, 0, prange->npages);
	}
}

static void svm_range_free(struct svm_range *prange, bool do_unmap)
{
	uint64_t size = (prange->last - prange->start + 1) << PAGE_SHIFT;
	struct kfd_process *p = container_of(prange->svms, struct kfd_process, svms);
	uint32_t gpuidx;

	pr_debug("svms 0x%p prange 0x%p [0x%lx 0x%lx]\n", prange->svms, prange,
		 prange->start, prange->last);

	svm_range_vram_node_free(prange);
	if (do_unmap)
		svm_range_dma_unmap(prange);

	if (do_unmap && !p->xnack_enabled) {
		pr_debug("unreserve prange 0x%p size: 0x%llx\n", prange, size);
		amdgpu_amdkfd_unreserve_mem_limit(NULL, size,
					KFD_IOC_ALLOC_MEM_FLAGS_USERPTR, 0);
	}

	/* free dma_addr array for each gpu */
	for (gpuidx = 0; gpuidx < MAX_GPU_INSTANCE; gpuidx++) {
		if (prange->dma_addr[gpuidx]) {
			kvfree(prange->dma_addr[gpuidx]);
				prange->dma_addr[gpuidx] = NULL;
		}
	}

	mutex_destroy(&prange->lock);
	mutex_destroy(&prange->migrate_mutex);
	kfree(prange);
}

static void
svm_range_set_default_attributes(int32_t *location, int32_t *prefetch_loc,
				 uint8_t *granularity, uint32_t *flags)
{
	*location = KFD_IOCTL_SVM_LOCATION_UNDEFINED;
	*prefetch_loc = KFD_IOCTL_SVM_LOCATION_UNDEFINED;
	*granularity = 9;
	*flags =
		KFD_IOCTL_SVM_FLAG_HOST_ACCESS | KFD_IOCTL_SVM_FLAG_COHERENT;
}

static struct
svm_range *svm_range_new(struct svm_range_list *svms, uint64_t start,
			 uint64_t last, bool update_mem_usage)
{
	uint64_t size = last - start + 1;
	struct svm_range *prange;
	struct kfd_process *p;

	prange = kzalloc(sizeof(*prange), GFP_KERNEL);
	if (!prange)
		return NULL;

	p = container_of(svms, struct kfd_process, svms);
	if (!p->xnack_enabled && update_mem_usage &&
	    amdgpu_amdkfd_reserve_mem_limit(NULL, size << PAGE_SHIFT,
				    KFD_IOC_ALLOC_MEM_FLAGS_USERPTR, 0)) {
		pr_info("SVM mapping failed, exceeds resident system memory limit\n");
		kfree(prange);
		return NULL;
	}
	prange->npages = size;
	prange->svms = svms;
	prange->start = start;
	prange->last = last;
	INIT_LIST_HEAD(&prange->list);
	INIT_LIST_HEAD(&prange->update_list);
	INIT_LIST_HEAD(&prange->svm_bo_list);
	INIT_LIST_HEAD(&prange->deferred_list);
	INIT_LIST_HEAD(&prange->child_list);
	atomic_set(&prange->invalid, 0);
	prange->validate_timestamp = 0;
	prange->vram_pages = 0;
	mutex_init(&prange->migrate_mutex);
	mutex_init(&prange->lock);

	if (p->xnack_enabled)
		bitmap_copy(prange->bitmap_access, svms->bitmap_supported,
			    MAX_GPU_INSTANCE);

	svm_range_set_default_attributes(&prange->preferred_loc,
					 &prange->prefetch_loc,
					 &prange->granularity, &prange->flags);

	pr_debug("svms 0x%p [0x%llx 0x%llx]\n", svms, start, last);

	return prange;
}

static bool svm_bo_ref_unless_zero(struct svm_range_bo *svm_bo)
{
	if (!svm_bo || !kref_get_unless_zero(&svm_bo->kref))
		return false;

	return true;
}

static void svm_range_bo_release(struct kref *kref)
{
	struct svm_range_bo *svm_bo;

	svm_bo = container_of(kref, struct svm_range_bo, kref);
	pr_debug("svm_bo 0x%p\n", svm_bo);

	spin_lock(&svm_bo->list_lock);
	while (!list_empty(&svm_bo->range_list)) {
		struct svm_range *prange =
				list_first_entry(&svm_bo->range_list,
						struct svm_range, svm_bo_list);
		/* list_del_init tells a concurrent svm_range_vram_node_new when
		 * it's safe to reuse the svm_bo pointer and svm_bo_list head.
		 */
		list_del_init(&prange->svm_bo_list);
		spin_unlock(&svm_bo->list_lock);

		pr_debug("svms 0x%p [0x%lx 0x%lx]\n", prange->svms,
			 prange->start, prange->last);
		mutex_lock(&prange->lock);
		prange->svm_bo = NULL;
		/* prange should not hold vram page now */
		WARN_ON(prange->actual_loc);
		mutex_unlock(&prange->lock);

		spin_lock(&svm_bo->list_lock);
	}
	spin_unlock(&svm_bo->list_lock);
	if (!dma_fence_is_signaled(&svm_bo->eviction_fence->base)) {
		/* We're not in the eviction worker.
		 * Signal the fence and synchronize with any
		 * pending eviction work.
		 */
		dma_fence_signal(&svm_bo->eviction_fence->base);
		cancel_work_sync(&svm_bo->eviction_work);
	}
	dma_fence_put(&svm_bo->eviction_fence->base);
	amdgpu_bo_unref(&svm_bo->bo);
	kfree(svm_bo);
}

static void svm_range_bo_wq_release(struct work_struct *work)
{
	struct svm_range_bo *svm_bo;

	svm_bo = container_of(work, struct svm_range_bo, release_work);
	svm_range_bo_release(&svm_bo->kref);
}

static void svm_range_bo_release_async(struct kref *kref)
{
	struct svm_range_bo *svm_bo;

	svm_bo = container_of(kref, struct svm_range_bo, kref);
	pr_debug("svm_bo 0x%p\n", svm_bo);
	INIT_WORK(&svm_bo->release_work, svm_range_bo_wq_release);
	schedule_work(&svm_bo->release_work);
}

void svm_range_bo_unref_async(struct svm_range_bo *svm_bo)
{
	kref_put(&svm_bo->kref, svm_range_bo_release_async);
}

static void svm_range_bo_unref(struct svm_range_bo *svm_bo)
{
	if (svm_bo)
		kref_put(&svm_bo->kref, svm_range_bo_release);
}

static bool
svm_range_validate_svm_bo(struct kfd_node *node, struct svm_range *prange)
{
	mutex_lock(&prange->lock);
	if (!prange->svm_bo) {
		mutex_unlock(&prange->lock);
		return false;
	}
	if (prange->ttm_res) {
		/* We still have a reference, all is well */
		mutex_unlock(&prange->lock);
		return true;
	}
	if (svm_bo_ref_unless_zero(prange->svm_bo)) {
		/*
		 * Migrate from GPU to GPU, remove range from source svm_bo->node
		 * range list, and return false to allocate svm_bo from destination
		 * node.
		 */
		if (prange->svm_bo->node != node) {
			mutex_unlock(&prange->lock);

			spin_lock(&prange->svm_bo->list_lock);
			list_del_init(&prange->svm_bo_list);
			spin_unlock(&prange->svm_bo->list_lock);

			svm_range_bo_unref(prange->svm_bo);
			return false;
		}
		if (READ_ONCE(prange->svm_bo->evicting)) {
			struct dma_fence *f;
			struct svm_range_bo *svm_bo;
			/* The BO is getting evicted,
			 * we need to get a new one
			 */
			mutex_unlock(&prange->lock);
			svm_bo = prange->svm_bo;
			f = dma_fence_get(&svm_bo->eviction_fence->base);
			svm_range_bo_unref(prange->svm_bo);
			/* wait for the fence to avoid long spin-loop
			 * at list_empty_careful
			 */
			dma_fence_wait(f, false);
			dma_fence_put(f);
		} else {
			/* The BO was still around and we got
			 * a new reference to it
			 */
			mutex_unlock(&prange->lock);
			pr_debug("reuse old bo svms 0x%p [0x%lx 0x%lx]\n",
				 prange->svms, prange->start, prange->last);

			prange->ttm_res = prange->svm_bo->bo->tbo.resource;
			return true;
		}

	} else {
		mutex_unlock(&prange->lock);
	}

	/* We need a new svm_bo. Spin-loop to wait for concurrent
	 * svm_range_bo_release to finish removing this range from
	 * its range list and set prange->svm_bo to null. After this,
	 * it is safe to reuse the svm_bo pointer and svm_bo_list head.
	 */
	while (!list_empty_careful(&prange->svm_bo_list) || prange->svm_bo)
		cond_resched();

	return false;
}

static struct svm_range_bo *svm_range_bo_new(void)
{
	struct svm_range_bo *svm_bo;

	svm_bo = kzalloc(sizeof(*svm_bo), GFP_KERNEL);
	if (!svm_bo)
		return NULL;

	kref_init(&svm_bo->kref);
	INIT_LIST_HEAD(&svm_bo->range_list);
	spin_lock_init(&svm_bo->list_lock);

	return svm_bo;
}

int
svm_range_vram_node_new(struct kfd_node *node, struct svm_range *prange,
			bool clear)
{
	struct amdgpu_bo_param bp;
	struct svm_range_bo *svm_bo;
	struct amdgpu_bo_user *ubo;
	struct amdgpu_bo *bo;
	struct kfd_process *p;
	struct mm_struct *mm;
	int r;

	p = container_of(prange->svms, struct kfd_process, svms);
	pr_debug("pasid: %x svms 0x%p [0x%lx 0x%lx]\n", p->pasid, prange->svms,
		 prange->start, prange->last);

	if (svm_range_validate_svm_bo(node, prange))
		return 0;

	svm_bo = svm_range_bo_new();
	if (!svm_bo) {
		pr_debug("failed to alloc svm bo\n");
		return -ENOMEM;
	}
	mm = get_task_mm(p->lead_thread);
	if (!mm) {
		pr_debug("failed to get mm\n");
		kfree(svm_bo);
		return -ESRCH;
	}
	svm_bo->node = node;
	svm_bo->eviction_fence =
		amdgpu_amdkfd_fence_create(dma_fence_context_alloc(1),
					   mm,
					   svm_bo);
	mmput(mm);
	INIT_WORK(&svm_bo->eviction_work, svm_range_evict_svm_bo_worker);
	svm_bo->evicting = 0;
	memset(&bp, 0, sizeof(bp));
	bp.size = prange->npages * PAGE_SIZE;
	bp.byte_align = PAGE_SIZE;
	bp.domain = AMDGPU_GEM_DOMAIN_VRAM;
	bp.flags = AMDGPU_GEM_CREATE_NO_CPU_ACCESS;
	bp.flags |= clear ? AMDGPU_GEM_CREATE_VRAM_CLEARED : 0;
	bp.flags |= AMDGPU_GEM_CREATE_DISCARDABLE;
	bp.type = ttm_bo_type_device;
	bp.resv = NULL;
	if (node->xcp)
		bp.xcp_id_plus1 = node->xcp->id + 1;

	r = amdgpu_bo_create_user(node->adev, &bp, &ubo);
	if (r) {
		pr_debug("failed %d to create bo\n", r);
		goto create_bo_failed;
	}
	bo = &ubo->bo;

	pr_debug("alloc bo at offset 0x%lx size 0x%lx on partition %d\n",
		 bo->tbo.resource->start << PAGE_SHIFT, bp.size,
		 bp.xcp_id_plus1 - 1);

	r = amdgpu_bo_reserve(bo, true);
	if (r) {
		pr_debug("failed %d to reserve bo\n", r);
		goto reserve_bo_failed;
	}

	if (clear) {
		r = amdgpu_bo_sync_wait(bo, AMDGPU_FENCE_OWNER_KFD, false);
		if (r) {
			pr_debug("failed %d to sync bo\n", r);
			amdgpu_bo_unreserve(bo);
			goto reserve_bo_failed;
		}
	}

	r = dma_resv_reserve_fences(bo->tbo.base.resv, 1);
	if (r) {
		pr_debug("failed %d to reserve bo\n", r);
		amdgpu_bo_unreserve(bo);
		goto reserve_bo_failed;
	}
	amdgpu_bo_fence(bo, &svm_bo->eviction_fence->base, true);

	amdgpu_bo_unreserve(bo);

	svm_bo->bo = bo;
	prange->svm_bo = svm_bo;
	prange->ttm_res = bo->tbo.resource;
	prange->offset = 0;

	spin_lock(&svm_bo->list_lock);
	list_add(&prange->svm_bo_list, &svm_bo->range_list);
	spin_unlock(&svm_bo->list_lock);

	return 0;

reserve_bo_failed:
	amdgpu_bo_unref(&bo);
create_bo_failed:
	dma_fence_put(&svm_bo->eviction_fence->base);
	kfree(svm_bo);
	prange->ttm_res = NULL;

	return r;
}

void svm_range_vram_node_free(struct svm_range *prange)
{
	/* serialize prange->svm_bo unref */
	mutex_lock(&prange->lock);
	/* prange->svm_bo has not been unref */
	if (prange->ttm_res) {
		prange->ttm_res = NULL;
		mutex_unlock(&prange->lock);
		svm_range_bo_unref(prange->svm_bo);
	} else
		mutex_unlock(&prange->lock);
}

struct kfd_node *
svm_range_get_node_by_id(struct svm_range *prange, uint32_t gpu_id)
{
	struct kfd_process *p;
	struct kfd_process_device *pdd;

	p = container_of(prange->svms, struct kfd_process, svms);
	pdd = kfd_process_device_data_by_id(p, gpu_id);
	if (!pdd) {
		pr_debug("failed to get kfd process device by id 0x%x\n", gpu_id);
		return NULL;
	}

	return pdd->dev;
}

struct kfd_process_device *
svm_range_get_pdd_by_node(struct svm_range *prange, struct kfd_node *node)
{
	struct kfd_process *p;

	p = container_of(prange->svms, struct kfd_process, svms);

	return kfd_get_process_device_data(node, p);
}

static int svm_range_bo_validate(void *param, struct amdgpu_bo *bo)
{
	struct ttm_operation_ctx ctx = { false, false };

	amdgpu_bo_placement_from_domain(bo, AMDGPU_GEM_DOMAIN_VRAM);

	return ttm_bo_validate(&bo->tbo, &bo->placement, &ctx);
}

static int
svm_range_check_attr(struct kfd_process *p,
		     uint32_t nattr, struct kfd_ioctl_svm_attribute *attrs)
{
	uint32_t i;

	for (i = 0; i < nattr; i++) {
		uint32_t val = attrs[i].value;
		int gpuidx = MAX_GPU_INSTANCE;

		switch (attrs[i].type) {
		case KFD_IOCTL_SVM_ATTR_PREFERRED_LOC:
			if (val != KFD_IOCTL_SVM_LOCATION_SYSMEM &&
			    val != KFD_IOCTL_SVM_LOCATION_UNDEFINED)
				gpuidx = kfd_process_gpuidx_from_gpuid(p, val);
			break;
		case KFD_IOCTL_SVM_ATTR_PREFETCH_LOC:
			if (val != KFD_IOCTL_SVM_LOCATION_SYSMEM)
				gpuidx = kfd_process_gpuidx_from_gpuid(p, val);
			break;
		case KFD_IOCTL_SVM_ATTR_ACCESS:
		case KFD_IOCTL_SVM_ATTR_ACCESS_IN_PLACE:
		case KFD_IOCTL_SVM_ATTR_NO_ACCESS:
			gpuidx = kfd_process_gpuidx_from_gpuid(p, val);
			break;
		case KFD_IOCTL_SVM_ATTR_SET_FLAGS:
			break;
		case KFD_IOCTL_SVM_ATTR_CLR_FLAGS:
			break;
		case KFD_IOCTL_SVM_ATTR_GRANULARITY:
			break;
		default:
			pr_debug("unknown attr type 0x%x\n", attrs[i].type);
			return -EINVAL;
		}

		if (gpuidx < 0) {
			pr_debug("no GPU 0x%x found\n", val);
			return -EINVAL;
		} else if (gpuidx < MAX_GPU_INSTANCE &&
			   !test_bit(gpuidx, p->svms.bitmap_supported)) {
			pr_debug("GPU 0x%x not supported\n", val);
			return -EINVAL;
		}
	}

	return 0;
}

static void
svm_range_apply_attrs(struct kfd_process *p, struct svm_range *prange,
		      uint32_t nattr, struct kfd_ioctl_svm_attribute *attrs,
		      bool *update_mapping)
{
	uint32_t i;
	int gpuidx;

	for (i = 0; i < nattr; i++) {
		switch (attrs[i].type) {
		case KFD_IOCTL_SVM_ATTR_PREFERRED_LOC:
			prange->preferred_loc = attrs[i].value;
			break;
		case KFD_IOCTL_SVM_ATTR_PREFETCH_LOC:
			prange->prefetch_loc = attrs[i].value;
			break;
		case KFD_IOCTL_SVM_ATTR_ACCESS:
		case KFD_IOCTL_SVM_ATTR_ACCESS_IN_PLACE:
		case KFD_IOCTL_SVM_ATTR_NO_ACCESS:
			if (!p->xnack_enabled)
				*update_mapping = true;

			gpuidx = kfd_process_gpuidx_from_gpuid(p,
							       attrs[i].value);
			if (attrs[i].type == KFD_IOCTL_SVM_ATTR_NO_ACCESS) {
				bitmap_clear(prange->bitmap_access, gpuidx, 1);
				bitmap_clear(prange->bitmap_aip, gpuidx, 1);
			} else if (attrs[i].type == KFD_IOCTL_SVM_ATTR_ACCESS) {
				bitmap_set(prange->bitmap_access, gpuidx, 1);
				bitmap_clear(prange->bitmap_aip, gpuidx, 1);
			} else {
				bitmap_clear(prange->bitmap_access, gpuidx, 1);
				bitmap_set(prange->bitmap_aip, gpuidx, 1);
			}
			break;
		case KFD_IOCTL_SVM_ATTR_SET_FLAGS:
			*update_mapping = true;
			prange->flags |= attrs[i].value;
			break;
		case KFD_IOCTL_SVM_ATTR_CLR_FLAGS:
			*update_mapping = true;
			prange->flags &= ~attrs[i].value;
			break;
		case KFD_IOCTL_SVM_ATTR_GRANULARITY:
			prange->granularity = attrs[i].value;
			break;
		default:
			WARN_ONCE(1, "svm_range_check_attrs wasn't called?");
		}
	}
}

static bool
svm_range_is_same_attrs(struct kfd_process *p, struct svm_range *prange,
			uint32_t nattr, struct kfd_ioctl_svm_attribute *attrs)
{
	uint32_t i;
	int gpuidx;

	for (i = 0; i < nattr; i++) {
		switch (attrs[i].type) {
		case KFD_IOCTL_SVM_ATTR_PREFERRED_LOC:
			if (prange->preferred_loc != attrs[i].value)
				return false;
			break;
		case KFD_IOCTL_SVM_ATTR_PREFETCH_LOC:
			/* Prefetch should always trigger a migration even
			 * if the value of the attribute didn't change.
			 */
			return false;
		case KFD_IOCTL_SVM_ATTR_ACCESS:
		case KFD_IOCTL_SVM_ATTR_ACCESS_IN_PLACE:
		case KFD_IOCTL_SVM_ATTR_NO_ACCESS:
			gpuidx = kfd_process_gpuidx_from_gpuid(p,
							       attrs[i].value);
			if (attrs[i].type == KFD_IOCTL_SVM_ATTR_NO_ACCESS) {
				if (test_bit(gpuidx, prange->bitmap_access) ||
				    test_bit(gpuidx, prange->bitmap_aip))
					return false;
			} else if (attrs[i].type == KFD_IOCTL_SVM_ATTR_ACCESS) {
				if (!test_bit(gpuidx, prange->bitmap_access))
					return false;
			} else {
				if (!test_bit(gpuidx, prange->bitmap_aip))
					return false;
			}
			break;
		case KFD_IOCTL_SVM_ATTR_SET_FLAGS:
			if ((prange->flags & attrs[i].value) != attrs[i].value)
				return false;
			break;
		case KFD_IOCTL_SVM_ATTR_CLR_FLAGS:
			if ((prange->flags & attrs[i].value) != 0)
				return false;
			break;
		case KFD_IOCTL_SVM_ATTR_GRANULARITY:
			if (prange->granularity != attrs[i].value)
				return false;
			break;
		default:
			WARN_ONCE(1, "svm_range_check_attrs wasn't called?");
		}
	}

	return true;
}

/**
 * svm_range_debug_dump - print all range information from svms
 * @svms: svm range list header
 *
 * debug output svm range start, end, prefetch location from svms
 * interval tree and link list
 *
 * Context: The caller must hold svms->lock
 */
static void svm_range_debug_dump(struct svm_range_list *svms)
{
	struct interval_tree_node *node;
	struct svm_range *prange;

	pr_debug("dump svms 0x%p list\n", svms);
	pr_debug("range\tstart\tpage\tend\t\tlocation\n");

	list_for_each_entry(prange, &svms->list, list) {
		pr_debug("0x%p 0x%lx\t0x%llx\t0x%llx\t0x%x\n",
			 prange, prange->start, prange->npages,
			 prange->start + prange->npages - 1,
			 prange->actual_loc);
	}

	pr_debug("dump svms 0x%p interval tree\n", svms);
	pr_debug("range\tstart\tpage\tend\t\tlocation\n");
	node = interval_tree_iter_first(&svms->objects, 0, ~0ULL);
	while (node) {
		prange = container_of(node, struct svm_range, it_node);
		pr_debug("0x%p 0x%lx\t0x%llx\t0x%llx\t0x%x\n",
			 prange, prange->start, prange->npages,
			 prange->start + prange->npages - 1,
			 prange->actual_loc);
		node = interval_tree_iter_next(node, 0, ~0ULL);
	}
}

static void *
svm_range_copy_array(void *psrc, size_t size, uint64_t num_elements,
		     uint64_t offset)
{
	unsigned char *dst;

	dst = kvmalloc_array(num_elements, size, GFP_KERNEL);
	if (!dst)
		return NULL;
	memcpy(dst, (unsigned char *)psrc + offset, num_elements * size);

	return (void *)dst;
}

static int
svm_range_copy_dma_addrs(struct svm_range *dst, struct svm_range *src)
{
	int i;

	for (i = 0; i < MAX_GPU_INSTANCE; i++) {
		if (!src->dma_addr[i])
			continue;
		dst->dma_addr[i] = svm_range_copy_array(src->dma_addr[i],
					sizeof(*src->dma_addr[i]), src->npages, 0);
		if (!dst->dma_addr[i])
			return -ENOMEM;
	}

	return 0;
}

static int
svm_range_split_array(void *ppnew, void *ppold, size_t size,
		      uint64_t old_start, uint64_t old_n,
		      uint64_t new_start, uint64_t new_n)
{
	unsigned char *new, *old, *pold;
	uint64_t d;

	if (!ppold)
		return 0;
	pold = *(unsigned char **)ppold;
	if (!pold)
		return 0;

	d = (new_start - old_start) * size;
	new = svm_range_copy_array(pold, size, new_n, d);
	if (!new)
		return -ENOMEM;
	d = (new_start == old_start) ? new_n * size : 0;
	old = svm_range_copy_array(pold, size, old_n, d);
	if (!old) {
		kvfree(new);
		return -ENOMEM;
	}
	kvfree(pold);
	*(void **)ppold = old;
	*(void **)ppnew = new;

	return 0;
}

static int
svm_range_split_pages(struct svm_range *new, struct svm_range *old,
		      uint64_t start, uint64_t last)
{
	uint64_t npages = last - start + 1;
	int i, r;

	for (i = 0; i < MAX_GPU_INSTANCE; i++) {
		r = svm_range_split_array(&new->dma_addr[i], &old->dma_addr[i],
					  sizeof(*old->dma_addr[i]), old->start,
					  npages, new->start, new->npages);
		if (r)
			return r;
	}

	return 0;
}

static int
svm_range_split_nodes(struct svm_range *new, struct svm_range *old,
		      uint64_t start, uint64_t last)
{
	uint64_t npages = last - start + 1;

	pr_debug("svms 0x%p new prange 0x%p start 0x%lx [0x%llx 0x%llx]\n",
		 new->svms, new, new->start, start, last);

	if (new->start == old->start) {
		new->offset = old->offset;
		old->offset += new->npages;
	} else {
		new->offset = old->offset + npages;
	}

	new->svm_bo = svm_range_bo_ref(old->svm_bo);
	new->ttm_res = old->ttm_res;

	/* set new's vram_pages as old range's now, the acurate vram_pages
	 * will be updated during mapping
	 */
	new->vram_pages = min(old->vram_pages, new->npages);

	spin_lock(&new->svm_bo->list_lock);
	list_add(&new->svm_bo_list, &new->svm_bo->range_list);
	spin_unlock(&new->svm_bo->list_lock);

	return 0;
}

/**
 * svm_range_split_adjust - split range and adjust
 *
 * @new: new range
 * @old: the old range
 * @start: the old range adjust to start address in pages
 * @last: the old range adjust to last address in pages
 *
 * Copy system memory dma_addr or vram ttm_res in old range to new
 * range from new_start up to size new->npages, the remaining old range is from
 * start to last
 *
 * Return:
 * 0 - OK, -ENOMEM - out of memory
 */
static int
svm_range_split_adjust(struct svm_range *new, struct svm_range *old,
		      uint64_t start, uint64_t last)
{
	int r;

	pr_debug("svms 0x%p new 0x%lx old [0x%lx 0x%lx] => [0x%llx 0x%llx]\n",
		 new->svms, new->start, old->start, old->last, start, last);

	if (new->start < old->start ||
	    new->last > old->last) {
		WARN_ONCE(1, "invalid new range start or last\n");
		return -EINVAL;
	}

	r = svm_range_split_pages(new, old, start, last);
	if (r)
		return r;

	if (old->actual_loc && old->ttm_res) {
		r = svm_range_split_nodes(new, old, start, last);
		if (r)
			return r;
	}

	old->npages = last - start + 1;
	old->start = start;
	old->last = last;
	new->flags = old->flags;
	new->preferred_loc = old->preferred_loc;
	new->prefetch_loc = old->prefetch_loc;
	new->actual_loc = old->actual_loc;
	new->granularity = old->granularity;
	new->mapped_to_gpu = old->mapped_to_gpu;
	bitmap_copy(new->bitmap_access, old->bitmap_access, MAX_GPU_INSTANCE);
	bitmap_copy(new->bitmap_aip, old->bitmap_aip, MAX_GPU_INSTANCE);

	return 0;
}

/**
 * svm_range_split - split a range in 2 ranges
 *
 * @prange: the svm range to split
 * @start: the remaining range start address in pages
 * @last: the remaining range last address in pages
 * @new: the result new range generated
 *
 * Two cases only:
 * case 1: if start == prange->start
 *         prange ==> prange[start, last]
 *         new range [last + 1, prange->last]
 *
 * case 2: if last == prange->last
 *         prange ==> prange[start, last]
 *         new range [prange->start, start - 1]
 *
 * Return:
 * 0 - OK, -ENOMEM - out of memory, -EINVAL - invalid start, last
 */
static int
svm_range_split(struct svm_range *prange, uint64_t start, uint64_t last,
		struct svm_range **new)
{
	uint64_t old_start = prange->start;
	uint64_t old_last = prange->last;
	struct svm_range_list *svms;
	int r = 0;

	pr_debug("svms 0x%p [0x%llx 0x%llx] to [0x%llx 0x%llx]\n", prange->svms,
		 old_start, old_last, start, last);

	if (old_start != start && old_last != last)
		return -EINVAL;
	if (start < old_start || last > old_last)
		return -EINVAL;

	svms = prange->svms;
	if (old_start == start)
		*new = svm_range_new(svms, last + 1, old_last, false);
	else
		*new = svm_range_new(svms, old_start, start - 1, false);
	if (!*new)
		return -ENOMEM;

	r = svm_range_split_adjust(*new, prange, start, last);
	if (r) {
		pr_debug("failed %d split [0x%llx 0x%llx] to [0x%llx 0x%llx]\n",
			 r, old_start, old_last, start, last);
		svm_range_free(*new, false);
		*new = NULL;
	}

	return r;
}

static int
svm_range_split_tail(struct svm_range *prange,
		     uint64_t new_last, struct list_head *insert_list)
{
	struct svm_range *tail;
	int r = svm_range_split(prange, prange->start, new_last, &tail);

	if (!r)
		list_add(&tail->list, insert_list);
	return r;
}

static int
svm_range_split_head(struct svm_range *prange,
		     uint64_t new_start, struct list_head *insert_list)
{
	struct svm_range *head;
	int r = svm_range_split(prange, new_start, prange->last, &head);

	if (!r)
		list_add(&head->list, insert_list);
	return r;
}

static void
svm_range_add_child(struct svm_range *prange, struct mm_struct *mm,
		    struct svm_range *pchild, enum svm_work_list_ops op)
{
	pr_debug("add child 0x%p [0x%lx 0x%lx] to prange 0x%p child list %d\n",
		 pchild, pchild->start, pchild->last, prange, op);

	pchild->work_item.mm = mm;
	pchild->work_item.op = op;
	list_add_tail(&pchild->child_list, &prange->child_list);
}

/**
 * svm_range_split_by_granularity - collect ranges within granularity boundary
 *
 * @p: the process with svms list
 * @mm: mm structure
 * @addr: the vm fault address in pages, to split the prange
 * @parent: parent range if prange is from child list
 * @prange: prange to split
 *
 * Trims @prange to be a single aligned block of prange->granularity if
 * possible. The head and tail are added to the child_list in @parent.
 *
 * Context: caller must hold mmap_read_lock and prange->lock
 *
 * Return:
 * 0 - OK, otherwise error code
 */
int
svm_range_split_by_granularity(struct kfd_process *p, struct mm_struct *mm,
			       unsigned long addr, struct svm_range *parent,
			       struct svm_range *prange)
{
	struct svm_range *head, *tail;
	unsigned long start, last, size;
	int r;

	/* Align splited range start and size to granularity size, then a single
	 * PTE will be used for whole range, this reduces the number of PTE
	 * updated and the L1 TLB space used for translation.
	 */
	size = 1UL << prange->granularity;
	start = ALIGN_DOWN(addr, size);
	last = ALIGN(addr + 1, size) - 1;

	pr_debug("svms 0x%p split [0x%lx 0x%lx] to [0x%lx 0x%lx] size 0x%lx\n",
		 prange->svms, prange->start, prange->last, start, last, size);

	if (start > prange->start) {
		r = svm_range_split(prange, start, prange->last, &head);
		if (r)
			return r;
		svm_range_add_child(parent, mm, head, SVM_OP_ADD_RANGE);
	}

	if (last < prange->last) {
		r = svm_range_split(prange, prange->start, last, &tail);
		if (r)
			return r;
		svm_range_add_child(parent, mm, tail, SVM_OP_ADD_RANGE);
	}

	/* xnack on, update mapping on GPUs with ACCESS_IN_PLACE */
	if (p->xnack_enabled && prange->work_item.op == SVM_OP_ADD_RANGE) {
		prange->work_item.op = SVM_OP_ADD_RANGE_AND_MAP;
		pr_debug("change prange 0x%p [0x%lx 0x%lx] op %d\n",
			 prange, prange->start, prange->last,
			 SVM_OP_ADD_RANGE_AND_MAP);
	}
	return 0;
}
static bool
svm_nodes_in_same_hive(struct kfd_node *node_a, struct kfd_node *node_b)
{
	return (node_a->adev == node_b->adev ||
		amdgpu_xgmi_same_hive(node_a->adev, node_b->adev));
}

static uint64_t
svm_range_get_pte_flags(struct kfd_node *node,
			struct svm_range *prange, int domain)
{
	struct kfd_node *bo_node;
	uint32_t flags = prange->flags;
	uint32_t mapping_flags = 0;
	uint64_t pte_flags;
	bool snoop = (domain != SVM_RANGE_VRAM_DOMAIN);
	bool coherent = flags & (KFD_IOCTL_SVM_FLAG_COHERENT | KFD_IOCTL_SVM_FLAG_EXT_COHERENT);
	bool ext_coherent = flags & KFD_IOCTL_SVM_FLAG_EXT_COHERENT;
	bool uncached = false; /*flags & KFD_IOCTL_SVM_FLAG_UNCACHED;*/
	unsigned int mtype_local;

	if (domain == SVM_RANGE_VRAM_DOMAIN)
		bo_node = prange->svm_bo->node;

	switch (amdgpu_ip_version(node->adev, GC_HWIP, 0)) {
	case IP_VERSION(9, 4, 1):
		if (domain == SVM_RANGE_VRAM_DOMAIN) {
			if (bo_node == node) {
				mapping_flags |= coherent ?
					AMDGPU_VM_MTYPE_CC : AMDGPU_VM_MTYPE_RW;
			} else {
				mapping_flags |= coherent ?
					AMDGPU_VM_MTYPE_UC : AMDGPU_VM_MTYPE_NC;
				if (svm_nodes_in_same_hive(node, bo_node))
					snoop = true;
			}
		} else {
			mapping_flags |= coherent ?
				AMDGPU_VM_MTYPE_UC : AMDGPU_VM_MTYPE_NC;
		}
		break;
	case IP_VERSION(9, 4, 2):
		if (domain == SVM_RANGE_VRAM_DOMAIN) {
			if (bo_node == node) {
				mapping_flags |= coherent ?
					AMDGPU_VM_MTYPE_CC : AMDGPU_VM_MTYPE_RW;
				if (node->adev->gmc.xgmi.connected_to_cpu)
					snoop = true;
			} else {
				mapping_flags |= coherent ?
					AMDGPU_VM_MTYPE_UC : AMDGPU_VM_MTYPE_NC;
				if (svm_nodes_in_same_hive(node, bo_node))
					snoop = true;
			}
		} else {
			mapping_flags |= coherent ?
				AMDGPU_VM_MTYPE_UC : AMDGPU_VM_MTYPE_NC;
		}
		break;
	case IP_VERSION(9, 4, 3):
		mtype_local = amdgpu_mtype_local == 1 ? AMDGPU_VM_MTYPE_NC :
			      (amdgpu_mtype_local == 2 || ext_coherent ?
					AMDGPU_VM_MTYPE_CC : AMDGPU_VM_MTYPE_RW);
		snoop = true;
		if (uncached) {
			mapping_flags |= AMDGPU_VM_MTYPE_UC;
		} else if (domain == SVM_RANGE_VRAM_DOMAIN) {
			/* local HBM region close to partition */
			if (bo_node->adev == node->adev &&
			    (!bo_node->xcp || !node->xcp || bo_node->xcp->mem_id == node->xcp->mem_id))
				mapping_flags |= mtype_local;
			/* local HBM region far from partition or remote XGMI GPU
			 * with regular system scope coherence
			 */
			else if (svm_nodes_in_same_hive(bo_node, node) && !ext_coherent)
				mapping_flags |= AMDGPU_VM_MTYPE_NC;
			/* PCIe P2P or extended system scope coherence */
			else
				mapping_flags |= AMDGPU_VM_MTYPE_UC;
		/* system memory accessed by the APU */
		} else if (node->adev->flags & AMD_IS_APU) {
			/* On NUMA systems, locality is determined per-page
			 * in amdgpu_gmc_override_vm_pte_flags
			 */
			if (num_possible_nodes() <= 1)
				mapping_flags |= mtype_local;
			else
				mapping_flags |= AMDGPU_VM_MTYPE_NC;
		/* system memory accessed by the dGPU */
		} else {
			mapping_flags |= AMDGPU_VM_MTYPE_UC;
		}
		break;
	default:
		mapping_flags |= coherent ?
			AMDGPU_VM_MTYPE_UC : AMDGPU_VM_MTYPE_NC;
	}

	mapping_flags |= AMDGPU_VM_PAGE_READABLE | AMDGPU_VM_PAGE_WRITEABLE;

	if (flags & KFD_IOCTL_SVM_FLAG_GPU_RO)
		mapping_flags &= ~AMDGPU_VM_PAGE_WRITEABLE;
	if (flags & KFD_IOCTL_SVM_FLAG_GPU_EXEC)
		mapping_flags |= AMDGPU_VM_PAGE_EXECUTABLE;

	pte_flags = AMDGPU_PTE_VALID;
	pte_flags |= (domain == SVM_RANGE_VRAM_DOMAIN) ? 0 : AMDGPU_PTE_SYSTEM;
	pte_flags |= snoop ? AMDGPU_PTE_SNOOPED : 0;

	pte_flags |= amdgpu_gem_va_map_flags(node->adev, mapping_flags);
	return pte_flags;
}

static int
svm_range_unmap_from_gpu(struct amdgpu_device *adev, struct amdgpu_vm *vm,
			 uint64_t start, uint64_t last,
			 struct dma_fence **fence)
{
	uint64_t init_pte_value = 0;

	pr_debug("[0x%llx 0x%llx]\n", start, last);

	return amdgpu_vm_update_range(adev, vm, false, true, true, NULL, start,
				      last, init_pte_value, 0, 0, NULL, NULL,
				      fence);
}

static int
svm_range_unmap_from_gpus(struct svm_range *prange, unsigned long start,
			  unsigned long last, uint32_t trigger)
{
	DECLARE_BITMAP(bitmap, MAX_GPU_INSTANCE);
	struct kfd_process_device *pdd;
	struct dma_fence *fence = NULL;
	struct kfd_process *p;
	uint32_t gpuidx;
	int r = 0;

	if (!prange->mapped_to_gpu) {
		pr_debug("prange 0x%p [0x%lx 0x%lx] not mapped to GPU\n",
			 prange, prange->start, prange->last);
		return 0;
	}

	if (prange->start == start && prange->last == last) {
		pr_debug("unmap svms 0x%p prange 0x%p\n", prange->svms, prange);
		prange->mapped_to_gpu = false;
	}

	bitmap_or(bitmap, prange->bitmap_access, prange->bitmap_aip,
		  MAX_GPU_INSTANCE);
	p = container_of(prange->svms, struct kfd_process, svms);

	for_each_set_bit(gpuidx, bitmap, MAX_GPU_INSTANCE) {
		pr_debug("unmap from gpu idx 0x%x\n", gpuidx);
		pdd = kfd_process_device_from_gpuidx(p, gpuidx);
		if (!pdd) {
			pr_debug("failed to find device idx %d\n", gpuidx);
			return -EINVAL;
		}

		kfd_smi_event_unmap_from_gpu(pdd->dev, p->lead_thread->pid,
					     start, last, trigger);

		r = svm_range_unmap_from_gpu(pdd->dev->adev,
					     drm_priv_to_vm(pdd->drm_priv),
					     start, last, &fence);
		if (r)
			break;

		if (fence) {
			r = dma_fence_wait(fence, false);
			dma_fence_put(fence);
			fence = NULL;
			if (r)
				break;
		}
		kfd_flush_tlb(pdd, TLB_FLUSH_HEAVYWEIGHT);
	}

	return r;
}

static int
svm_range_map_to_gpu(struct kfd_process_device *pdd, struct svm_range *prange,
		     unsigned long offset, unsigned long npages, bool readonly,
		     dma_addr_t *dma_addr, struct amdgpu_device *bo_adev,
		     struct dma_fence **fence, bool flush_tlb)
{
	struct amdgpu_device *adev = pdd->dev->adev;
	struct amdgpu_vm *vm = drm_priv_to_vm(pdd->drm_priv);
	uint64_t pte_flags;
	unsigned long last_start;
	int last_domain;
	int r = 0;
	int64_t i, j;

	last_start = prange->start + offset;

	pr_debug("svms 0x%p [0x%lx 0x%lx] readonly %d\n", prange->svms,
		 last_start, last_start + npages - 1, readonly);

	for (i = offset; i < offset + npages; i++) {
		last_domain = dma_addr[i] & SVM_RANGE_VRAM_DOMAIN;
		dma_addr[i] &= ~SVM_RANGE_VRAM_DOMAIN;

		/* Collect all pages in the same address range and memory domain
		 * that can be mapped with a single call to update mapping.
		 */
		if (i < offset + npages - 1 &&
		    last_domain == (dma_addr[i + 1] & SVM_RANGE_VRAM_DOMAIN))
			continue;

		pr_debug("Mapping range [0x%lx 0x%llx] on domain: %s\n",
			 last_start, prange->start + i, last_domain ? "GPU" : "CPU");

		pte_flags = svm_range_get_pte_flags(pdd->dev, prange, last_domain);
		if (readonly)
			pte_flags &= ~AMDGPU_PTE_WRITEABLE;

		pr_debug("svms 0x%p map [0x%lx 0x%llx] vram %d PTE 0x%llx\n",
			 prange->svms, last_start, prange->start + i,
			 (last_domain == SVM_RANGE_VRAM_DOMAIN) ? 1 : 0,
			 pte_flags);

		/* For dGPU mode, we use same vm_manager to allocate VRAM for
		 * different memory partition based on fpfn/lpfn, we should use
		 * same vm_manager.vram_base_offset regardless memory partition.
		 */
		r = amdgpu_vm_update_range(adev, vm, false, false, flush_tlb, NULL,
					   last_start, prange->start + i,
					   pte_flags,
					   (last_start - prange->start) << PAGE_SHIFT,
					   bo_adev ? bo_adev->vm_manager.vram_base_offset : 0,
					   NULL, dma_addr, &vm->last_update);

		for (j = last_start - prange->start; j <= i; j++)
			dma_addr[j] |= last_domain;

		if (r) {
			pr_debug("failed %d to map to gpu 0x%lx\n", r, prange->start);
			goto out;
		}
		last_start = prange->start + i + 1;
	}

	r = amdgpu_vm_update_pdes(adev, vm, false);
	if (r) {
		pr_debug("failed %d to update directories 0x%lx\n", r,
			 prange->start);
		goto out;
	}

	if (fence)
		*fence = dma_fence_get(vm->last_update);

out:
	return r;
}

static int
svm_range_map_to_gpus(struct svm_range *prange, unsigned long offset,
		      unsigned long npages, bool readonly,
		      unsigned long *bitmap, bool wait, bool flush_tlb)
{
	struct kfd_process_device *pdd;
	struct amdgpu_device *bo_adev = NULL;
	struct kfd_process *p;
	struct dma_fence *fence = NULL;
	uint32_t gpuidx;
	int r = 0;

	if (prange->svm_bo && prange->ttm_res)
		bo_adev = prange->svm_bo->node->adev;

	p = container_of(prange->svms, struct kfd_process, svms);
	for_each_set_bit(gpuidx, bitmap, MAX_GPU_INSTANCE) {
		pr_debug("mapping to gpu idx 0x%x\n", gpuidx);
		pdd = kfd_process_device_from_gpuidx(p, gpuidx);
		if (!pdd) {
			pr_debug("failed to find device idx %d\n", gpuidx);
			return -EINVAL;
		}

		pdd = kfd_bind_process_to_device(pdd->dev, p);
		if (IS_ERR(pdd))
			return -EINVAL;

		if (bo_adev && pdd->dev->adev != bo_adev &&
		    !amdgpu_xgmi_same_hive(pdd->dev->adev, bo_adev)) {
			pr_debug("cannot map to device idx %d\n", gpuidx);
			continue;
		}

		r = svm_range_map_to_gpu(pdd, prange, offset, npages, readonly,
					 prange->dma_addr[gpuidx],
					 bo_adev, wait ? &fence : NULL,
					 flush_tlb);
		if (r)
			break;

		if (fence) {
			r = dma_fence_wait(fence, false);
			dma_fence_put(fence);
			fence = NULL;
			if (r) {
				pr_debug("failed %d to dma fence wait\n", r);
				break;
			}
		}

		kfd_flush_tlb(pdd, TLB_FLUSH_LEGACY);
	}

	return r;
}

struct svm_validate_context {
	struct kfd_process *process;
	struct svm_range *prange;
	bool intr;
	DECLARE_BITMAP(bitmap, MAX_GPU_INSTANCE);
	struct drm_exec exec;
};

static int svm_range_reserve_bos(struct svm_validate_context *ctx, bool intr)
{
	struct kfd_process_device *pdd;
	struct amdgpu_vm *vm;
	uint32_t gpuidx;
	int r;

	drm_exec_init(&ctx->exec, intr ? DRM_EXEC_INTERRUPTIBLE_WAIT: 0);
	drm_exec_until_all_locked(&ctx->exec) {
		for_each_set_bit(gpuidx, ctx->bitmap, MAX_GPU_INSTANCE) {
			pdd = kfd_process_device_from_gpuidx(ctx->process, gpuidx);
			if (!pdd) {
				pr_debug("failed to find device idx %d\n", gpuidx);
				r = -EINVAL;
				goto unreserve_out;
			}
			vm = drm_priv_to_vm(pdd->drm_priv);

			r = amdgpu_vm_lock_pd(vm, &ctx->exec, 2);
			drm_exec_retry_on_contention(&ctx->exec);
			if (unlikely(r)) {
				pr_debug("failed %d to reserve bo\n", r);
				goto unreserve_out;
			}
		}
	}

	for_each_set_bit(gpuidx, ctx->bitmap, MAX_GPU_INSTANCE) {
		pdd = kfd_process_device_from_gpuidx(ctx->process, gpuidx);
		if (!pdd) {
			pr_debug("failed to find device idx %d\n", gpuidx);
			r = -EINVAL;
			goto unreserve_out;
		}

		r = amdgpu_vm_validate_pt_bos(pdd->dev->adev,
					      drm_priv_to_vm(pdd->drm_priv),
					      svm_range_bo_validate, NULL);
		if (r) {
			pr_debug("failed %d validate pt bos\n", r);
			goto unreserve_out;
		}
	}

	return 0;

unreserve_out:
	drm_exec_fini(&ctx->exec);
	return r;
}

static void svm_range_unreserve_bos(struct svm_validate_context *ctx)
{
	drm_exec_fini(&ctx->exec);
}

static void *kfd_svm_page_owner(struct kfd_process *p, int32_t gpuidx)
{
	struct kfd_process_device *pdd;

	pdd = kfd_process_device_from_gpuidx(p, gpuidx);
	if (!pdd)
		return NULL;

	return SVM_ADEV_PGMAP_OWNER(pdd->dev->adev);
}

/*
 * Validation+GPU mapping with concurrent invalidation (MMU notifiers)
 *
 * To prevent concurrent destruction or change of range attributes, the
 * svm_read_lock must be held. The caller must not hold the svm_write_lock
 * because that would block concurrent evictions and lead to deadlocks. To
 * serialize concurrent migrations or validations of the same range, the
 * prange->migrate_mutex must be held.
 *
 * For VRAM ranges, the SVM BO must be allocated and valid (protected by its
 * eviction fence.
 *
 * The following sequence ensures race-free validation and GPU mapping:
 *
 * 1. Reserve page table (and SVM BO if range is in VRAM)
 * 2. hmm_range_fault to get page addresses (if system memory)
 * 3. DMA-map pages (if system memory)
 * 4-a. Take notifier lock
 * 4-b. Check that pages still valid (mmu_interval_read_retry)
 * 4-c. Check that the range was not split or otherwise invalidated
 * 4-d. Update GPU page table
 * 4.e. Release notifier lock
 * 5. Release page table (and SVM BO) reservation
 */
static int svm_range_validate_and_map(struct mm_struct *mm,
				      struct svm_range *prange, int32_t gpuidx,
				      bool intr, bool wait, bool flush_tlb)
{
	struct svm_validate_context *ctx;
	unsigned long start, end, addr;
	struct kfd_process *p;
	uint64_t vram_pages;
	void *owner;
	int32_t idx;
	int r = 0;

	ctx = kzalloc(sizeof(struct svm_validate_context), GFP_KERNEL);
	if (!ctx)
		return -ENOMEM;
	ctx->process = container_of(prange->svms, struct kfd_process, svms);
	ctx->prange = prange;
	ctx->intr = intr;

	if (gpuidx < MAX_GPU_INSTANCE) {
		bitmap_zero(ctx->bitmap, MAX_GPU_INSTANCE);
		bitmap_set(ctx->bitmap, gpuidx, 1);
	} else if (ctx->process->xnack_enabled) {
		bitmap_copy(ctx->bitmap, prange->bitmap_aip, MAX_GPU_INSTANCE);

		/* If prefetch range to GPU, or GPU retry fault migrate range to
		 * GPU, which has ACCESS attribute to the range, create mapping
		 * on that GPU.
		 */
		if (prange->actual_loc) {
			gpuidx = kfd_process_gpuidx_from_gpuid(ctx->process,
							prange->actual_loc);
			if (gpuidx < 0) {
				WARN_ONCE(1, "failed get device by id 0x%x\n",
					 prange->actual_loc);
				r = -EINVAL;
				goto free_ctx;
			}
			if (test_bit(gpuidx, prange->bitmap_access))
				bitmap_set(ctx->bitmap, gpuidx, 1);
		}
	} else {
		bitmap_or(ctx->bitmap, prange->bitmap_access,
			  prange->bitmap_aip, MAX_GPU_INSTANCE);
	}

	if (bitmap_empty(ctx->bitmap, MAX_GPU_INSTANCE)) {
		bitmap_copy(ctx->bitmap, prange->bitmap_access, MAX_GPU_INSTANCE);
		if (!prange->mapped_to_gpu ||
		    bitmap_empty(ctx->bitmap, MAX_GPU_INSTANCE)) {
			r = 0;
			goto free_ctx;
		}
	}

	if (prange->actual_loc && !prange->ttm_res) {
		/* This should never happen. actual_loc gets set by
		 * svm_migrate_ram_to_vram after allocating a BO.
		 */
		WARN_ONCE(1, "VRAM BO missing during validation\n");
		r = -EINVAL;
		goto free_ctx;
	}

	svm_range_reserve_bos(ctx, intr);

	p = container_of(prange->svms, struct kfd_process, svms);
	owner = kfd_svm_page_owner(p, find_first_bit(ctx->bitmap,
						MAX_GPU_INSTANCE));
	for_each_set_bit(idx, ctx->bitmap, MAX_GPU_INSTANCE) {
		if (kfd_svm_page_owner(p, idx) != owner) {
			owner = NULL;
			break;
		}
	}

	vram_pages = 0;
	start = prange->start << PAGE_SHIFT;
	end = (prange->last + 1) << PAGE_SHIFT;
	for (addr = start; !r && addr < end; ) {
		struct hmm_range *hmm_range;
		struct vm_area_struct *vma;
		uint64_t vram_pages_vma;
		unsigned long next = 0;
		unsigned long offset;
		unsigned long npages;
		bool readonly;

		vma = vma_lookup(mm, addr);
		if (vma) {
			readonly = !(vma->vm_flags & VM_WRITE);

			next = min(vma->vm_end, end);
			npages = (next - addr) >> PAGE_SHIFT;
			WRITE_ONCE(p->svms.faulting_task, current);
			r = amdgpu_hmm_range_get_pages(&prange->notifier, addr, npages,
						       readonly, owner, NULL,
						       &hmm_range);
			WRITE_ONCE(p->svms.faulting_task, NULL);
			if (r) {
				pr_debug("failed %d to get svm range pages\n", r);
				if (r == -EBUSY)
					r = -EAGAIN;
			}
		} else {
			r = -EFAULT;
<<<<<<< HEAD
			goto unreserve_out;
		}
		readonly = !(vma->vm_flags & VM_WRITE);

		next = min(vma->vm_end, end);
		npages = (next - addr) >> PAGE_SHIFT;
		WRITE_ONCE(p->svms.faulting_task, current);
		r = amdgpu_hmm_range_get_pages(&prange->notifier, addr, npages,
					       readonly, owner, NULL,
					       &hmm_range);
		WRITE_ONCE(p->svms.faulting_task, NULL);
		if (r) {
			pr_debug("failed %d to get svm range pages\n", r);
			if (r == -EBUSY)
				r = -EAGAIN;
			goto unreserve_out;
=======
>>>>>>> cd905115
		}

		if (!r) {
			offset = (addr - start) >> PAGE_SHIFT;
			r = svm_range_dma_map(prange, ctx->bitmap, offset, npages,
					      hmm_range->hmm_pfns, &vram_pages_vma);
			if (r)
				pr_debug("failed %d to dma map range\n", r);
			else
				vram_pages += vram_pages_vma;
		}

		svm_range_lock(prange);
		if (!r && amdgpu_hmm_range_get_pages_done(hmm_range)) {
			pr_debug("hmm update the range, need validate again\n");
			r = -EAGAIN;
		}

		if (!r && !list_empty(&prange->child_list)) {
			pr_debug("range split by unmap in parallel, validate again\n");
			r = -EAGAIN;
		}

		if (!r)
			r = svm_range_map_to_gpus(prange, offset, npages, readonly,
						  ctx->bitmap, wait, flush_tlb);

		if (!r && next == end)
			prange->mapped_to_gpu = true;

		svm_range_unlock(prange);

		addr = next;
	}

	if (addr == end) {
		prange->vram_pages = vram_pages;

		/* if prange does not include any vram page and it
		 * has not released svm_bo drop its svm_bo reference
		 * and set its actaul_loc to sys ram
		 */
		if (!vram_pages && prange->ttm_res) {
			prange->actual_loc = 0;
			svm_range_vram_node_free(prange);
		}
	}

	svm_range_unreserve_bos(ctx);
	if (!r)
		prange->validate_timestamp = ktime_get_boottime();

free_ctx:
	kfree(ctx);

	return r;
}

/**
 * svm_range_list_lock_and_flush_work - flush pending deferred work
 *
 * @svms: the svm range list
 * @mm: the mm structure
 *
 * Context: Returns with mmap write lock held, pending deferred work flushed
 *
 */
void
svm_range_list_lock_and_flush_work(struct svm_range_list *svms,
				   struct mm_struct *mm)
{
retry_flush_work:
	flush_work(&svms->deferred_list_work);
	mmap_write_lock(mm);

	if (list_empty(&svms->deferred_range_list))
		return;
	mmap_write_unlock(mm);
	pr_debug("retry flush\n");
	goto retry_flush_work;
}

static void svm_range_restore_work(struct work_struct *work)
{
	struct delayed_work *dwork = to_delayed_work(work);
	struct amdkfd_process_info *process_info;
	struct svm_range_list *svms;
	struct svm_range *prange;
	struct kfd_process *p;
	struct mm_struct *mm;
	int evicted_ranges;
	int invalid;
	int r;

	svms = container_of(dwork, struct svm_range_list, restore_work);
	evicted_ranges = atomic_read(&svms->evicted_ranges);
	if (!evicted_ranges)
		return;

	pr_debug("restore svm ranges\n");

	p = container_of(svms, struct kfd_process, svms);
	process_info = p->kgd_process_info;

	/* Keep mm reference when svm_range_validate_and_map ranges */
	mm = get_task_mm(p->lead_thread);
	if (!mm) {
		pr_debug("svms 0x%p process mm gone\n", svms);
		return;
	}

	mutex_lock(&process_info->lock);
	svm_range_list_lock_and_flush_work(svms, mm);
	mutex_lock(&svms->lock);

	evicted_ranges = atomic_read(&svms->evicted_ranges);

	list_for_each_entry(prange, &svms->list, list) {
		invalid = atomic_read(&prange->invalid);
		if (!invalid)
			continue;

		pr_debug("restoring svms 0x%p prange 0x%p [0x%lx %lx] inv %d\n",
			 prange->svms, prange, prange->start, prange->last,
			 invalid);

		/*
		 * If range is migrating, wait for migration is done.
		 */
		mutex_lock(&prange->migrate_mutex);

		r = svm_range_validate_and_map(mm, prange, MAX_GPU_INSTANCE,
					       false, true, false);
		if (r)
			pr_debug("failed %d to map 0x%lx to gpus\n", r,
				 prange->start);

		mutex_unlock(&prange->migrate_mutex);
		if (r)
			goto out_reschedule;

		if (atomic_cmpxchg(&prange->invalid, invalid, 0) != invalid)
			goto out_reschedule;
	}

	if (atomic_cmpxchg(&svms->evicted_ranges, evicted_ranges, 0) !=
	    evicted_ranges)
		goto out_reschedule;

	evicted_ranges = 0;

	r = kgd2kfd_resume_mm(mm);
	if (r) {
		/* No recovery from this failure. Probably the CP is
		 * hanging. No point trying again.
		 */
		pr_debug("failed %d to resume KFD\n", r);
	}

	pr_debug("restore svm ranges successfully\n");

out_reschedule:
	mutex_unlock(&svms->lock);
	mmap_write_unlock(mm);
	mutex_unlock(&process_info->lock);

	/* If validation failed, reschedule another attempt */
	if (evicted_ranges) {
		pr_debug("reschedule to restore svm range\n");
		schedule_delayed_work(&svms->restore_work,
			msecs_to_jiffies(AMDGPU_SVM_RANGE_RESTORE_DELAY_MS));

		kfd_smi_event_queue_restore_rescheduled(mm);
	}
	mmput(mm);
}

/**
 * svm_range_evict - evict svm range
 * @prange: svm range structure
 * @mm: current process mm_struct
 * @start: starting process queue number
 * @last: last process queue number
 * @event: mmu notifier event when range is evicted or migrated
 *
 * Stop all queues of the process to ensure GPU doesn't access the memory, then
 * return to let CPU evict the buffer and proceed CPU pagetable update.
 *
 * Don't need use lock to sync cpu pagetable invalidation with GPU execution.
 * If invalidation happens while restore work is running, restore work will
 * restart to ensure to get the latest CPU pages mapping to GPU, then start
 * the queues.
 */
static int
svm_range_evict(struct svm_range *prange, struct mm_struct *mm,
		unsigned long start, unsigned long last,
		enum mmu_notifier_event event)
{
	struct svm_range_list *svms = prange->svms;
	struct svm_range *pchild;
	struct kfd_process *p;
	int r = 0;

	p = container_of(svms, struct kfd_process, svms);

	pr_debug("invalidate svms 0x%p prange [0x%lx 0x%lx] [0x%lx 0x%lx]\n",
		 svms, prange->start, prange->last, start, last);

	if (!p->xnack_enabled ||
	    (prange->flags & KFD_IOCTL_SVM_FLAG_GPU_ALWAYS_MAPPED)) {
		int evicted_ranges;
		bool mapped = prange->mapped_to_gpu;

		list_for_each_entry(pchild, &prange->child_list, child_list) {
			if (!pchild->mapped_to_gpu)
				continue;
			mapped = true;
			mutex_lock_nested(&pchild->lock, 1);
			if (pchild->start <= last && pchild->last >= start) {
				pr_debug("increment pchild invalid [0x%lx 0x%lx]\n",
					 pchild->start, pchild->last);
				atomic_inc(&pchild->invalid);
			}
			mutex_unlock(&pchild->lock);
		}

		if (!mapped)
			return r;

		if (prange->start <= last && prange->last >= start)
			atomic_inc(&prange->invalid);

		evicted_ranges = atomic_inc_return(&svms->evicted_ranges);
		if (evicted_ranges != 1)
			return r;

		pr_debug("evicting svms 0x%p range [0x%lx 0x%lx]\n",
			 prange->svms, prange->start, prange->last);

		/* First eviction, stop the queues */
		r = kgd2kfd_quiesce_mm(mm, KFD_QUEUE_EVICTION_TRIGGER_SVM);
		if (r)
			pr_debug("failed to quiesce KFD\n");

		pr_debug("schedule to restore svm %p ranges\n", svms);
		schedule_delayed_work(&svms->restore_work,
			msecs_to_jiffies(AMDGPU_SVM_RANGE_RESTORE_DELAY_MS));
	} else {
		unsigned long s, l;
		uint32_t trigger;

		if (event == MMU_NOTIFY_MIGRATE)
			trigger = KFD_SVM_UNMAP_TRIGGER_MMU_NOTIFY_MIGRATE;
		else
			trigger = KFD_SVM_UNMAP_TRIGGER_MMU_NOTIFY;

		pr_debug("invalidate unmap svms 0x%p [0x%lx 0x%lx] from GPUs\n",
			 prange->svms, start, last);
		list_for_each_entry(pchild, &prange->child_list, child_list) {
			mutex_lock_nested(&pchild->lock, 1);
			s = max(start, pchild->start);
			l = min(last, pchild->last);
			if (l >= s)
				svm_range_unmap_from_gpus(pchild, s, l, trigger);
			mutex_unlock(&pchild->lock);
		}
		s = max(start, prange->start);
		l = min(last, prange->last);
		if (l >= s)
			svm_range_unmap_from_gpus(prange, s, l, trigger);
	}

	return r;
}

static struct svm_range *svm_range_clone(struct svm_range *old)
{
	struct svm_range *new;

	new = svm_range_new(old->svms, old->start, old->last, false);
	if (!new)
		return NULL;
	if (svm_range_copy_dma_addrs(new, old)) {
		svm_range_free(new, false);
		return NULL;
	}
	if (old->svm_bo) {
		new->ttm_res = old->ttm_res;
		new->offset = old->offset;
		new->svm_bo = svm_range_bo_ref(old->svm_bo);
		spin_lock(&new->svm_bo->list_lock);
		list_add(&new->svm_bo_list, &new->svm_bo->range_list);
		spin_unlock(&new->svm_bo->list_lock);
	}
	new->flags = old->flags;
	new->preferred_loc = old->preferred_loc;
	new->prefetch_loc = old->prefetch_loc;
	new->actual_loc = old->actual_loc;
	new->granularity = old->granularity;
	new->mapped_to_gpu = old->mapped_to_gpu;
	new->vram_pages = old->vram_pages;
	bitmap_copy(new->bitmap_access, old->bitmap_access, MAX_GPU_INSTANCE);
	bitmap_copy(new->bitmap_aip, old->bitmap_aip, MAX_GPU_INSTANCE);

	return new;
}

void svm_range_set_max_pages(struct amdgpu_device *adev)
{
	uint64_t max_pages;
	uint64_t pages, _pages;
	uint64_t min_pages = 0;
	int i, id;

	for (i = 0; i < adev->kfd.dev->num_nodes; i++) {
		if (adev->kfd.dev->nodes[i]->xcp)
			id = adev->kfd.dev->nodes[i]->xcp->id;
		else
			id = -1;
		pages = KFD_XCP_MEMORY_SIZE(adev, id) >> 17;
		pages = clamp(pages, 1ULL << 9, 1ULL << 18);
		pages = rounddown_pow_of_two(pages);
		min_pages = min_not_zero(min_pages, pages);
	}

	do {
		max_pages = READ_ONCE(max_svm_range_pages);
		_pages = min_not_zero(max_pages, min_pages);
	} while (cmpxchg(&max_svm_range_pages, max_pages, _pages) != max_pages);
}

static int
svm_range_split_new(struct svm_range_list *svms, uint64_t start, uint64_t last,
		    uint64_t max_pages, struct list_head *insert_list,
		    struct list_head *update_list)
{
	struct svm_range *prange;
	uint64_t l;

	pr_debug("max_svm_range_pages 0x%llx adding [0x%llx 0x%llx]\n",
		 max_pages, start, last);

	while (last >= start) {
		l = min(last, ALIGN_DOWN(start + max_pages, max_pages) - 1);

		prange = svm_range_new(svms, start, l, true);
		if (!prange)
			return -ENOMEM;
		list_add(&prange->list, insert_list);
		list_add(&prange->update_list, update_list);

		start = l + 1;
	}
	return 0;
}

/**
 * svm_range_add - add svm range and handle overlap
 * @p: the range add to this process svms
 * @start: page size aligned
 * @size: page size aligned
 * @nattr: number of attributes
 * @attrs: array of attributes
 * @update_list: output, the ranges need validate and update GPU mapping
 * @insert_list: output, the ranges need insert to svms
 * @remove_list: output, the ranges are replaced and need remove from svms
 *
 * Check if the virtual address range has overlap with any existing ranges,
 * split partly overlapping ranges and add new ranges in the gaps. All changes
 * should be applied to the range_list and interval tree transactionally. If
 * any range split or allocation fails, the entire update fails. Therefore any
 * existing overlapping svm_ranges are cloned and the original svm_ranges left
 * unchanged.
 *
 * If the transaction succeeds, the caller can update and insert clones and
 * new ranges, then free the originals.
 *
 * Otherwise the caller can free the clones and new ranges, while the old
 * svm_ranges remain unchanged.
 *
 * Context: Process context, caller must hold svms->lock
 *
 * Return:
 * 0 - OK, otherwise error code
 */
static int
svm_range_add(struct kfd_process *p, uint64_t start, uint64_t size,
	      uint32_t nattr, struct kfd_ioctl_svm_attribute *attrs,
	      struct list_head *update_list, struct list_head *insert_list,
	      struct list_head *remove_list)
{
	unsigned long last = start + size - 1UL;
	struct svm_range_list *svms = &p->svms;
	struct interval_tree_node *node;
	struct svm_range *prange;
	struct svm_range *tmp;
	struct list_head new_list;
	int r = 0;

	pr_debug("svms 0x%p [0x%llx 0x%lx]\n", &p->svms, start, last);

	INIT_LIST_HEAD(update_list);
	INIT_LIST_HEAD(insert_list);
	INIT_LIST_HEAD(remove_list);
	INIT_LIST_HEAD(&new_list);

	node = interval_tree_iter_first(&svms->objects, start, last);
	while (node) {
		struct interval_tree_node *next;
		unsigned long next_start;

		pr_debug("found overlap node [0x%lx 0x%lx]\n", node->start,
			 node->last);

		prange = container_of(node, struct svm_range, it_node);
		next = interval_tree_iter_next(node, start, last);
		next_start = min(node->last, last) + 1;

		if (svm_range_is_same_attrs(p, prange, nattr, attrs) &&
		    prange->mapped_to_gpu) {
			/* nothing to do */
		} else if (node->start < start || node->last > last) {
			/* node intersects the update range and its attributes
			 * will change. Clone and split it, apply updates only
			 * to the overlapping part
			 */
			struct svm_range *old = prange;

			prange = svm_range_clone(old);
			if (!prange) {
				r = -ENOMEM;
				goto out;
			}

			list_add(&old->update_list, remove_list);
			list_add(&prange->list, insert_list);
			list_add(&prange->update_list, update_list);

			if (node->start < start) {
				pr_debug("change old range start\n");
				r = svm_range_split_head(prange, start,
							 insert_list);
				if (r)
					goto out;
			}
			if (node->last > last) {
				pr_debug("change old range last\n");
				r = svm_range_split_tail(prange, last,
							 insert_list);
				if (r)
					goto out;
			}
		} else {
			/* The node is contained within start..last,
			 * just update it
			 */
			list_add(&prange->update_list, update_list);
		}

		/* insert a new node if needed */
		if (node->start > start) {
			r = svm_range_split_new(svms, start, node->start - 1,
						READ_ONCE(max_svm_range_pages),
						&new_list, update_list);
			if (r)
				goto out;
		}

		node = next;
		start = next_start;
	}

	/* add a final range at the end if needed */
	if (start <= last)
		r = svm_range_split_new(svms, start, last,
					READ_ONCE(max_svm_range_pages),
					&new_list, update_list);

out:
	if (r) {
		list_for_each_entry_safe(prange, tmp, insert_list, list)
			svm_range_free(prange, false);
		list_for_each_entry_safe(prange, tmp, &new_list, list)
			svm_range_free(prange, true);
	} else {
		list_splice(&new_list, insert_list);
	}

	return r;
}

static void
svm_range_update_notifier_and_interval_tree(struct mm_struct *mm,
					    struct svm_range *prange)
{
	unsigned long start;
	unsigned long last;

	start = prange->notifier.interval_tree.start >> PAGE_SHIFT;
	last = prange->notifier.interval_tree.last >> PAGE_SHIFT;

	if (prange->start == start && prange->last == last)
		return;

	pr_debug("up notifier 0x%p prange 0x%p [0x%lx 0x%lx] [0x%lx 0x%lx]\n",
		  prange->svms, prange, start, last, prange->start,
		  prange->last);

	if (start != 0 && last != 0) {
		interval_tree_remove(&prange->it_node, &prange->svms->objects);
		svm_range_remove_notifier(prange);
	}
	prange->it_node.start = prange->start;
	prange->it_node.last = prange->last;

	interval_tree_insert(&prange->it_node, &prange->svms->objects);
	svm_range_add_notifier_locked(mm, prange);
}

static void
svm_range_handle_list_op(struct svm_range_list *svms, struct svm_range *prange,
			 struct mm_struct *mm)
{
	switch (prange->work_item.op) {
	case SVM_OP_NULL:
		pr_debug("NULL OP 0x%p prange 0x%p [0x%lx 0x%lx]\n",
			 svms, prange, prange->start, prange->last);
		break;
	case SVM_OP_UNMAP_RANGE:
		pr_debug("remove 0x%p prange 0x%p [0x%lx 0x%lx]\n",
			 svms, prange, prange->start, prange->last);
		svm_range_unlink(prange);
		svm_range_remove_notifier(prange);
		svm_range_free(prange, true);
		break;
	case SVM_OP_UPDATE_RANGE_NOTIFIER:
		pr_debug("update notifier 0x%p prange 0x%p [0x%lx 0x%lx]\n",
			 svms, prange, prange->start, prange->last);
		svm_range_update_notifier_and_interval_tree(mm, prange);
		break;
	case SVM_OP_UPDATE_RANGE_NOTIFIER_AND_MAP:
		pr_debug("update and map 0x%p prange 0x%p [0x%lx 0x%lx]\n",
			 svms, prange, prange->start, prange->last);
		svm_range_update_notifier_and_interval_tree(mm, prange);
		/* TODO: implement deferred validation and mapping */
		break;
	case SVM_OP_ADD_RANGE:
		pr_debug("add 0x%p prange 0x%p [0x%lx 0x%lx]\n", svms, prange,
			 prange->start, prange->last);
		svm_range_add_to_svms(prange);
		svm_range_add_notifier_locked(mm, prange);
		break;
	case SVM_OP_ADD_RANGE_AND_MAP:
		pr_debug("add and map 0x%p prange 0x%p [0x%lx 0x%lx]\n", svms,
			 prange, prange->start, prange->last);
		svm_range_add_to_svms(prange);
		svm_range_add_notifier_locked(mm, prange);
		/* TODO: implement deferred validation and mapping */
		break;
	default:
		WARN_ONCE(1, "Unknown prange 0x%p work op %d\n", prange,
			 prange->work_item.op);
	}
}

static void svm_range_drain_retry_fault(struct svm_range_list *svms)
{
	struct kfd_process_device *pdd;
	struct kfd_process *p;
	int drain;
	uint32_t i;

	p = container_of(svms, struct kfd_process, svms);

restart:
	drain = atomic_read(&svms->drain_pagefaults);
	if (!drain)
		return;

	for_each_set_bit(i, svms->bitmap_supported, p->n_pdds) {
		pdd = p->pdds[i];
		if (!pdd)
			continue;

		pr_debug("drain retry fault gpu %d svms %p\n", i, svms);

		amdgpu_ih_wait_on_checkpoint_process_ts(pdd->dev->adev,
				pdd->dev->adev->irq.retry_cam_enabled ?
				&pdd->dev->adev->irq.ih :
				&pdd->dev->adev->irq.ih1);

		if (pdd->dev->adev->irq.retry_cam_enabled)
			amdgpu_ih_wait_on_checkpoint_process_ts(pdd->dev->adev,
				&pdd->dev->adev->irq.ih_soft);


		pr_debug("drain retry fault gpu %d svms 0x%p done\n", i, svms);
	}
	if (atomic_cmpxchg(&svms->drain_pagefaults, drain, 0) != drain)
		goto restart;
}

static void svm_range_deferred_list_work(struct work_struct *work)
{
	struct svm_range_list *svms;
	struct svm_range *prange;
	struct mm_struct *mm;

	svms = container_of(work, struct svm_range_list, deferred_list_work);
	pr_debug("enter svms 0x%p\n", svms);

	spin_lock(&svms->deferred_list_lock);
	while (!list_empty(&svms->deferred_range_list)) {
		prange = list_first_entry(&svms->deferred_range_list,
					  struct svm_range, deferred_list);
		spin_unlock(&svms->deferred_list_lock);

		pr_debug("prange 0x%p [0x%lx 0x%lx] op %d\n", prange,
			 prange->start, prange->last, prange->work_item.op);

		mm = prange->work_item.mm;
retry:
		mmap_write_lock(mm);

		/* Checking for the need to drain retry faults must be inside
		 * mmap write lock to serialize with munmap notifiers.
		 */
		if (unlikely(atomic_read(&svms->drain_pagefaults))) {
			mmap_write_unlock(mm);
			svm_range_drain_retry_fault(svms);
			goto retry;
		}

		/* Remove from deferred_list must be inside mmap write lock, for
		 * two race cases:
		 * 1. unmap_from_cpu may change work_item.op and add the range
		 *    to deferred_list again, cause use after free bug.
		 * 2. svm_range_list_lock_and_flush_work may hold mmap write
		 *    lock and continue because deferred_list is empty, but
		 *    deferred_list work is actually waiting for mmap lock.
		 */
		spin_lock(&svms->deferred_list_lock);
		list_del_init(&prange->deferred_list);
		spin_unlock(&svms->deferred_list_lock);

		mutex_lock(&svms->lock);
		mutex_lock(&prange->migrate_mutex);
		while (!list_empty(&prange->child_list)) {
			struct svm_range *pchild;

			pchild = list_first_entry(&prange->child_list,
						struct svm_range, child_list);
			pr_debug("child prange 0x%p op %d\n", pchild,
				 pchild->work_item.op);
			list_del_init(&pchild->child_list);
			svm_range_handle_list_op(svms, pchild, mm);
		}
		mutex_unlock(&prange->migrate_mutex);

		svm_range_handle_list_op(svms, prange, mm);
		mutex_unlock(&svms->lock);
		mmap_write_unlock(mm);

		/* Pairs with mmget in svm_range_add_list_work */
		mmput(mm);

		spin_lock(&svms->deferred_list_lock);
	}
	spin_unlock(&svms->deferred_list_lock);
	pr_debug("exit svms 0x%p\n", svms);
}

void
svm_range_add_list_work(struct svm_range_list *svms, struct svm_range *prange,
			struct mm_struct *mm, enum svm_work_list_ops op)
{
	spin_lock(&svms->deferred_list_lock);
	/* if prange is on the deferred list */
	if (!list_empty(&prange->deferred_list)) {
		pr_debug("update exist prange 0x%p work op %d\n", prange, op);
		WARN_ONCE(prange->work_item.mm != mm, "unmatch mm\n");
		if (op != SVM_OP_NULL &&
		    prange->work_item.op != SVM_OP_UNMAP_RANGE)
			prange->work_item.op = op;
	} else {
		prange->work_item.op = op;

		/* Pairs with mmput in deferred_list_work */
		mmget(mm);
		prange->work_item.mm = mm;
		list_add_tail(&prange->deferred_list,
			      &prange->svms->deferred_range_list);
		pr_debug("add prange 0x%p [0x%lx 0x%lx] to work list op %d\n",
			 prange, prange->start, prange->last, op);
	}
	spin_unlock(&svms->deferred_list_lock);
}

void schedule_deferred_list_work(struct svm_range_list *svms)
{
	spin_lock(&svms->deferred_list_lock);
	if (!list_empty(&svms->deferred_range_list))
		schedule_work(&svms->deferred_list_work);
	spin_unlock(&svms->deferred_list_lock);
}

static void
svm_range_unmap_split(struct mm_struct *mm, struct svm_range *parent,
		      struct svm_range *prange, unsigned long start,
		      unsigned long last)
{
	struct svm_range *head;
	struct svm_range *tail;

	if (prange->work_item.op == SVM_OP_UNMAP_RANGE) {
		pr_debug("prange 0x%p [0x%lx 0x%lx] is already freed\n", prange,
			 prange->start, prange->last);
		return;
	}
	if (start > prange->last || last < prange->start)
		return;

	head = tail = prange;
	if (start > prange->start)
		svm_range_split(prange, prange->start, start - 1, &tail);
	if (last < tail->last)
		svm_range_split(tail, last + 1, tail->last, &head);

	if (head != prange && tail != prange) {
		svm_range_add_child(parent, mm, head, SVM_OP_UNMAP_RANGE);
		svm_range_add_child(parent, mm, tail, SVM_OP_ADD_RANGE);
	} else if (tail != prange) {
		svm_range_add_child(parent, mm, tail, SVM_OP_UNMAP_RANGE);
	} else if (head != prange) {
		svm_range_add_child(parent, mm, head, SVM_OP_UNMAP_RANGE);
	} else if (parent != prange) {
		prange->work_item.op = SVM_OP_UNMAP_RANGE;
	}
}

static void
svm_range_unmap_from_cpu(struct mm_struct *mm, struct svm_range *prange,
			 unsigned long start, unsigned long last)
{
	uint32_t trigger = KFD_SVM_UNMAP_TRIGGER_UNMAP_FROM_CPU;
	struct svm_range_list *svms;
	struct svm_range *pchild;
	struct kfd_process *p;
	unsigned long s, l;
	bool unmap_parent;

	p = kfd_lookup_process_by_mm(mm);
	if (!p)
		return;
	svms = &p->svms;

	pr_debug("svms 0x%p prange 0x%p [0x%lx 0x%lx] [0x%lx 0x%lx]\n", svms,
		 prange, prange->start, prange->last, start, last);

	/* Make sure pending page faults are drained in the deferred worker
	 * before the range is freed to avoid straggler interrupts on
	 * unmapped memory causing "phantom faults".
	 */
	atomic_inc(&svms->drain_pagefaults);

	unmap_parent = start <= prange->start && last >= prange->last;

	list_for_each_entry(pchild, &prange->child_list, child_list) {
		mutex_lock_nested(&pchild->lock, 1);
		s = max(start, pchild->start);
		l = min(last, pchild->last);
		if (l >= s)
			svm_range_unmap_from_gpus(pchild, s, l, trigger);
		svm_range_unmap_split(mm, prange, pchild, start, last);
		mutex_unlock(&pchild->lock);
	}
	s = max(start, prange->start);
	l = min(last, prange->last);
	if (l >= s)
		svm_range_unmap_from_gpus(prange, s, l, trigger);
	svm_range_unmap_split(mm, prange, prange, start, last);

	if (unmap_parent)
		svm_range_add_list_work(svms, prange, mm, SVM_OP_UNMAP_RANGE);
	else
		svm_range_add_list_work(svms, prange, mm,
					SVM_OP_UPDATE_RANGE_NOTIFIER);
	schedule_deferred_list_work(svms);

	kfd_unref_process(p);
}

/**
 * svm_range_cpu_invalidate_pagetables - interval notifier callback
 * @mni: mmu_interval_notifier struct
 * @range: mmu_notifier_range struct
 * @cur_seq: value to pass to mmu_interval_set_seq()
 *
 * If event is MMU_NOTIFY_UNMAP, this is from CPU unmap range, otherwise, it
 * is from migration, or CPU page invalidation callback.
 *
 * For unmap event, unmap range from GPUs, remove prange from svms in a delayed
 * work thread, and split prange if only part of prange is unmapped.
 *
 * For invalidation event, if GPU retry fault is not enabled, evict the queues,
 * then schedule svm_range_restore_work to update GPU mapping and resume queues.
 * If GPU retry fault is enabled, unmap the svm range from GPU, retry fault will
 * update GPU mapping to recover.
 *
 * Context: mmap lock, notifier_invalidate_start lock are held
 *          for invalidate event, prange lock is held if this is from migration
 */
static bool
svm_range_cpu_invalidate_pagetables(struct mmu_interval_notifier *mni,
				    const struct mmu_notifier_range *range,
				    unsigned long cur_seq)
{
	struct svm_range *prange;
	unsigned long start;
	unsigned long last;

	if (range->event == MMU_NOTIFY_RELEASE)
		return true;
	if (!mmget_not_zero(mni->mm))
		return true;

	start = mni->interval_tree.start;
	last = mni->interval_tree.last;
	start = max(start, range->start) >> PAGE_SHIFT;
	last = min(last, range->end - 1) >> PAGE_SHIFT;
	pr_debug("[0x%lx 0x%lx] range[0x%lx 0x%lx] notifier[0x%lx 0x%lx] %d\n",
		 start, last, range->start >> PAGE_SHIFT,
		 (range->end - 1) >> PAGE_SHIFT,
		 mni->interval_tree.start >> PAGE_SHIFT,
		 mni->interval_tree.last >> PAGE_SHIFT, range->event);

	prange = container_of(mni, struct svm_range, notifier);

	svm_range_lock(prange);
	mmu_interval_set_seq(mni, cur_seq);

	switch (range->event) {
	case MMU_NOTIFY_UNMAP:
		svm_range_unmap_from_cpu(mni->mm, prange, start, last);
		break;
	default:
		svm_range_evict(prange, mni->mm, start, last, range->event);
		break;
	}

	svm_range_unlock(prange);
	mmput(mni->mm);

	return true;
}

/**
 * svm_range_from_addr - find svm range from fault address
 * @svms: svm range list header
 * @addr: address to search range interval tree, in pages
 * @parent: parent range if range is on child list
 *
 * Context: The caller must hold svms->lock
 *
 * Return: the svm_range found or NULL
 */
struct svm_range *
svm_range_from_addr(struct svm_range_list *svms, unsigned long addr,
		    struct svm_range **parent)
{
	struct interval_tree_node *node;
	struct svm_range *prange;
	struct svm_range *pchild;

	node = interval_tree_iter_first(&svms->objects, addr, addr);
	if (!node)
		return NULL;

	prange = container_of(node, struct svm_range, it_node);
	pr_debug("address 0x%lx prange [0x%lx 0x%lx] node [0x%lx 0x%lx]\n",
		 addr, prange->start, prange->last, node->start, node->last);

	if (addr >= prange->start && addr <= prange->last) {
		if (parent)
			*parent = prange;
		return prange;
	}
	list_for_each_entry(pchild, &prange->child_list, child_list)
		if (addr >= pchild->start && addr <= pchild->last) {
			pr_debug("found address 0x%lx pchild [0x%lx 0x%lx]\n",
				 addr, pchild->start, pchild->last);
			if (parent)
				*parent = prange;
			return pchild;
		}

	return NULL;
}

/* svm_range_best_restore_location - decide the best fault restore location
 * @prange: svm range structure
 * @adev: the GPU on which vm fault happened
 *
 * This is only called when xnack is on, to decide the best location to restore
 * the range mapping after GPU vm fault. Caller uses the best location to do
 * migration if actual loc is not best location, then update GPU page table
 * mapping to the best location.
 *
 * If the preferred loc is accessible by faulting GPU, use preferred loc.
 * If vm fault gpu idx is on range ACCESSIBLE bitmap, best_loc is vm fault gpu
 * If vm fault gpu idx is on range ACCESSIBLE_IN_PLACE bitmap, then
 *    if range actual loc is cpu, best_loc is cpu
 *    if vm fault gpu is on xgmi same hive of range actual loc gpu, best_loc is
 *    range actual loc.
 * Otherwise, GPU no access, best_loc is -1.
 *
 * Return:
 * -1 means vm fault GPU no access
 * 0 for CPU or GPU id
 */
static int32_t
svm_range_best_restore_location(struct svm_range *prange,
				struct kfd_node *node,
				int32_t *gpuidx)
{
	struct kfd_node *bo_node, *preferred_node;
	struct kfd_process *p;
	uint32_t gpuid;
	int r;

	p = container_of(prange->svms, struct kfd_process, svms);

	r = kfd_process_gpuid_from_node(p, node, &gpuid, gpuidx);
	if (r < 0) {
		pr_debug("failed to get gpuid from kgd\n");
		return -1;
	}

	if (node->adev->gmc.is_app_apu)
		return 0;

	if (prange->preferred_loc == gpuid ||
	    prange->preferred_loc == KFD_IOCTL_SVM_LOCATION_SYSMEM) {
		return prange->preferred_loc;
	} else if (prange->preferred_loc != KFD_IOCTL_SVM_LOCATION_UNDEFINED) {
		preferred_node = svm_range_get_node_by_id(prange, prange->preferred_loc);
		if (preferred_node && svm_nodes_in_same_hive(node, preferred_node))
			return prange->preferred_loc;
		/* fall through */
	}

	if (test_bit(*gpuidx, prange->bitmap_access))
		return gpuid;

	if (test_bit(*gpuidx, prange->bitmap_aip)) {
		if (!prange->actual_loc)
			return 0;

		bo_node = svm_range_get_node_by_id(prange, prange->actual_loc);
		if (bo_node && svm_nodes_in_same_hive(node, bo_node))
			return prange->actual_loc;
		else
			return 0;
	}

	return -1;
}

static int
svm_range_get_range_boundaries(struct kfd_process *p, int64_t addr,
			       unsigned long *start, unsigned long *last,
			       bool *is_heap_stack)
{
	struct vm_area_struct *vma;
	struct interval_tree_node *node;
	unsigned long start_limit, end_limit;

	vma = vma_lookup(p->mm, addr << PAGE_SHIFT);
	if (!vma) {
		pr_debug("VMA does not exist in address [0x%llx]\n", addr);
		return -EFAULT;
	}

	*is_heap_stack = vma_is_initial_heap(vma) || vma_is_initial_stack(vma);

	start_limit = max(vma->vm_start >> PAGE_SHIFT,
		      (unsigned long)ALIGN_DOWN(addr, 2UL << 8));
	end_limit = min(vma->vm_end >> PAGE_SHIFT,
		    (unsigned long)ALIGN(addr + 1, 2UL << 8));
	/* First range that starts after the fault address */
	node = interval_tree_iter_first(&p->svms.objects, addr + 1, ULONG_MAX);
	if (node) {
		end_limit = min(end_limit, node->start);
		/* Last range that ends before the fault address */
		node = container_of(rb_prev(&node->rb),
				    struct interval_tree_node, rb);
	} else {
		/* Last range must end before addr because
		 * there was no range after addr
		 */
		node = container_of(rb_last(&p->svms.objects.rb_root),
				    struct interval_tree_node, rb);
	}
	if (node) {
		if (node->last >= addr) {
			WARN(1, "Overlap with prev node and page fault addr\n");
			return -EFAULT;
		}
		start_limit = max(start_limit, node->last + 1);
	}

	*start = start_limit;
	*last = end_limit - 1;

	pr_debug("vma [0x%lx 0x%lx] range [0x%lx 0x%lx] is_heap_stack %d\n",
		 vma->vm_start >> PAGE_SHIFT, vma->vm_end >> PAGE_SHIFT,
		 *start, *last, *is_heap_stack);

	return 0;
}

static int
svm_range_check_vm_userptr(struct kfd_process *p, uint64_t start, uint64_t last,
			   uint64_t *bo_s, uint64_t *bo_l)
{
	struct amdgpu_bo_va_mapping *mapping;
	struct interval_tree_node *node;
	struct amdgpu_bo *bo = NULL;
	unsigned long userptr;
	uint32_t i;
	int r;

	for (i = 0; i < p->n_pdds; i++) {
		struct amdgpu_vm *vm;

		if (!p->pdds[i]->drm_priv)
			continue;

		vm = drm_priv_to_vm(p->pdds[i]->drm_priv);
		r = amdgpu_bo_reserve(vm->root.bo, false);
		if (r)
			return r;

		/* Check userptr by searching entire vm->va interval tree */
		node = interval_tree_iter_first(&vm->va, 0, ~0ULL);
		while (node) {
			mapping = container_of((struct rb_node *)node,
					       struct amdgpu_bo_va_mapping, rb);
			bo = mapping->bo_va->base.bo;

			if (!amdgpu_ttm_tt_affect_userptr(bo->tbo.ttm,
							 start << PAGE_SHIFT,
							 last << PAGE_SHIFT,
							 &userptr)) {
				node = interval_tree_iter_next(node, 0, ~0ULL);
				continue;
			}

			pr_debug("[0x%llx 0x%llx] already userptr mapped\n",
				 start, last);
			if (bo_s && bo_l) {
				*bo_s = userptr >> PAGE_SHIFT;
				*bo_l = *bo_s + bo->tbo.ttm->num_pages - 1;
			}
			amdgpu_bo_unreserve(vm->root.bo);
			return -EADDRINUSE;
		}
		amdgpu_bo_unreserve(vm->root.bo);
	}
	return 0;
}

static struct
svm_range *svm_range_create_unregistered_range(struct kfd_node *node,
						struct kfd_process *p,
						struct mm_struct *mm,
						int64_t addr)
{
	struct svm_range *prange = NULL;
	unsigned long start, last;
	uint32_t gpuid, gpuidx;
	bool is_heap_stack;
	uint64_t bo_s = 0;
	uint64_t bo_l = 0;
	int r;

	if (svm_range_get_range_boundaries(p, addr, &start, &last,
					   &is_heap_stack))
		return NULL;

	r = svm_range_check_vm(p, start, last, &bo_s, &bo_l);
	if (r != -EADDRINUSE)
		r = svm_range_check_vm_userptr(p, start, last, &bo_s, &bo_l);

	if (r == -EADDRINUSE) {
		if (addr >= bo_s && addr <= bo_l)
			return NULL;

		/* Create one page svm range if 2MB range overlapping */
		start = addr;
		last = addr;
	}

	prange = svm_range_new(&p->svms, start, last, true);
	if (!prange) {
		pr_debug("Failed to create prange in address [0x%llx]\n", addr);
		return NULL;
	}
	if (kfd_process_gpuid_from_node(p, node, &gpuid, &gpuidx)) {
		pr_debug("failed to get gpuid from kgd\n");
		svm_range_free(prange, true);
		return NULL;
	}

	if (is_heap_stack)
		prange->preferred_loc = KFD_IOCTL_SVM_LOCATION_SYSMEM;

	svm_range_add_to_svms(prange);
	svm_range_add_notifier_locked(mm, prange);

	return prange;
}

/* svm_range_skip_recover - decide if prange can be recovered
 * @prange: svm range structure
 *
 * GPU vm retry fault handle skip recover the range for cases:
 * 1. prange is on deferred list to be removed after unmap, it is stale fault,
 *    deferred list work will drain the stale fault before free the prange.
 * 2. prange is on deferred list to add interval notifier after split, or
 * 3. prange is child range, it is split from parent prange, recover later
 *    after interval notifier is added.
 *
 * Return: true to skip recover, false to recover
 */
static bool svm_range_skip_recover(struct svm_range *prange)
{
	struct svm_range_list *svms = prange->svms;

	spin_lock(&svms->deferred_list_lock);
	if (list_empty(&prange->deferred_list) &&
	    list_empty(&prange->child_list)) {
		spin_unlock(&svms->deferred_list_lock);
		return false;
	}
	spin_unlock(&svms->deferred_list_lock);

	if (prange->work_item.op == SVM_OP_UNMAP_RANGE) {
		pr_debug("svms 0x%p prange 0x%p [0x%lx 0x%lx] unmapped\n",
			 svms, prange, prange->start, prange->last);
		return true;
	}
	if (prange->work_item.op == SVM_OP_ADD_RANGE_AND_MAP ||
	    prange->work_item.op == SVM_OP_ADD_RANGE) {
		pr_debug("svms 0x%p prange 0x%p [0x%lx 0x%lx] not added yet\n",
			 svms, prange, prange->start, prange->last);
		return true;
	}
	return false;
}

static void
svm_range_count_fault(struct kfd_node *node, struct kfd_process *p,
		      int32_t gpuidx)
{
	struct kfd_process_device *pdd;

	/* fault is on different page of same range
	 * or fault is skipped to recover later
	 * or fault is on invalid virtual address
	 */
	if (gpuidx == MAX_GPU_INSTANCE) {
		uint32_t gpuid;
		int r;

		r = kfd_process_gpuid_from_node(p, node, &gpuid, &gpuidx);
		if (r < 0)
			return;
	}

	/* fault is recovered
	 * or fault cannot recover because GPU no access on the range
	 */
	pdd = kfd_process_device_from_gpuidx(p, gpuidx);
	if (pdd)
		WRITE_ONCE(pdd->faults, pdd->faults + 1);
}

static bool
svm_fault_allowed(struct vm_area_struct *vma, bool write_fault)
{
	unsigned long requested = VM_READ;

	if (write_fault)
		requested |= VM_WRITE;

	pr_debug("requested 0x%lx, vma permission flags 0x%lx\n", requested,
		vma->vm_flags);
	return (vma->vm_flags & requested) == requested;
}

int
svm_range_restore_pages(struct amdgpu_device *adev, unsigned int pasid,
			uint32_t vmid, uint32_t node_id,
			uint64_t addr, bool write_fault)
{
	unsigned long start, last, size;
	struct mm_struct *mm = NULL;
	struct svm_range_list *svms;
	struct svm_range *prange;
	struct kfd_process *p;
	ktime_t timestamp = ktime_get_boottime();
	struct kfd_node *node;
	int32_t best_loc;
	int32_t gpuidx = MAX_GPU_INSTANCE;
	bool write_locked = false;
	struct vm_area_struct *vma;
	bool migration = false;
	int r = 0;

	if (!KFD_IS_SVM_API_SUPPORTED(adev)) {
		pr_debug("device does not support SVM\n");
		return -EFAULT;
	}

	p = kfd_lookup_process_by_pasid(pasid);
	if (!p) {
		pr_debug("kfd process not founded pasid 0x%x\n", pasid);
		return 0;
	}
	svms = &p->svms;

	pr_debug("restoring svms 0x%p fault address 0x%llx\n", svms, addr);

	if (atomic_read(&svms->drain_pagefaults)) {
		pr_debug("draining retry fault, drop fault 0x%llx\n", addr);
		r = 0;
		goto out;
	}

	if (!p->xnack_enabled) {
		pr_debug("XNACK not enabled for pasid 0x%x\n", pasid);
		r = -EFAULT;
		goto out;
	}

	/* p->lead_thread is available as kfd_process_wq_release flush the work
	 * before releasing task ref.
	 */
	mm = get_task_mm(p->lead_thread);
	if (!mm) {
		pr_debug("svms 0x%p failed to get mm\n", svms);
		r = 0;
		goto out;
	}

	node = kfd_node_by_irq_ids(adev, node_id, vmid);
	if (!node) {
		pr_debug("kfd node does not exist node_id: %d, vmid: %d\n", node_id,
			 vmid);
		r = -EFAULT;
		goto out;
	}
	mmap_read_lock(mm);
retry_write_locked:
	mutex_lock(&svms->lock);
	prange = svm_range_from_addr(svms, addr, NULL);
	if (!prange) {
		pr_debug("failed to find prange svms 0x%p address [0x%llx]\n",
			 svms, addr);
		if (!write_locked) {
			/* Need the write lock to create new range with MMU notifier.
			 * Also flush pending deferred work to make sure the interval
			 * tree is up to date before we add a new range
			 */
			mutex_unlock(&svms->lock);
			mmap_read_unlock(mm);
			mmap_write_lock(mm);
			write_locked = true;
			goto retry_write_locked;
		}
		prange = svm_range_create_unregistered_range(node, p, mm, addr);
		if (!prange) {
			pr_debug("failed to create unregistered range svms 0x%p address [0x%llx]\n",
				 svms, addr);
			mmap_write_downgrade(mm);
			r = -EFAULT;
			goto out_unlock_svms;
		}
	}
	if (write_locked)
		mmap_write_downgrade(mm);

	mutex_lock(&prange->migrate_mutex);

	if (svm_range_skip_recover(prange)) {
		amdgpu_gmc_filter_faults_remove(node->adev, addr, pasid);
		r = 0;
		goto out_unlock_range;
	}

	/* skip duplicate vm fault on different pages of same range */
	if (ktime_before(timestamp, ktime_add_ns(prange->validate_timestamp,
				AMDGPU_SVM_RANGE_RETRY_FAULT_PENDING))) {
		pr_debug("svms 0x%p [0x%lx %lx] already restored\n",
			 svms, prange->start, prange->last);
		r = 0;
		goto out_unlock_range;
	}

	/* __do_munmap removed VMA, return success as we are handling stale
	 * retry fault.
	 */
	vma = vma_lookup(mm, addr << PAGE_SHIFT);
	if (!vma) {
		pr_debug("address 0x%llx VMA is removed\n", addr);
		r = 0;
		goto out_unlock_range;
	}

	if (!svm_fault_allowed(vma, write_fault)) {
		pr_debug("fault addr 0x%llx no %s permission\n", addr,
			write_fault ? "write" : "read");
		r = -EPERM;
		goto out_unlock_range;
	}

	best_loc = svm_range_best_restore_location(prange, node, &gpuidx);
	if (best_loc == -1) {
		pr_debug("svms %p failed get best restore loc [0x%lx 0x%lx]\n",
			 svms, prange->start, prange->last);
		r = -EACCES;
		goto out_unlock_range;
	}

	pr_debug("svms %p [0x%lx 0x%lx] best restore 0x%x, actual loc 0x%x\n",
		 svms, prange->start, prange->last, best_loc,
		 prange->actual_loc);

	kfd_smi_event_page_fault_start(node, p->lead_thread->pid, addr,
				       write_fault, timestamp);

	if (prange->actual_loc != 0 || best_loc != 0) {
		migration = true;
		/* Align migration range start and size to granularity size */
		size = 1UL << prange->granularity;
		start = max_t(unsigned long, ALIGN_DOWN(addr, size), prange->start);
		last = min_t(unsigned long, ALIGN(addr + 1, size) - 1, prange->last);

		if (best_loc) {
			r = svm_migrate_to_vram(prange, best_loc, start, last,
					mm, KFD_MIGRATE_TRIGGER_PAGEFAULT_GPU);
			if (r) {
				pr_debug("svm_migrate_to_vram failed (%d) at %llx, falling back to system memory\n",
					 r, addr);
				/* Fallback to system memory if migration to
				 * VRAM failed
				 */
				if (prange->actual_loc && prange->actual_loc != best_loc)
					r = svm_migrate_vram_to_ram(prange, mm, start, last,
						KFD_MIGRATE_TRIGGER_PAGEFAULT_GPU, NULL);
				else
					r = 0;
			}
		} else {
			r = svm_migrate_vram_to_ram(prange, mm, start, last,
					KFD_MIGRATE_TRIGGER_PAGEFAULT_GPU, NULL);
		}
		if (r) {
			pr_debug("failed %d to migrate svms %p [0x%lx 0x%lx]\n",
				 r, svms, start, last);
			goto out_unlock_range;
		}
	}

	r = svm_range_validate_and_map(mm, prange, gpuidx, false, false, false);
	if (r)
		pr_debug("failed %d to map svms 0x%p [0x%lx 0x%lx] to gpus\n",
			 r, svms, prange->start, prange->last);

	kfd_smi_event_page_fault_end(node, p->lead_thread->pid, addr,
				     migration);

out_unlock_range:
	mutex_unlock(&prange->migrate_mutex);
out_unlock_svms:
	mutex_unlock(&svms->lock);
	mmap_read_unlock(mm);

	svm_range_count_fault(node, p, gpuidx);

	mmput(mm);
out:
	kfd_unref_process(p);

	if (r == -EAGAIN) {
		pr_debug("recover vm fault later\n");
		amdgpu_gmc_filter_faults_remove(node->adev, addr, pasid);
		r = 0;
	}
	return r;
}

int
svm_range_switch_xnack_reserve_mem(struct kfd_process *p, bool xnack_enabled)
{
	struct svm_range *prange, *pchild;
	uint64_t reserved_size = 0;
	uint64_t size;
	int r = 0;

	pr_debug("switching xnack from %d to %d\n", p->xnack_enabled, xnack_enabled);

	mutex_lock(&p->svms.lock);

	list_for_each_entry(prange, &p->svms.list, list) {
		svm_range_lock(prange);
		list_for_each_entry(pchild, &prange->child_list, child_list) {
			size = (pchild->last - pchild->start + 1) << PAGE_SHIFT;
			if (xnack_enabled) {
				amdgpu_amdkfd_unreserve_mem_limit(NULL, size,
					KFD_IOC_ALLOC_MEM_FLAGS_USERPTR, 0);
			} else {
				r = amdgpu_amdkfd_reserve_mem_limit(NULL, size,
					KFD_IOC_ALLOC_MEM_FLAGS_USERPTR, 0);
				if (r)
					goto out_unlock;
				reserved_size += size;
			}
		}

		size = (prange->last - prange->start + 1) << PAGE_SHIFT;
		if (xnack_enabled) {
			amdgpu_amdkfd_unreserve_mem_limit(NULL, size,
					KFD_IOC_ALLOC_MEM_FLAGS_USERPTR, 0);
		} else {
			r = amdgpu_amdkfd_reserve_mem_limit(NULL, size,
					KFD_IOC_ALLOC_MEM_FLAGS_USERPTR, 0);
			if (r)
				goto out_unlock;
			reserved_size += size;
		}
out_unlock:
		svm_range_unlock(prange);
		if (r)
			break;
	}

	if (r)
		amdgpu_amdkfd_unreserve_mem_limit(NULL, reserved_size,
					KFD_IOC_ALLOC_MEM_FLAGS_USERPTR, 0);
	else
		/* Change xnack mode must be inside svms lock, to avoid race with
		 * svm_range_deferred_list_work unreserve memory in parallel.
		 */
		p->xnack_enabled = xnack_enabled;

	mutex_unlock(&p->svms.lock);
	return r;
}

void svm_range_list_fini(struct kfd_process *p)
{
	struct svm_range *prange;
	struct svm_range *next;

	pr_debug("pasid 0x%x svms 0x%p\n", p->pasid, &p->svms);

	cancel_delayed_work_sync(&p->svms.restore_work);

	/* Ensure list work is finished before process is destroyed */
	flush_work(&p->svms.deferred_list_work);

	/*
	 * Ensure no retry fault comes in afterwards, as page fault handler will
	 * not find kfd process and take mm lock to recover fault.
	 */
	atomic_inc(&p->svms.drain_pagefaults);
	svm_range_drain_retry_fault(&p->svms);

	list_for_each_entry_safe(prange, next, &p->svms.list, list) {
		svm_range_unlink(prange);
		svm_range_remove_notifier(prange);
		svm_range_free(prange, true);
	}

	mutex_destroy(&p->svms.lock);

	pr_debug("pasid 0x%x svms 0x%p done\n", p->pasid, &p->svms);
}

int svm_range_list_init(struct kfd_process *p)
{
	struct svm_range_list *svms = &p->svms;
	int i;

	svms->objects = RB_ROOT_CACHED;
	mutex_init(&svms->lock);
	INIT_LIST_HEAD(&svms->list);
	atomic_set(&svms->evicted_ranges, 0);
	atomic_set(&svms->drain_pagefaults, 0);
	INIT_DELAYED_WORK(&svms->restore_work, svm_range_restore_work);
	INIT_WORK(&svms->deferred_list_work, svm_range_deferred_list_work);
	INIT_LIST_HEAD(&svms->deferred_range_list);
	INIT_LIST_HEAD(&svms->criu_svm_metadata_list);
	spin_lock_init(&svms->deferred_list_lock);

	for (i = 0; i < p->n_pdds; i++)
		if (KFD_IS_SVM_API_SUPPORTED(p->pdds[i]->dev->adev))
			bitmap_set(svms->bitmap_supported, i, 1);

	return 0;
}

/**
 * svm_range_check_vm - check if virtual address range mapped already
 * @p: current kfd_process
 * @start: range start address, in pages
 * @last: range last address, in pages
 * @bo_s: mapping start address in pages if address range already mapped
 * @bo_l: mapping last address in pages if address range already mapped
 *
 * The purpose is to avoid virtual address ranges already allocated by
 * kfd_ioctl_alloc_memory_of_gpu ioctl.
 * It looks for each pdd in the kfd_process.
 *
 * Context: Process context
 *
 * Return 0 - OK, if the range is not mapped.
 * Otherwise error code:
 * -EADDRINUSE - if address is mapped already by kfd_ioctl_alloc_memory_of_gpu
 * -ERESTARTSYS - A wait for the buffer to become unreserved was interrupted by
 * a signal. Release all buffer reservations and return to user-space.
 */
static int
svm_range_check_vm(struct kfd_process *p, uint64_t start, uint64_t last,
		   uint64_t *bo_s, uint64_t *bo_l)
{
	struct amdgpu_bo_va_mapping *mapping;
	struct interval_tree_node *node;
	uint32_t i;
	int r;

	for (i = 0; i < p->n_pdds; i++) {
		struct amdgpu_vm *vm;

		if (!p->pdds[i]->drm_priv)
			continue;

		vm = drm_priv_to_vm(p->pdds[i]->drm_priv);
		r = amdgpu_bo_reserve(vm->root.bo, false);
		if (r)
			return r;

		node = interval_tree_iter_first(&vm->va, start, last);
		if (node) {
			pr_debug("range [0x%llx 0x%llx] already TTM mapped\n",
				 start, last);
			mapping = container_of((struct rb_node *)node,
					       struct amdgpu_bo_va_mapping, rb);
			if (bo_s && bo_l) {
				*bo_s = mapping->start;
				*bo_l = mapping->last;
			}
			amdgpu_bo_unreserve(vm->root.bo);
			return -EADDRINUSE;
		}
		amdgpu_bo_unreserve(vm->root.bo);
	}

	return 0;
}

/**
 * svm_range_is_valid - check if virtual address range is valid
 * @p: current kfd_process
 * @start: range start address, in pages
 * @size: range size, in pages
 *
 * Valid virtual address range means it belongs to one or more VMAs
 *
 * Context: Process context
 *
 * Return:
 *  0 - OK, otherwise error code
 */
static int
svm_range_is_valid(struct kfd_process *p, uint64_t start, uint64_t size)
{
	const unsigned long device_vma = VM_IO | VM_PFNMAP | VM_MIXEDMAP;
	struct vm_area_struct *vma;
	unsigned long end;
	unsigned long start_unchg = start;

	start <<= PAGE_SHIFT;
	end = start + (size << PAGE_SHIFT);
	do {
		vma = vma_lookup(p->mm, start);
		if (!vma || (vma->vm_flags & device_vma))
			return -EFAULT;
		start = min(end, vma->vm_end);
	} while (start < end);

	return svm_range_check_vm(p, start_unchg, (end - 1) >> PAGE_SHIFT, NULL,
				  NULL);
}

/**
 * svm_range_best_prefetch_location - decide the best prefetch location
 * @prange: svm range structure
 *
 * For xnack off:
 * If range map to single GPU, the best prefetch location is prefetch_loc, which
 * can be CPU or GPU.
 *
 * If range is ACCESS or ACCESS_IN_PLACE by mGPUs, only if mGPU connection on
 * XGMI same hive, the best prefetch location is prefetch_loc GPU, othervise
 * the best prefetch location is always CPU, because GPU can not have coherent
 * mapping VRAM of other GPUs even with large-BAR PCIe connection.
 *
 * For xnack on:
 * If range is not ACCESS_IN_PLACE by mGPUs, the best prefetch location is
 * prefetch_loc, other GPU access will generate vm fault and trigger migration.
 *
 * If range is ACCESS_IN_PLACE by mGPUs, only if mGPU connection on XGMI same
 * hive, the best prefetch location is prefetch_loc GPU, otherwise the best
 * prefetch location is always CPU.
 *
 * Context: Process context
 *
 * Return:
 * 0 for CPU or GPU id
 */
static uint32_t
svm_range_best_prefetch_location(struct svm_range *prange)
{
	DECLARE_BITMAP(bitmap, MAX_GPU_INSTANCE);
	uint32_t best_loc = prange->prefetch_loc;
	struct kfd_process_device *pdd;
	struct kfd_node *bo_node;
	struct kfd_process *p;
	uint32_t gpuidx;

	p = container_of(prange->svms, struct kfd_process, svms);

	if (!best_loc || best_loc == KFD_IOCTL_SVM_LOCATION_UNDEFINED)
		goto out;

	bo_node = svm_range_get_node_by_id(prange, best_loc);
	if (!bo_node) {
		WARN_ONCE(1, "failed to get valid kfd node at id%x\n", best_loc);
		best_loc = 0;
		goto out;
	}

	if (bo_node->adev->gmc.is_app_apu) {
		best_loc = 0;
		goto out;
	}

	if (p->xnack_enabled)
		bitmap_copy(bitmap, prange->bitmap_aip, MAX_GPU_INSTANCE);
	else
		bitmap_or(bitmap, prange->bitmap_access, prange->bitmap_aip,
			  MAX_GPU_INSTANCE);

	for_each_set_bit(gpuidx, bitmap, MAX_GPU_INSTANCE) {
		pdd = kfd_process_device_from_gpuidx(p, gpuidx);
		if (!pdd) {
			pr_debug("failed to get device by idx 0x%x\n", gpuidx);
			continue;
		}

		if (pdd->dev->adev == bo_node->adev)
			continue;

		if (!svm_nodes_in_same_hive(pdd->dev, bo_node)) {
			best_loc = 0;
			break;
		}
	}

out:
	pr_debug("xnack %d svms 0x%p [0x%lx 0x%lx] best loc 0x%x\n",
		 p->xnack_enabled, &p->svms, prange->start, prange->last,
		 best_loc);

	return best_loc;
}

/* svm_range_trigger_migration - start page migration if prefetch loc changed
 * @mm: current process mm_struct
 * @prange: svm range structure
 * @migrated: output, true if migration is triggered
 *
 * If range perfetch_loc is GPU, actual loc is cpu 0, then migrate the range
 * from ram to vram.
 * If range prefetch_loc is cpu 0, actual loc is GPU, then migrate the range
 * from vram to ram.
 *
 * If GPU vm fault retry is not enabled, migration interact with MMU notifier
 * and restore work:
 * 1. migrate_vma_setup invalidate pages, MMU notifier callback svm_range_evict
 *    stops all queues, schedule restore work
 * 2. svm_range_restore_work wait for migration is done by
 *    a. svm_range_validate_vram takes prange->migrate_mutex
 *    b. svm_range_validate_ram HMM get pages wait for CPU fault handle returns
 * 3. restore work update mappings of GPU, resume all queues.
 *
 * Context: Process context
 *
 * Return:
 * 0 - OK, otherwise - error code of migration
 */
static int
svm_range_trigger_migration(struct mm_struct *mm, struct svm_range *prange,
			    bool *migrated)
{
	uint32_t best_loc;
	int r = 0;

	*migrated = false;
	best_loc = svm_range_best_prefetch_location(prange);

	/* when best_loc is a gpu node and same as prange->actual_loc
	 * we still need do migration as prange->actual_loc !=0 does
	 * not mean all pages in prange are vram. hmm migrate will pick
	 * up right pages during migration.
	 */
	if ((best_loc == KFD_IOCTL_SVM_LOCATION_UNDEFINED) ||
	    (best_loc == 0 && prange->actual_loc == 0))
		return 0;

	if (!best_loc) {
		r = svm_migrate_vram_to_ram(prange, mm, prange->start, prange->last,
					KFD_MIGRATE_TRIGGER_PREFETCH, NULL);
		*migrated = !r;
		return r;
	}

	r = svm_migrate_to_vram(prange, best_loc, prange->start, prange->last,
				mm, KFD_MIGRATE_TRIGGER_PREFETCH);
	*migrated = !r;

	return r;
}

int svm_range_schedule_evict_svm_bo(struct amdgpu_amdkfd_fence *fence)
{
	if (!fence)
		return -EINVAL;

	if (dma_fence_is_signaled(&fence->base))
		return 0;

	if (fence->svm_bo) {
		WRITE_ONCE(fence->svm_bo->evicting, 1);
		schedule_work(&fence->svm_bo->eviction_work);
	}

	return 0;
}

static void svm_range_evict_svm_bo_worker(struct work_struct *work)
{
	struct svm_range_bo *svm_bo;
	struct mm_struct *mm;
	int r = 0;

	svm_bo = container_of(work, struct svm_range_bo, eviction_work);
	if (!svm_bo_ref_unless_zero(svm_bo))
		return; /* svm_bo was freed while eviction was pending */

	if (mmget_not_zero(svm_bo->eviction_fence->mm)) {
		mm = svm_bo->eviction_fence->mm;
	} else {
		svm_range_bo_unref(svm_bo);
		return;
	}

	mmap_read_lock(mm);
	spin_lock(&svm_bo->list_lock);
	while (!list_empty(&svm_bo->range_list) && !r) {
		struct svm_range *prange =
				list_first_entry(&svm_bo->range_list,
						struct svm_range, svm_bo_list);
		int retries = 3;

		list_del_init(&prange->svm_bo_list);
		spin_unlock(&svm_bo->list_lock);

		pr_debug("svms 0x%p [0x%lx 0x%lx]\n", prange->svms,
			 prange->start, prange->last);

		mutex_lock(&prange->migrate_mutex);
		do {
			/* migrate all vram pages in this prange to sys ram
			 * after that prange->actual_loc should be zero
			 */
			r = svm_migrate_vram_to_ram(prange, mm,
					prange->start, prange->last,
					KFD_MIGRATE_TRIGGER_TTM_EVICTION, NULL);
		} while (!r && prange->actual_loc && --retries);

		if (!r && prange->actual_loc)
			pr_info_once("Migration failed during eviction");

		if (!prange->actual_loc) {
			mutex_lock(&prange->lock);
			prange->svm_bo = NULL;
			mutex_unlock(&prange->lock);
		}
		mutex_unlock(&prange->migrate_mutex);

		spin_lock(&svm_bo->list_lock);
	}
	spin_unlock(&svm_bo->list_lock);
	mmap_read_unlock(mm);
	mmput(mm);

	dma_fence_signal(&svm_bo->eviction_fence->base);

	/* This is the last reference to svm_bo, after svm_range_vram_node_free
	 * has been called in svm_migrate_vram_to_ram
	 */
	WARN_ONCE(!r && kref_read(&svm_bo->kref) != 1, "This was not the last reference\n");
	svm_range_bo_unref(svm_bo);
}

static int
svm_range_set_attr(struct kfd_process *p, struct mm_struct *mm,
		   uint64_t start, uint64_t size, uint32_t nattr,
		   struct kfd_ioctl_svm_attribute *attrs)
{
	struct amdkfd_process_info *process_info = p->kgd_process_info;
	struct list_head update_list;
	struct list_head insert_list;
	struct list_head remove_list;
	struct svm_range_list *svms;
	struct svm_range *prange;
	struct svm_range *next;
	bool update_mapping = false;
	bool flush_tlb;
	int r, ret = 0;

	pr_debug("pasid 0x%x svms 0x%p [0x%llx 0x%llx] pages 0x%llx\n",
		 p->pasid, &p->svms, start, start + size - 1, size);

	r = svm_range_check_attr(p, nattr, attrs);
	if (r)
		return r;

	svms = &p->svms;

	mutex_lock(&process_info->lock);

	svm_range_list_lock_and_flush_work(svms, mm);

	r = svm_range_is_valid(p, start, size);
	if (r) {
		pr_debug("invalid range r=%d\n", r);
		mmap_write_unlock(mm);
		goto out;
	}

	mutex_lock(&svms->lock);

	/* Add new range and split existing ranges as needed */
	r = svm_range_add(p, start, size, nattr, attrs, &update_list,
			  &insert_list, &remove_list);
	if (r) {
		mutex_unlock(&svms->lock);
		mmap_write_unlock(mm);
		goto out;
	}
	/* Apply changes as a transaction */
	list_for_each_entry_safe(prange, next, &insert_list, list) {
		svm_range_add_to_svms(prange);
		svm_range_add_notifier_locked(mm, prange);
	}
	list_for_each_entry(prange, &update_list, update_list) {
		svm_range_apply_attrs(p, prange, nattr, attrs, &update_mapping);
		/* TODO: unmap ranges from GPU that lost access */
	}
	list_for_each_entry_safe(prange, next, &remove_list, update_list) {
		pr_debug("unlink old 0x%p prange 0x%p [0x%lx 0x%lx]\n",
			 prange->svms, prange, prange->start,
			 prange->last);
		svm_range_unlink(prange);
		svm_range_remove_notifier(prange);
		svm_range_free(prange, false);
	}

	mmap_write_downgrade(mm);
	/* Trigger migrations and revalidate and map to GPUs as needed. If
	 * this fails we may be left with partially completed actions. There
	 * is no clean way of rolling back to the previous state in such a
	 * case because the rollback wouldn't be guaranteed to work either.
	 */
	list_for_each_entry(prange, &update_list, update_list) {
		bool migrated;

		mutex_lock(&prange->migrate_mutex);

		r = svm_range_trigger_migration(mm, prange, &migrated);
		if (r)
			goto out_unlock_range;

		if (migrated && (!p->xnack_enabled ||
		    (prange->flags & KFD_IOCTL_SVM_FLAG_GPU_ALWAYS_MAPPED)) &&
		    prange->mapped_to_gpu) {
			pr_debug("restore_work will update mappings of GPUs\n");
			mutex_unlock(&prange->migrate_mutex);
			continue;
		}

		if (!migrated && !update_mapping) {
			mutex_unlock(&prange->migrate_mutex);
			continue;
		}

		flush_tlb = !migrated && update_mapping && prange->mapped_to_gpu;

		r = svm_range_validate_and_map(mm, prange, MAX_GPU_INSTANCE,
					       true, true, flush_tlb);
		if (r)
			pr_debug("failed %d to map svm range\n", r);

out_unlock_range:
		mutex_unlock(&prange->migrate_mutex);
		if (r)
			ret = r;
	}

	dynamic_svm_range_dump(svms);

	mutex_unlock(&svms->lock);
	mmap_read_unlock(mm);
out:
	mutex_unlock(&process_info->lock);

	pr_debug("pasid 0x%x svms 0x%p [0x%llx 0x%llx] done, r=%d\n", p->pasid,
		 &p->svms, start, start + size - 1, r);

	return ret ? ret : r;
}

static int
svm_range_get_attr(struct kfd_process *p, struct mm_struct *mm,
		   uint64_t start, uint64_t size, uint32_t nattr,
		   struct kfd_ioctl_svm_attribute *attrs)
{
	DECLARE_BITMAP(bitmap_access, MAX_GPU_INSTANCE);
	DECLARE_BITMAP(bitmap_aip, MAX_GPU_INSTANCE);
	bool get_preferred_loc = false;
	bool get_prefetch_loc = false;
	bool get_granularity = false;
	bool get_accessible = false;
	bool get_flags = false;
	uint64_t last = start + size - 1UL;
	uint8_t granularity = 0xff;
	struct interval_tree_node *node;
	struct svm_range_list *svms;
	struct svm_range *prange;
	uint32_t prefetch_loc = KFD_IOCTL_SVM_LOCATION_UNDEFINED;
	uint32_t location = KFD_IOCTL_SVM_LOCATION_UNDEFINED;
	uint32_t flags_and = 0xffffffff;
	uint32_t flags_or = 0;
	int gpuidx;
	uint32_t i;
	int r = 0;

	pr_debug("svms 0x%p [0x%llx 0x%llx] nattr 0x%x\n", &p->svms, start,
		 start + size - 1, nattr);

	/* Flush pending deferred work to avoid racing with deferred actions from
	 * previous memory map changes (e.g. munmap). Concurrent memory map changes
	 * can still race with get_attr because we don't hold the mmap lock. But that
	 * would be a race condition in the application anyway, and undefined
	 * behaviour is acceptable in that case.
	 */
	flush_work(&p->svms.deferred_list_work);

	mmap_read_lock(mm);
	r = svm_range_is_valid(p, start, size);
	mmap_read_unlock(mm);
	if (r) {
		pr_debug("invalid range r=%d\n", r);
		return r;
	}

	for (i = 0; i < nattr; i++) {
		switch (attrs[i].type) {
		case KFD_IOCTL_SVM_ATTR_PREFERRED_LOC:
			get_preferred_loc = true;
			break;
		case KFD_IOCTL_SVM_ATTR_PREFETCH_LOC:
			get_prefetch_loc = true;
			break;
		case KFD_IOCTL_SVM_ATTR_ACCESS:
			get_accessible = true;
			break;
		case KFD_IOCTL_SVM_ATTR_SET_FLAGS:
		case KFD_IOCTL_SVM_ATTR_CLR_FLAGS:
			get_flags = true;
			break;
		case KFD_IOCTL_SVM_ATTR_GRANULARITY:
			get_granularity = true;
			break;
		case KFD_IOCTL_SVM_ATTR_ACCESS_IN_PLACE:
		case KFD_IOCTL_SVM_ATTR_NO_ACCESS:
			fallthrough;
		default:
			pr_debug("get invalid attr type 0x%x\n", attrs[i].type);
			return -EINVAL;
		}
	}

	svms = &p->svms;

	mutex_lock(&svms->lock);

	node = interval_tree_iter_first(&svms->objects, start, last);
	if (!node) {
		pr_debug("range attrs not found return default values\n");
		svm_range_set_default_attributes(&location, &prefetch_loc,
						 &granularity, &flags_and);
		flags_or = flags_and;
		if (p->xnack_enabled)
			bitmap_copy(bitmap_access, svms->bitmap_supported,
				    MAX_GPU_INSTANCE);
		else
			bitmap_zero(bitmap_access, MAX_GPU_INSTANCE);
		bitmap_zero(bitmap_aip, MAX_GPU_INSTANCE);
		goto fill_values;
	}
	bitmap_copy(bitmap_access, svms->bitmap_supported, MAX_GPU_INSTANCE);
	bitmap_copy(bitmap_aip, svms->bitmap_supported, MAX_GPU_INSTANCE);

	while (node) {
		struct interval_tree_node *next;

		prange = container_of(node, struct svm_range, it_node);
		next = interval_tree_iter_next(node, start, last);

		if (get_preferred_loc) {
			if (prange->preferred_loc ==
					KFD_IOCTL_SVM_LOCATION_UNDEFINED ||
			    (location != KFD_IOCTL_SVM_LOCATION_UNDEFINED &&
			     location != prange->preferred_loc)) {
				location = KFD_IOCTL_SVM_LOCATION_UNDEFINED;
				get_preferred_loc = false;
			} else {
				location = prange->preferred_loc;
			}
		}
		if (get_prefetch_loc) {
			if (prange->prefetch_loc ==
					KFD_IOCTL_SVM_LOCATION_UNDEFINED ||
			    (prefetch_loc != KFD_IOCTL_SVM_LOCATION_UNDEFINED &&
			     prefetch_loc != prange->prefetch_loc)) {
				prefetch_loc = KFD_IOCTL_SVM_LOCATION_UNDEFINED;
				get_prefetch_loc = false;
			} else {
				prefetch_loc = prange->prefetch_loc;
			}
		}
		if (get_accessible) {
			bitmap_and(bitmap_access, bitmap_access,
				   prange->bitmap_access, MAX_GPU_INSTANCE);
			bitmap_and(bitmap_aip, bitmap_aip,
				   prange->bitmap_aip, MAX_GPU_INSTANCE);
		}
		if (get_flags) {
			flags_and &= prange->flags;
			flags_or |= prange->flags;
		}

		if (get_granularity && prange->granularity < granularity)
			granularity = prange->granularity;

		node = next;
	}
fill_values:
	mutex_unlock(&svms->lock);

	for (i = 0; i < nattr; i++) {
		switch (attrs[i].type) {
		case KFD_IOCTL_SVM_ATTR_PREFERRED_LOC:
			attrs[i].value = location;
			break;
		case KFD_IOCTL_SVM_ATTR_PREFETCH_LOC:
			attrs[i].value = prefetch_loc;
			break;
		case KFD_IOCTL_SVM_ATTR_ACCESS:
			gpuidx = kfd_process_gpuidx_from_gpuid(p,
							       attrs[i].value);
			if (gpuidx < 0) {
				pr_debug("invalid gpuid %x\n", attrs[i].value);
				return -EINVAL;
			}
			if (test_bit(gpuidx, bitmap_access))
				attrs[i].type = KFD_IOCTL_SVM_ATTR_ACCESS;
			else if (test_bit(gpuidx, bitmap_aip))
				attrs[i].type =
					KFD_IOCTL_SVM_ATTR_ACCESS_IN_PLACE;
			else
				attrs[i].type = KFD_IOCTL_SVM_ATTR_NO_ACCESS;
			break;
		case KFD_IOCTL_SVM_ATTR_SET_FLAGS:
			attrs[i].value = flags_and;
			break;
		case KFD_IOCTL_SVM_ATTR_CLR_FLAGS:
			attrs[i].value = ~flags_or;
			break;
		case KFD_IOCTL_SVM_ATTR_GRANULARITY:
			attrs[i].value = (uint32_t)granularity;
			break;
		}
	}

	return 0;
}

int kfd_criu_resume_svm(struct kfd_process *p)
{
	struct kfd_ioctl_svm_attribute *set_attr_new, *set_attr = NULL;
	int nattr_common = 4, nattr_accessibility = 1;
	struct criu_svm_metadata *criu_svm_md = NULL;
	struct svm_range_list *svms = &p->svms;
	struct criu_svm_metadata *next = NULL;
	uint32_t set_flags = 0xffffffff;
	int i, j, num_attrs, ret = 0;
	uint64_t set_attr_size;
	struct mm_struct *mm;

	if (list_empty(&svms->criu_svm_metadata_list)) {
		pr_debug("No SVM data from CRIU restore stage 2\n");
		return ret;
	}

	mm = get_task_mm(p->lead_thread);
	if (!mm) {
		pr_err("failed to get mm for the target process\n");
		return -ESRCH;
	}

	num_attrs = nattr_common + (nattr_accessibility * p->n_pdds);

	i = j = 0;
	list_for_each_entry(criu_svm_md, &svms->criu_svm_metadata_list, list) {
		pr_debug("criu_svm_md[%d]\n\tstart: 0x%llx size: 0x%llx (npages)\n",
			 i, criu_svm_md->data.start_addr, criu_svm_md->data.size);

		for (j = 0; j < num_attrs; j++) {
			pr_debug("\ncriu_svm_md[%d]->attrs[%d].type : 0x%x\ncriu_svm_md[%d]->attrs[%d].value : 0x%x\n",
				 i, j, criu_svm_md->data.attrs[j].type,
				 i, j, criu_svm_md->data.attrs[j].value);
			switch (criu_svm_md->data.attrs[j].type) {
			/* During Checkpoint operation, the query for
			 * KFD_IOCTL_SVM_ATTR_PREFETCH_LOC attribute might
			 * return KFD_IOCTL_SVM_LOCATION_UNDEFINED if they were
			 * not used by the range which was checkpointed. Care
			 * must be taken to not restore with an invalid value
			 * otherwise the gpuidx value will be invalid and
			 * set_attr would eventually fail so just replace those
			 * with another dummy attribute such as
			 * KFD_IOCTL_SVM_ATTR_SET_FLAGS.
			 */
			case KFD_IOCTL_SVM_ATTR_PREFETCH_LOC:
				if (criu_svm_md->data.attrs[j].value ==
				    KFD_IOCTL_SVM_LOCATION_UNDEFINED) {
					criu_svm_md->data.attrs[j].type =
						KFD_IOCTL_SVM_ATTR_SET_FLAGS;
					criu_svm_md->data.attrs[j].value = 0;
				}
				break;
			case KFD_IOCTL_SVM_ATTR_SET_FLAGS:
				set_flags = criu_svm_md->data.attrs[j].value;
				break;
			default:
				break;
			}
		}

		/* CLR_FLAGS is not available via get_attr during checkpoint but
		 * it needs to be inserted before restoring the ranges so
		 * allocate extra space for it before calling set_attr
		 */
		set_attr_size = sizeof(struct kfd_ioctl_svm_attribute) *
						(num_attrs + 1);
		set_attr_new = krealloc(set_attr, set_attr_size,
					    GFP_KERNEL);
		if (!set_attr_new) {
			ret = -ENOMEM;
			goto exit;
		}
		set_attr = set_attr_new;

		memcpy(set_attr, criu_svm_md->data.attrs, num_attrs *
					sizeof(struct kfd_ioctl_svm_attribute));
		set_attr[num_attrs].type = KFD_IOCTL_SVM_ATTR_CLR_FLAGS;
		set_attr[num_attrs].value = ~set_flags;

		ret = svm_range_set_attr(p, mm, criu_svm_md->data.start_addr,
					 criu_svm_md->data.size, num_attrs + 1,
					 set_attr);
		if (ret) {
			pr_err("CRIU: failed to set range attributes\n");
			goto exit;
		}

		i++;
	}
exit:
	kfree(set_attr);
	list_for_each_entry_safe(criu_svm_md, next, &svms->criu_svm_metadata_list, list) {
		pr_debug("freeing criu_svm_md[]\n\tstart: 0x%llx\n",
						criu_svm_md->data.start_addr);
		kfree(criu_svm_md);
	}

	mmput(mm);
	return ret;

}

int kfd_criu_restore_svm(struct kfd_process *p,
			 uint8_t __user *user_priv_ptr,
			 uint64_t *priv_data_offset,
			 uint64_t max_priv_data_size)
{
	uint64_t svm_priv_data_size, svm_object_md_size, svm_attrs_size;
	int nattr_common = 4, nattr_accessibility = 1;
	struct criu_svm_metadata *criu_svm_md = NULL;
	struct svm_range_list *svms = &p->svms;
	uint32_t num_devices;
	int ret = 0;

	num_devices = p->n_pdds;
	/* Handle one SVM range object at a time, also the number of gpus are
	 * assumed to be same on the restore node, checking must be done while
	 * evaluating the topology earlier
	 */

	svm_attrs_size = sizeof(struct kfd_ioctl_svm_attribute) *
		(nattr_common + nattr_accessibility * num_devices);
	svm_object_md_size = sizeof(struct criu_svm_metadata) + svm_attrs_size;

	svm_priv_data_size = sizeof(struct kfd_criu_svm_range_priv_data) +
								svm_attrs_size;

	criu_svm_md = kzalloc(svm_object_md_size, GFP_KERNEL);
	if (!criu_svm_md) {
		pr_err("failed to allocate memory to store svm metadata\n");
		return -ENOMEM;
	}
	if (*priv_data_offset + svm_priv_data_size > max_priv_data_size) {
		ret = -EINVAL;
		goto exit;
	}

	ret = copy_from_user(&criu_svm_md->data, user_priv_ptr + *priv_data_offset,
			     svm_priv_data_size);
	if (ret) {
		ret = -EFAULT;
		goto exit;
	}
	*priv_data_offset += svm_priv_data_size;

	list_add_tail(&criu_svm_md->list, &svms->criu_svm_metadata_list);

	return 0;


exit:
	kfree(criu_svm_md);
	return ret;
}

int svm_range_get_info(struct kfd_process *p, uint32_t *num_svm_ranges,
		       uint64_t *svm_priv_data_size)
{
	uint64_t total_size, accessibility_size, common_attr_size;
	int nattr_common = 4, nattr_accessibility = 1;
	int num_devices = p->n_pdds;
	struct svm_range_list *svms;
	struct svm_range *prange;
	uint32_t count = 0;

	*svm_priv_data_size = 0;

	svms = &p->svms;
	if (!svms)
		return -EINVAL;

	mutex_lock(&svms->lock);
	list_for_each_entry(prange, &svms->list, list) {
		pr_debug("prange: 0x%p start: 0x%lx\t npages: 0x%llx\t end: 0x%llx\n",
			 prange, prange->start, prange->npages,
			 prange->start + prange->npages - 1);
		count++;
	}
	mutex_unlock(&svms->lock);

	*num_svm_ranges = count;
	/* Only the accessbility attributes need to be queried for all the gpus
	 * individually, remaining ones are spanned across the entire process
	 * regardless of the various gpu nodes. Of the remaining attributes,
	 * KFD_IOCTL_SVM_ATTR_CLR_FLAGS need not be saved.
	 *
	 * KFD_IOCTL_SVM_ATTR_PREFERRED_LOC
	 * KFD_IOCTL_SVM_ATTR_PREFETCH_LOC
	 * KFD_IOCTL_SVM_ATTR_SET_FLAGS
	 * KFD_IOCTL_SVM_ATTR_GRANULARITY
	 *
	 * ** ACCESSBILITY ATTRIBUTES **
	 * (Considered as one, type is altered during query, value is gpuid)
	 * KFD_IOCTL_SVM_ATTR_ACCESS
	 * KFD_IOCTL_SVM_ATTR_ACCESS_IN_PLACE
	 * KFD_IOCTL_SVM_ATTR_NO_ACCESS
	 */
	if (*num_svm_ranges > 0) {
		common_attr_size = sizeof(struct kfd_ioctl_svm_attribute) *
			nattr_common;
		accessibility_size = sizeof(struct kfd_ioctl_svm_attribute) *
			nattr_accessibility * num_devices;

		total_size = sizeof(struct kfd_criu_svm_range_priv_data) +
			common_attr_size + accessibility_size;

		*svm_priv_data_size = *num_svm_ranges * total_size;
	}

	pr_debug("num_svm_ranges %u total_priv_size %llu\n", *num_svm_ranges,
		 *svm_priv_data_size);
	return 0;
}

int kfd_criu_checkpoint_svm(struct kfd_process *p,
			    uint8_t __user *user_priv_data,
			    uint64_t *priv_data_offset)
{
	struct kfd_criu_svm_range_priv_data *svm_priv = NULL;
	struct kfd_ioctl_svm_attribute *query_attr = NULL;
	uint64_t svm_priv_data_size, query_attr_size = 0;
	int index, nattr_common = 4, ret = 0;
	struct svm_range_list *svms;
	int num_devices = p->n_pdds;
	struct svm_range *prange;
	struct mm_struct *mm;

	svms = &p->svms;
	if (!svms)
		return -EINVAL;

	mm = get_task_mm(p->lead_thread);
	if (!mm) {
		pr_err("failed to get mm for the target process\n");
		return -ESRCH;
	}

	query_attr_size = sizeof(struct kfd_ioctl_svm_attribute) *
				(nattr_common + num_devices);

	query_attr = kzalloc(query_attr_size, GFP_KERNEL);
	if (!query_attr) {
		ret = -ENOMEM;
		goto exit;
	}

	query_attr[0].type = KFD_IOCTL_SVM_ATTR_PREFERRED_LOC;
	query_attr[1].type = KFD_IOCTL_SVM_ATTR_PREFETCH_LOC;
	query_attr[2].type = KFD_IOCTL_SVM_ATTR_SET_FLAGS;
	query_attr[3].type = KFD_IOCTL_SVM_ATTR_GRANULARITY;

	for (index = 0; index < num_devices; index++) {
		struct kfd_process_device *pdd = p->pdds[index];

		query_attr[index + nattr_common].type =
			KFD_IOCTL_SVM_ATTR_ACCESS;
		query_attr[index + nattr_common].value = pdd->user_gpu_id;
	}

	svm_priv_data_size = sizeof(*svm_priv) + query_attr_size;

	svm_priv = kzalloc(svm_priv_data_size, GFP_KERNEL);
	if (!svm_priv) {
		ret = -ENOMEM;
		goto exit_query;
	}

	index = 0;
	list_for_each_entry(prange, &svms->list, list) {

		svm_priv->object_type = KFD_CRIU_OBJECT_TYPE_SVM_RANGE;
		svm_priv->start_addr = prange->start;
		svm_priv->size = prange->npages;
		memcpy(&svm_priv->attrs, query_attr, query_attr_size);
		pr_debug("CRIU: prange: 0x%p start: 0x%lx\t npages: 0x%llx end: 0x%llx\t size: 0x%llx\n",
			 prange, prange->start, prange->npages,
			 prange->start + prange->npages - 1,
			 prange->npages * PAGE_SIZE);

		ret = svm_range_get_attr(p, mm, svm_priv->start_addr,
					 svm_priv->size,
					 (nattr_common + num_devices),
					 svm_priv->attrs);
		if (ret) {
			pr_err("CRIU: failed to obtain range attributes\n");
			goto exit_priv;
		}

		if (copy_to_user(user_priv_data + *priv_data_offset, svm_priv,
				 svm_priv_data_size)) {
			pr_err("Failed to copy svm priv to user\n");
			ret = -EFAULT;
			goto exit_priv;
		}

		*priv_data_offset += svm_priv_data_size;

	}


exit_priv:
	kfree(svm_priv);
exit_query:
	kfree(query_attr);
exit:
	mmput(mm);
	return ret;
}

int
svm_ioctl(struct kfd_process *p, enum kfd_ioctl_svm_op op, uint64_t start,
	  uint64_t size, uint32_t nattrs, struct kfd_ioctl_svm_attribute *attrs)
{
	struct mm_struct *mm = current->mm;
	int r;

	start >>= PAGE_SHIFT;
	size >>= PAGE_SHIFT;

	switch (op) {
	case KFD_IOCTL_SVM_OP_SET_ATTR:
		r = svm_range_set_attr(p, mm, start, size, nattrs, attrs);
		break;
	case KFD_IOCTL_SVM_OP_GET_ATTR:
		r = svm_range_get_attr(p, mm, start, size, nattrs, attrs);
		break;
	default:
		r = EINVAL;
		break;
	}

	return r;
}<|MERGE_RESOLUTION|>--- conflicted
+++ resolved
@@ -1723,25 +1723,6 @@
 			}
 		} else {
 			r = -EFAULT;
-<<<<<<< HEAD
-			goto unreserve_out;
-		}
-		readonly = !(vma->vm_flags & VM_WRITE);
-
-		next = min(vma->vm_end, end);
-		npages = (next - addr) >> PAGE_SHIFT;
-		WRITE_ONCE(p->svms.faulting_task, current);
-		r = amdgpu_hmm_range_get_pages(&prange->notifier, addr, npages,
-					       readonly, owner, NULL,
-					       &hmm_range);
-		WRITE_ONCE(p->svms.faulting_task, NULL);
-		if (r) {
-			pr_debug("failed %d to get svm range pages\n", r);
-			if (r == -EBUSY)
-				r = -EAGAIN;
-			goto unreserve_out;
-=======
->>>>>>> cd905115
 		}
 
 		if (!r) {
