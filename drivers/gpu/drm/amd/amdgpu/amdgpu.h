--- conflicted
+++ resolved
@@ -2316,11 +2316,8 @@
 bool amdgpu_ttm_bo_is_amdgpu_bo(struct ttm_buffer_object *bo);
 int amdgpu_ttm_tt_set_userptr(struct ttm_tt *ttm, uint64_t addr,
 				     uint32_t flags);
-<<<<<<< HEAD
+bool amdgpu_ttm_tt_has_userptr(struct ttm_tt *ttm);
 struct mm_struct *amdgpu_ttm_tt_get_usermm(struct ttm_tt *ttm);
-=======
-bool amdgpu_ttm_tt_has_userptr(struct ttm_tt *ttm);
->>>>>>> 125234dc
 bool amdgpu_ttm_tt_affect_userptr(struct ttm_tt *ttm, unsigned long start,
 				  unsigned long end);
 bool amdgpu_ttm_tt_is_readonly(struct ttm_tt *ttm);
