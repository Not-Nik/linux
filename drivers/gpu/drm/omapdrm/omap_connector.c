--- conflicted
+++ resolved
@@ -6,10 +6,7 @@
 
 #include <drm/drm_atomic_helper.h>
 #include <drm/drm_crtc.h>
-<<<<<<< HEAD
-=======
 #include <drm/drm_panel.h>
->>>>>>> 0ecfebd2
 #include <drm/drm_probe_helper.h>
 
 #include "omap_drv.h"
@@ -280,17 +277,10 @@
 
 done:
 	DBG("connector: mode %s: " DRM_MODE_FMT,
-<<<<<<< HEAD
-			(ret == MODE_OK) ? "valid" : "invalid",
-			DRM_MODE_ARG(mode));
-
-	return ret;
-=======
 			(status == MODE_OK) ? "valid" : "invalid",
 			DRM_MODE_ARG(mode));
 
 	return status;
->>>>>>> 0ecfebd2
 }
 
 static const struct drm_connector_funcs omap_connector_funcs = {
