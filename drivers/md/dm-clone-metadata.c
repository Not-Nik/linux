--- conflicted
+++ resolved
@@ -781,11 +781,7 @@
 
 int dm_clone_metadata_pre_commit(struct dm_clone_metadata *cmd)
 {
-<<<<<<< HEAD
-	int r = -EPERM;
-=======
 	int r = 0;
->>>>>>> a7196caf
 	struct dirty_map *dmap, *next_dmap;
 
 	down_write(&cmd->lock);
