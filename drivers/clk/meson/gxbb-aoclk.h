/*
 * Copyright (c) 2017 BayLibre, SAS
 * Author: Neil Armstrong <narmstrong@baylibre.com>
 *
 * SPDX-License-Identifier: GPL-2.0+
 */

#ifndef __GXBB_AOCLKC_H
#define __GXBB_AOCLKC_H

/* AO Configuration Clock registers offsets */
#define AO_RTI_PWR_CNTL_REG1	0x0c
#define AO_RTI_PWR_CNTL_REG0	0x10
#define AO_RTI_GEN_CNTL_REG0	0x40
#define AO_OSCIN_CNTL		0x58
#define AO_CRT_CLK_CNTL1	0x68
#define AO_RTC_ALT_CLK_CNTL0	0x94
#define AO_RTC_ALT_CLK_CNTL1	0x98

<<<<<<< HEAD
extern const struct clk_ops meson_aoclk_gate_regmap_ops;

=======
>>>>>>> 4b64487f
struct aoclk_cec_32k {
	struct clk_hw hw;
	struct regmap *regmap;
};

#define to_aoclk_cec_32k(_hw) container_of(_hw, struct aoclk_cec_32k, hw)

extern const struct clk_ops meson_aoclk_cec_32k_ops;

#endif /* __GXBB_AOCLKC_H */<|MERGE_RESOLUTION|>--- conflicted
+++ resolved
@@ -17,11 +17,6 @@
 #define AO_RTC_ALT_CLK_CNTL0	0x94
 #define AO_RTC_ALT_CLK_CNTL1	0x98
 
-<<<<<<< HEAD
-extern const struct clk_ops meson_aoclk_gate_regmap_ops;
-
-=======
->>>>>>> 4b64487f
 struct aoclk_cec_32k {
 	struct clk_hw hw;
 	struct regmap *regmap;
