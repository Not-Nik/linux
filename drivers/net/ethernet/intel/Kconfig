#
# Intel network device configuration
#

config NET_VENDOR_INTEL
	bool "Intel devices"
	default y
<<<<<<< HEAD
	depends on PCI || PCI_MSI || ISA || ISA_DMA_API || ARM || \
		   ARCH_ACORN || SNI_RM || SUN3 || \
		   GSC || BVME6000 || MVME16x || \
		   (ARM && ARCH_IXP4XX && IXP4XX_NPE && IXP4XX_QMGR) || \
		   EXPERIMENTAL
=======
>>>>>>> 74fef7a8
	---help---
	  If you have a network (Ethernet) card belonging to this class, say Y
	  and read the Ethernet-HOWTO, available from
	  <http://www.tldp.org/docs.html#howto>.

	  Note that the answer to this question doesn't directly affect the
	  kernel: saying N will just cause the configurator to skip all
	  the questions about Intel cards. If you say Y, you will be asked for
	  your specific card in the following questions.

if NET_VENDOR_INTEL

config E100
	tristate "Intel(R) PRO/100+ support"
	depends on PCI
	select NET_CORE
	select MII
	---help---
	  This driver supports Intel(R) PRO/100 family of adapters.
	  To verify that your adapter is supported, find the board ID number
	  on the adapter. Look for a label that has a barcode and a number
	  in the format 123456-001 (six digits hyphen three digits).

	  Use the above information and the Adapter & Driver ID Guide at:

	  <http://support.intel.com/support/network/adapter/pro100/21397.htm>

	  to identify the adapter.

	  For the latest Intel PRO/100 network driver for Linux, see:

	  <http://www.intel.com/p/en_US/support/highlights/network/pro100plus>

	  More specific information on configuring the driver is in
	  <file:Documentation/networking/e100.txt>.

	  To compile this driver as a module, choose M here. The module
	  will be called e100.

config E1000
	tristate "Intel(R) PRO/1000 Gigabit Ethernet support"
	depends on PCI
	---help---
	  This driver supports Intel(R) PRO/1000 gigabit ethernet family of
	  adapters.  For more information on how to identify your adapter, go
	  to the Adapter & Driver ID Guide at:

	  <http://support.intel.com/support/network/adapter/pro100/21397.htm>

	  For general information and support, go to the Intel support
	  website at:

	  <http://support.intel.com>

	  More specific information on configuring the driver is in
	  <file:Documentation/networking/e1000.txt>.

	  To compile this driver as a module, choose M here. The module
	  will be called e1000.

config E1000E
	tristate "Intel(R) PRO/1000 PCI-Express Gigabit Ethernet support"
	depends on PCI && (!SPARC32 || BROKEN)
	select CRC32
	select PTP_1588_CLOCK
	---help---
	  This driver supports the PCI-Express Intel(R) PRO/1000 gigabit
	  ethernet family of adapters. For PCI or PCI-X e1000 adapters,
	  use the regular e1000 driver For more information on how to
	  identify your adapter, go to the Adapter & Driver ID Guide at:

	  <http://support.intel.com/support/network/adapter/pro100/21397.htm>

	  For general information and support, go to the Intel support
	  website at:

	  <http://support.intel.com>

	  To compile this driver as a module, choose M here. The module
	  will be called e1000e.

config IGB
	tristate "Intel(R) 82575/82576 PCI-Express Gigabit Ethernet support"
	depends on PCI
	select PTP_1588_CLOCK
	select I2C
	select I2C_ALGOBIT
	---help---
	  This driver supports Intel(R) 82575/82576 gigabit ethernet family of
	  adapters.  For more information on how to identify your adapter, go
	  to the Adapter & Driver ID Guide at:

	  <http://support.intel.com/support/network/adapter/pro100/21397.htm>

	  For general information and support, go to the Intel support
	  website at:

	  <http://support.intel.com>

	  More specific information on configuring the driver is in
	  <file:Documentation/networking/e1000.txt>.

	  To compile this driver as a module, choose M here. The module
	  will be called igb.

config IGB_HWMON
	bool "Intel(R) PCI-Express Gigabit adapters HWMON support"
	default y
	depends on IGB && HWMON && !(IGB=y && HWMON=m)
	---help---
	  Say Y if you want to expose thermal sensor data on Intel devices.

	  Some of our devices contain thermal sensors, both external and internal.
	  This data is available via the hwmon sysfs interface and exposes
	  the onboard sensors.

config IGB_DCA
	bool "Direct Cache Access (DCA) Support"
	default y
	depends on IGB && DCA && !(IGB=y && DCA=m)
	---help---
	  Say Y here if you want to use Direct Cache Access (DCA) in the
	  driver.  DCA is a method for warming the CPU cache before data
	  is used, with the intent of lessening the impact of cache misses.

config IGBVF
	tristate "Intel(R) 82576 Virtual Function Ethernet support"
	depends on PCI
	---help---
	  This driver supports Intel(R) 82576 virtual functions.  For more
	  information on how to identify your adapter, go to the Adapter &
	  Driver ID Guide at:

	  <http://support.intel.com/support/network/adapter/pro100/21397.htm>

	  For general information and support, go to the Intel support
	  website at:

	  <http://support.intel.com>

	  More specific information on configuring the driver is in
	  <file:Documentation/networking/e1000.txt>.

	  To compile this driver as a module, choose M here. The module
	  will be called igbvf.

config IXGB
	tristate "Intel(R) PRO/10GbE support"
	depends on PCI
	---help---
	  This driver supports Intel(R) PRO/10GbE family of adapters for
	  PCI-X type cards. For PCI-E type cards, use the "ixgbe" driver
	  instead. For more information on how to identify your adapter, go
	  to the Adapter & Driver ID Guide at:

	  <http://support.intel.com/support/network/adapter/pro100/21397.htm>

	  For general information and support, go to the Intel support
	  website at:

	  <http://support.intel.com>

	  More specific information on configuring the driver is in
	  <file:Documentation/networking/ixgb.txt>.

	  To compile this driver as a module, choose M here. The module
	  will be called ixgb.

config IXGBE
	tristate "Intel(R) 10GbE PCI Express adapters support"
	depends on PCI
	select MDIO
	select PTP_1588_CLOCK
	---help---
	  This driver supports Intel(R) 10GbE PCI Express family of
	  adapters.  For more information on how to identify your adapter, go
	  to the Adapter & Driver ID Guide at:

	  <http://support.intel.com/support/network/adapter/pro100/21397.htm>

	  For general information and support, go to the Intel support
	  website at:

	  <http://support.intel.com>

	  To compile this driver as a module, choose M here. The module
	  will be called ixgbe.

config IXGBE_HWMON
	bool "Intel(R) 10GbE PCI Express adapters HWMON support"
	default y
	depends on IXGBE && HWMON && !(IXGBE=y && HWMON=m)
	---help---
	  Say Y if you want to expose the thermal sensor data on some of
	  our cards, via a hwmon sysfs interface.

config IXGBE_DCA
	bool "Direct Cache Access (DCA) Support"
	default y
	depends on IXGBE && DCA && !(IXGBE=y && DCA=m)
	---help---
	  Say Y here if you want to use Direct Cache Access (DCA) in the
	  driver.  DCA is a method for warming the CPU cache before data
	  is used, with the intent of lessening the impact of cache misses.

config IXGBE_DCB
	bool "Data Center Bridging (DCB) Support"
	default n
	depends on IXGBE && DCB
	---help---
	  Say Y here if you want to use Data Center Bridging (DCB) in the
	  driver.

	  If unsure, say N.

config IXGBEVF
	tristate "Intel(R) 82599 Virtual Function Ethernet support"
	depends on PCI_MSI
	---help---
	  This driver supports Intel(R) 82599 virtual functions.  For more
	  information on how to identify your adapter, go to the Adapter &
	  Driver ID Guide at:

	  <http://support.intel.com/support/network/sb/CS-008441.htm>

	  For general information and support, go to the Intel support
	  website at:

	  <http://support.intel.com>

	  More specific information on configuring the driver is in
	  <file:Documentation/networking/ixgbevf.txt>.

	  To compile this driver as a module, choose M here. The module
	  will be called ixgbevf.  MSI-X interrupt support is required
	  for this driver to work correctly.

endif # NET_VENDOR_INTEL<|MERGE_RESOLUTION|>--- conflicted
+++ resolved
@@ -5,14 +5,6 @@
 config NET_VENDOR_INTEL
 	bool "Intel devices"
 	default y
-<<<<<<< HEAD
-	depends on PCI || PCI_MSI || ISA || ISA_DMA_API || ARM || \
-		   ARCH_ACORN || SNI_RM || SUN3 || \
-		   GSC || BVME6000 || MVME16x || \
-		   (ARM && ARCH_IXP4XX && IXP4XX_NPE && IXP4XX_QMGR) || \
-		   EXPERIMENTAL
-=======
->>>>>>> 74fef7a8
 	---help---
 	  If you have a network (Ethernet) card belonging to this class, say Y
 	  and read the Ethernet-HOWTO, available from
