--- conflicted
+++ resolved
@@ -1631,13 +1631,8 @@
 		hw_atl_ts_reset_set(self, 0);
 	}
 
-<<<<<<< HEAD
-	err = readx_poll_timeout_atomic(hw_atl_b0_ts_ready_and_latch_high_get,
-					self, val, val == 1, 10000U, 500000U);
-=======
 	err = readx_poll_timeout(hw_atl_b0_ts_ready_and_latch_high_get, self,
 				 val, val == 1, 10000U, 500000U);
->>>>>>> d012a719
 	if (err)
 		return err;
 
