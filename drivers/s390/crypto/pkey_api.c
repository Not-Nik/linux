--- conflicted
+++ resolved
@@ -80,11 +80,7 @@
 	u8  res1[3];
 	u32 keytype;	 /* key type, one of the PKEY_KEYTYPE values */
 	u32 len;	 /* bytes actually stored in clearkey[] */
-<<<<<<< HEAD
-	u8  clearkey[0]; /* clear key value */
-=======
 	u8  clearkey[]; /* clear key value */
->>>>>>> 04d5ce62
 } __packed;
 
 /*
