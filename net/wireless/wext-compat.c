--- conflicted
+++ resolved
@@ -845,17 +845,10 @@
 		if (!rdev->ops->get_channel)
 			return -EINVAL;
 
-<<<<<<< HEAD
-		chan = rdev_get_channel(rdev, wdev, &channel_type);
-		if (!chan)
-			return -EINVAL;
-		freq->m = chan->center_freq;
-=======
 		ret = rdev_get_channel(rdev, wdev, &chandef);
 		if (ret)
 			return ret;
 		freq->m = chandef.chan->center_freq;
->>>>>>> 0751f865
 		freq->e = 6;
 		return 0;
 	default:
@@ -912,11 +905,7 @@
 		return 0;
 	}
 
-<<<<<<< HEAD
-	return rdev_set_tx_power(rdev, type, DBM_TO_MBM(dbm));
-=======
 	return rdev_set_tx_power(rdev, wdev, type, DBM_TO_MBM(dbm));
->>>>>>> 0751f865
 }
 
 static int cfg80211_wext_giwtxpower(struct net_device *dev,
@@ -935,11 +924,7 @@
 	if (!rdev->ops->get_tx_power)
 		return -EOPNOTSUPP;
 
-<<<<<<< HEAD
-	err = rdev_get_tx_power(rdev, &val);
-=======
 	err = rdev_get_tx_power(rdev, wdev, &val);
->>>>>>> 0751f865
 	if (err)
 		return err;
 
