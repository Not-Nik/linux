// SPDX-License-Identifier: GPL-2.0-only
/*
 * Copyright (c) 2007-2014 Nicira, Inc.
 */

#define pr_fmt(fmt) KBUILD_MODNAME ": " fmt

#include <linux/init.h>
#include <linux/module.h>
#include <linux/if_arp.h>
#include <linux/if_vlan.h>
#include <linux/in.h>
#include <linux/ip.h>
#include <linux/jhash.h>
#include <linux/delay.h>
#include <linux/time.h>
#include <linux/etherdevice.h>
#include <linux/genetlink.h>
#include <linux/kernel.h>
#include <linux/kthread.h>
#include <linux/mutex.h>
#include <linux/percpu.h>
#include <linux/rcupdate.h>
#include <linux/tcp.h>
#include <linux/udp.h>
#include <linux/ethtool.h>
#include <linux/wait.h>
#include <asm/div64.h>
#include <linux/highmem.h>
#include <linux/netfilter_bridge.h>
#include <linux/netfilter_ipv4.h>
#include <linux/inetdevice.h>
#include <linux/list.h>
#include <linux/openvswitch.h>
#include <linux/rculist.h>
#include <linux/dmi.h>
#include <net/genetlink.h>
#include <net/net_namespace.h>
#include <net/netns/generic.h>
#include <net/pkt_cls.h>

#include "datapath.h"
#include "flow.h"
#include "flow_table.h"
#include "flow_netlink.h"
#include "meter.h"
#include "openvswitch_trace.h"
#include "vport-internal_dev.h"
#include "vport-netdev.h"

unsigned int ovs_net_id __read_mostly;

static struct genl_family dp_packet_genl_family;
static struct genl_family dp_flow_genl_family;
static struct genl_family dp_datapath_genl_family;

static const struct nla_policy flow_policy[];

static const struct genl_multicast_group ovs_dp_flow_multicast_group = {
	.name = OVS_FLOW_MCGROUP,
};

static const struct genl_multicast_group ovs_dp_datapath_multicast_group = {
	.name = OVS_DATAPATH_MCGROUP,
};

static const struct genl_multicast_group ovs_dp_vport_multicast_group = {
	.name = OVS_VPORT_MCGROUP,
};

/* Check if need to build a reply message.
 * OVS userspace sets the NLM_F_ECHO flag if it needs the reply. */
static bool ovs_must_notify(struct genl_family *family, struct genl_info *info,
			    unsigned int group)
{
	return info->nlhdr->nlmsg_flags & NLM_F_ECHO ||
	       genl_has_listeners(family, genl_info_net(info), group);
}

static void ovs_notify(struct genl_family *family,
		       struct sk_buff *skb, struct genl_info *info)
{
	genl_notify(family, skb, info, 0, GFP_KERNEL);
}

/**
 * DOC: Locking:
 *
 * All writes e.g. Writes to device state (add/remove datapath, port, set
 * operations on vports, etc.), Writes to other state (flow table
 * modifications, set miscellaneous datapath parameters, etc.) are protected
 * by ovs_lock.
 *
 * Reads are protected by RCU.
 *
 * There are a few special cases (mostly stats) that have their own
 * synchronization but they nest under all of above and don't interact with
 * each other.
 *
 * The RTNL lock nests inside ovs_mutex.
 */

static DEFINE_MUTEX(ovs_mutex);

void ovs_lock(void)
{
	mutex_lock(&ovs_mutex);
}

void ovs_unlock(void)
{
	mutex_unlock(&ovs_mutex);
}

#ifdef CONFIG_LOCKDEP
int lockdep_ovsl_is_held(void)
{
	if (debug_locks)
		return lockdep_is_held(&ovs_mutex);
	else
		return 1;
}
#endif

static struct vport *new_vport(const struct vport_parms *);
static int queue_gso_packets(struct datapath *dp, struct sk_buff *,
			     const struct sw_flow_key *,
			     const struct dp_upcall_info *,
			     uint32_t cutlen);
static int queue_userspace_packet(struct datapath *dp, struct sk_buff *,
				  const struct sw_flow_key *,
				  const struct dp_upcall_info *,
				  uint32_t cutlen);

static void ovs_dp_masks_rebalance(struct work_struct *work);

static int ovs_dp_set_upcall_portids(struct datapath *, const struct nlattr *);

/* Must be called with rcu_read_lock or ovs_mutex. */
const char *ovs_dp_name(const struct datapath *dp)
{
	struct vport *vport = ovs_vport_ovsl_rcu(dp, OVSP_LOCAL);
	return ovs_vport_name(vport);
}

static int get_dpifindex(const struct datapath *dp)
{
	struct vport *local;
	int ifindex;

	rcu_read_lock();

	local = ovs_vport_rcu(dp, OVSP_LOCAL);
	if (local)
		ifindex = local->dev->ifindex;
	else
		ifindex = 0;

	rcu_read_unlock();

	return ifindex;
}

static void destroy_dp_rcu(struct rcu_head *rcu)
{
	struct datapath *dp = container_of(rcu, struct datapath, rcu);

	ovs_flow_tbl_destroy(&dp->table);
	free_percpu(dp->stats_percpu);
	kfree(dp->ports);
	ovs_meters_exit(dp);
	kfree(rcu_dereference_raw(dp->upcall_portids));
	kfree(dp);
}

static struct hlist_head *vport_hash_bucket(const struct datapath *dp,
					    u16 port_no)
{
	return &dp->ports[port_no & (DP_VPORT_HASH_BUCKETS - 1)];
}

/* Called with ovs_mutex or RCU read lock. */
struct vport *ovs_lookup_vport(const struct datapath *dp, u16 port_no)
{
	struct vport *vport;
	struct hlist_head *head;

	head = vport_hash_bucket(dp, port_no);
	hlist_for_each_entry_rcu(vport, head, dp_hash_node,
				 lockdep_ovsl_is_held()) {
		if (vport->port_no == port_no)
			return vport;
	}
	return NULL;
}

/* Called with ovs_mutex. */
static struct vport *new_vport(const struct vport_parms *parms)
{
	struct vport *vport;

	vport = ovs_vport_add(parms);
	if (!IS_ERR(vport)) {
		struct datapath *dp = parms->dp;
		struct hlist_head *head = vport_hash_bucket(dp, vport->port_no);

		hlist_add_head_rcu(&vport->dp_hash_node, head);
	}
	return vport;
}

static void ovs_vport_update_upcall_stats(struct sk_buff *skb,
					  const struct dp_upcall_info *upcall_info,
					  bool upcall_result)
{
	struct vport *p = OVS_CB(skb)->input_vport;
	struct vport_upcall_stats_percpu *stats;

	if (upcall_info->cmd != OVS_PACKET_CMD_MISS &&
	    upcall_info->cmd != OVS_PACKET_CMD_ACTION)
		return;

	stats = this_cpu_ptr(p->upcall_stats);
	u64_stats_update_begin(&stats->syncp);
	if (upcall_result)
		u64_stats_inc(&stats->n_success);
	else
		u64_stats_inc(&stats->n_fail);
	u64_stats_update_end(&stats->syncp);
}

void ovs_dp_detach_port(struct vport *p)
{
	ASSERT_OVSL();

	/* First drop references to device. */
	hlist_del_rcu(&p->dp_hash_node);

	/* Free percpu memory */
	free_percpu(p->upcall_stats);

	/* Then destroy it. */
	ovs_vport_del(p);
}

/* Must be called with rcu_read_lock. */
void ovs_dp_process_packet(struct sk_buff *skb, struct sw_flow_key *key)
{
	const struct vport *p = OVS_CB(skb)->input_vport;
	struct datapath *dp = p->dp;
	struct sw_flow *flow;
	struct sw_flow_actions *sf_acts;
	struct dp_stats_percpu *stats;
	u64 *stats_counter;
	u32 n_mask_hit;
	u32 n_cache_hit;
	int error;

	stats = this_cpu_ptr(dp->stats_percpu);

	/* Look up flow. */
	flow = ovs_flow_tbl_lookup_stats(&dp->table, key, skb_get_hash(skb),
					 &n_mask_hit, &n_cache_hit);
	if (unlikely(!flow)) {
		struct dp_upcall_info upcall;

		memset(&upcall, 0, sizeof(upcall));
		upcall.cmd = OVS_PACKET_CMD_MISS;

		if (dp->user_features & OVS_DP_F_DISPATCH_UPCALL_PER_CPU)
			upcall.portid =
			    ovs_dp_get_upcall_portid(dp, smp_processor_id());
		else
			upcall.portid = ovs_vport_find_upcall_portid(p, skb);

		upcall.mru = OVS_CB(skb)->mru;
		error = ovs_dp_upcall(dp, skb, key, &upcall, 0);
		switch (error) {
		case 0:
		case -EAGAIN:
		case -ERESTARTSYS:
		case -EINTR:
			consume_skb(skb);
			break;
		default:
			kfree_skb(skb);
			break;
		}
		stats_counter = &stats->n_missed;
		goto out;
	}

	ovs_flow_stats_update(flow, key->tp.flags, skb);
	sf_acts = rcu_dereference(flow->sf_acts);
	error = ovs_execute_actions(dp, skb, sf_acts, key);
	if (unlikely(error))
		net_dbg_ratelimited("ovs: action execution error on datapath %s: %d\n",
				    ovs_dp_name(dp), error);

	stats_counter = &stats->n_hit;

out:
	/* Update datapath statistics. */
	u64_stats_update_begin(&stats->syncp);
	(*stats_counter)++;
	stats->n_mask_hit += n_mask_hit;
	stats->n_cache_hit += n_cache_hit;
	u64_stats_update_end(&stats->syncp);
}

int ovs_dp_upcall(struct datapath *dp, struct sk_buff *skb,
		  const struct sw_flow_key *key,
		  const struct dp_upcall_info *upcall_info,
		  uint32_t cutlen)
{
	struct dp_stats_percpu *stats;
	int err;

	if (trace_ovs_dp_upcall_enabled())
		trace_ovs_dp_upcall(dp, skb, key, upcall_info);

	if (upcall_info->portid == 0) {
		err = -ENOTCONN;
		goto err;
	}

	if (!skb_is_gso(skb))
		err = queue_userspace_packet(dp, skb, key, upcall_info, cutlen);
	else
		err = queue_gso_packets(dp, skb, key, upcall_info, cutlen);

	ovs_vport_update_upcall_stats(skb, upcall_info, !err);
	if (err)
		goto err;

	return 0;

err:
	stats = this_cpu_ptr(dp->stats_percpu);

	u64_stats_update_begin(&stats->syncp);
	stats->n_lost++;
	u64_stats_update_end(&stats->syncp);

	return err;
}

static int queue_gso_packets(struct datapath *dp, struct sk_buff *skb,
			     const struct sw_flow_key *key,
			     const struct dp_upcall_info *upcall_info,
			     uint32_t cutlen)
{
	unsigned int gso_type = skb_shinfo(skb)->gso_type;
	struct sw_flow_key later_key;
	struct sk_buff *segs, *nskb;
	int err;

	BUILD_BUG_ON(sizeof(*OVS_CB(skb)) > SKB_GSO_CB_OFFSET);
	segs = __skb_gso_segment(skb, NETIF_F_SG, false);
	if (IS_ERR(segs))
		return PTR_ERR(segs);
	if (segs == NULL)
		return -EINVAL;

	if (gso_type & SKB_GSO_UDP) {
		/* The initial flow key extracted by ovs_flow_key_extract()
		 * in this case is for a first fragment, so we need to
		 * properly mark later fragments.
		 */
		later_key = *key;
		later_key.ip.frag = OVS_FRAG_TYPE_LATER;
	}

	/* Queue all of the segments. */
	skb_list_walk_safe(segs, skb, nskb) {
		if (gso_type & SKB_GSO_UDP && skb != segs)
			key = &later_key;

		err = queue_userspace_packet(dp, skb, key, upcall_info, cutlen);
		if (err)
			break;

	}

	/* Free all of the segments. */
	skb_list_walk_safe(segs, skb, nskb) {
		if (err)
			kfree_skb(skb);
		else
			consume_skb(skb);
	}
	return err;
}

static size_t upcall_msg_size(const struct dp_upcall_info *upcall_info,
			      unsigned int hdrlen, int actions_attrlen)
{
	size_t size = NLMSG_ALIGN(sizeof(struct ovs_header))
		+ nla_total_size(hdrlen) /* OVS_PACKET_ATTR_PACKET */
		+ nla_total_size(ovs_key_attr_size()) /* OVS_PACKET_ATTR_KEY */
		+ nla_total_size(sizeof(unsigned int)) /* OVS_PACKET_ATTR_LEN */
		+ nla_total_size(sizeof(u64)); /* OVS_PACKET_ATTR_HASH */

	/* OVS_PACKET_ATTR_USERDATA */
	if (upcall_info->userdata)
		size += NLA_ALIGN(upcall_info->userdata->nla_len);

	/* OVS_PACKET_ATTR_EGRESS_TUN_KEY */
	if (upcall_info->egress_tun_info)
		size += nla_total_size(ovs_tun_key_attr_size());

	/* OVS_PACKET_ATTR_ACTIONS */
	if (upcall_info->actions_len)
		size += nla_total_size(actions_attrlen);

	/* OVS_PACKET_ATTR_MRU */
	if (upcall_info->mru)
		size += nla_total_size(sizeof(upcall_info->mru));

	return size;
}

static void pad_packet(struct datapath *dp, struct sk_buff *skb)
{
	if (!(dp->user_features & OVS_DP_F_UNALIGNED)) {
		size_t plen = NLA_ALIGN(skb->len) - skb->len;

		if (plen > 0)
			skb_put_zero(skb, plen);
	}
}

static int queue_userspace_packet(struct datapath *dp, struct sk_buff *skb,
				  const struct sw_flow_key *key,
				  const struct dp_upcall_info *upcall_info,
				  uint32_t cutlen)
{
	struct ovs_header *upcall;
	struct sk_buff *nskb = NULL;
	struct sk_buff *user_skb = NULL; /* to be queued to userspace */
	struct nlattr *nla;
	size_t len;
	unsigned int hlen;
	int err, dp_ifindex;
	u64 hash;

	dp_ifindex = get_dpifindex(dp);
	if (!dp_ifindex)
		return -ENODEV;

	if (skb_vlan_tag_present(skb)) {
		nskb = skb_clone(skb, GFP_ATOMIC);
		if (!nskb)
			return -ENOMEM;

		nskb = __vlan_hwaccel_push_inside(nskb);
		if (!nskb)
			return -ENOMEM;

		skb = nskb;
	}

	if (nla_attr_size(skb->len) > USHRT_MAX) {
		err = -EFBIG;
		goto out;
	}

	/* Complete checksum if needed */
	if (skb->ip_summed == CHECKSUM_PARTIAL &&
	    (err = skb_csum_hwoffload_help(skb, 0)))
		goto out;

	/* Older versions of OVS user space enforce alignment of the last
	 * Netlink attribute to NLA_ALIGNTO which would require extensive
	 * padding logic. Only perform zerocopy if padding is not required.
	 */
	if (dp->user_features & OVS_DP_F_UNALIGNED)
		hlen = skb_zerocopy_headlen(skb);
	else
		hlen = skb->len;

	len = upcall_msg_size(upcall_info, hlen - cutlen,
			      OVS_CB(skb)->acts_origlen);
	user_skb = genlmsg_new(len, GFP_ATOMIC);
	if (!user_skb) {
		err = -ENOMEM;
		goto out;
	}

	upcall = genlmsg_put(user_skb, 0, 0, &dp_packet_genl_family,
			     0, upcall_info->cmd);
	if (!upcall) {
		err = -EINVAL;
		goto out;
	}
	upcall->dp_ifindex = dp_ifindex;

	err = ovs_nla_put_key(key, key, OVS_PACKET_ATTR_KEY, false, user_skb);
	if (err)
		goto out;

	if (upcall_info->userdata)
		__nla_put(user_skb, OVS_PACKET_ATTR_USERDATA,
			  nla_len(upcall_info->userdata),
			  nla_data(upcall_info->userdata));

	if (upcall_info->egress_tun_info) {
		nla = nla_nest_start_noflag(user_skb,
					    OVS_PACKET_ATTR_EGRESS_TUN_KEY);
		if (!nla) {
			err = -EMSGSIZE;
			goto out;
		}
		err = ovs_nla_put_tunnel_info(user_skb,
					      upcall_info->egress_tun_info);
		if (err)
			goto out;

		nla_nest_end(user_skb, nla);
	}

	if (upcall_info->actions_len) {
		nla = nla_nest_start_noflag(user_skb, OVS_PACKET_ATTR_ACTIONS);
		if (!nla) {
			err = -EMSGSIZE;
			goto out;
		}
		err = ovs_nla_put_actions(upcall_info->actions,
					  upcall_info->actions_len,
					  user_skb);
		if (!err)
			nla_nest_end(user_skb, nla);
		else
			nla_nest_cancel(user_skb, nla);
	}

	/* Add OVS_PACKET_ATTR_MRU */
	if (upcall_info->mru &&
	    nla_put_u16(user_skb, OVS_PACKET_ATTR_MRU, upcall_info->mru)) {
		err = -ENOBUFS;
		goto out;
	}

	/* Add OVS_PACKET_ATTR_LEN when packet is truncated */
	if (cutlen > 0 &&
	    nla_put_u32(user_skb, OVS_PACKET_ATTR_LEN, skb->len)) {
		err = -ENOBUFS;
		goto out;
	}

	/* Add OVS_PACKET_ATTR_HASH */
	hash = skb_get_hash_raw(skb);
	if (skb->sw_hash)
		hash |= OVS_PACKET_HASH_SW_BIT;

	if (skb->l4_hash)
		hash |= OVS_PACKET_HASH_L4_BIT;

	if (nla_put(user_skb, OVS_PACKET_ATTR_HASH, sizeof (u64), &hash)) {
		err = -ENOBUFS;
		goto out;
	}

	/* Only reserve room for attribute header, packet data is added
	 * in skb_zerocopy() */
	if (!(nla = nla_reserve(user_skb, OVS_PACKET_ATTR_PACKET, 0))) {
		err = -ENOBUFS;
		goto out;
	}
	nla->nla_len = nla_attr_size(skb->len - cutlen);

	err = skb_zerocopy(user_skb, skb, skb->len - cutlen, hlen);
	if (err)
		goto out;

	/* Pad OVS_PACKET_ATTR_PACKET if linear copy was performed */
	pad_packet(dp, user_skb);

	((struct nlmsghdr *) user_skb->data)->nlmsg_len = user_skb->len;

	err = genlmsg_unicast(ovs_dp_get_net(dp), user_skb, upcall_info->portid);
	user_skb = NULL;
out:
	if (err)
		skb_tx_error(skb);
	consume_skb(user_skb);
	consume_skb(nskb);

	return err;
}

static int ovs_packet_cmd_execute(struct sk_buff *skb, struct genl_info *info)
{
	struct ovs_header *ovs_header = info->userhdr;
	struct net *net = sock_net(skb->sk);
	struct nlattr **a = info->attrs;
	struct sw_flow_actions *acts;
	struct sk_buff *packet;
	struct sw_flow *flow;
	struct sw_flow_actions *sf_acts;
	struct datapath *dp;
	struct vport *input_vport;
	u16 mru = 0;
	u64 hash;
	int len;
	int err;
	bool log = !a[OVS_PACKET_ATTR_PROBE];

	err = -EINVAL;
	if (!a[OVS_PACKET_ATTR_PACKET] || !a[OVS_PACKET_ATTR_KEY] ||
	    !a[OVS_PACKET_ATTR_ACTIONS])
		goto err;

	len = nla_len(a[OVS_PACKET_ATTR_PACKET]);
	packet = __dev_alloc_skb(NET_IP_ALIGN + len, GFP_KERNEL);
	err = -ENOMEM;
	if (!packet)
		goto err;
	skb_reserve(packet, NET_IP_ALIGN);

	nla_memcpy(__skb_put(packet, len), a[OVS_PACKET_ATTR_PACKET], len);

	/* Set packet's mru */
	if (a[OVS_PACKET_ATTR_MRU]) {
		mru = nla_get_u16(a[OVS_PACKET_ATTR_MRU]);
		packet->ignore_df = 1;
	}
	OVS_CB(packet)->mru = mru;

	if (a[OVS_PACKET_ATTR_HASH]) {
		hash = nla_get_u64(a[OVS_PACKET_ATTR_HASH]);

		__skb_set_hash(packet, hash & 0xFFFFFFFFULL,
			       !!(hash & OVS_PACKET_HASH_SW_BIT),
			       !!(hash & OVS_PACKET_HASH_L4_BIT));
	}

	/* Build an sw_flow for sending this packet. */
	flow = ovs_flow_alloc();
	err = PTR_ERR(flow);
	if (IS_ERR(flow))
		goto err_kfree_skb;

	err = ovs_flow_key_extract_userspace(net, a[OVS_PACKET_ATTR_KEY],
					     packet, &flow->key, log);
	if (err)
		goto err_flow_free;

	err = ovs_nla_copy_actions(net, a[OVS_PACKET_ATTR_ACTIONS],
				   &flow->key, &acts, log);
	if (err)
		goto err_flow_free;

	rcu_assign_pointer(flow->sf_acts, acts);
	packet->priority = flow->key.phy.priority;
	packet->mark = flow->key.phy.skb_mark;

	rcu_read_lock();
	dp = get_dp_rcu(net, ovs_header->dp_ifindex);
	err = -ENODEV;
	if (!dp)
		goto err_unlock;

	input_vport = ovs_vport_rcu(dp, flow->key.phy.in_port);
	if (!input_vport)
		input_vport = ovs_vport_rcu(dp, OVSP_LOCAL);

	if (!input_vport)
		goto err_unlock;

	packet->dev = input_vport->dev;
	OVS_CB(packet)->input_vport = input_vport;
	sf_acts = rcu_dereference(flow->sf_acts);

	local_bh_disable();
	err = ovs_execute_actions(dp, packet, sf_acts, &flow->key);
	local_bh_enable();
	rcu_read_unlock();

	ovs_flow_free(flow, false);
	return err;

err_unlock:
	rcu_read_unlock();
err_flow_free:
	ovs_flow_free(flow, false);
err_kfree_skb:
	kfree_skb(packet);
err:
	return err;
}

static const struct nla_policy packet_policy[OVS_PACKET_ATTR_MAX + 1] = {
	[OVS_PACKET_ATTR_PACKET] = { .len = ETH_HLEN },
	[OVS_PACKET_ATTR_KEY] = { .type = NLA_NESTED },
	[OVS_PACKET_ATTR_ACTIONS] = { .type = NLA_NESTED },
	[OVS_PACKET_ATTR_PROBE] = { .type = NLA_FLAG },
	[OVS_PACKET_ATTR_MRU] = { .type = NLA_U16 },
	[OVS_PACKET_ATTR_HASH] = { .type = NLA_U64 },
};

static const struct genl_small_ops dp_packet_genl_ops[] = {
	{ .cmd = OVS_PACKET_CMD_EXECUTE,
	  .validate = GENL_DONT_VALIDATE_STRICT | GENL_DONT_VALIDATE_DUMP,
	  .flags = GENL_UNS_ADMIN_PERM, /* Requires CAP_NET_ADMIN privilege. */
	  .doit = ovs_packet_cmd_execute
	}
};

static struct genl_family dp_packet_genl_family __ro_after_init = {
	.hdrsize = sizeof(struct ovs_header),
	.name = OVS_PACKET_FAMILY,
	.version = OVS_PACKET_VERSION,
	.maxattr = OVS_PACKET_ATTR_MAX,
	.policy = packet_policy,
	.netnsok = true,
	.parallel_ops = true,
	.small_ops = dp_packet_genl_ops,
	.n_small_ops = ARRAY_SIZE(dp_packet_genl_ops),
	.resv_start_op = OVS_PACKET_CMD_EXECUTE + 1,
	.module = THIS_MODULE,
};

static void get_dp_stats(const struct datapath *dp, struct ovs_dp_stats *stats,
			 struct ovs_dp_megaflow_stats *mega_stats)
{
	int i;

	memset(mega_stats, 0, sizeof(*mega_stats));

	stats->n_flows = ovs_flow_tbl_count(&dp->table);
	mega_stats->n_masks = ovs_flow_tbl_num_masks(&dp->table);

	stats->n_hit = stats->n_missed = stats->n_lost = 0;

	for_each_possible_cpu(i) {
		const struct dp_stats_percpu *percpu_stats;
		struct dp_stats_percpu local_stats;
		unsigned int start;

		percpu_stats = per_cpu_ptr(dp->stats_percpu, i);

		do {
			start = u64_stats_fetch_begin(&percpu_stats->syncp);
			local_stats = *percpu_stats;
		} while (u64_stats_fetch_retry(&percpu_stats->syncp, start));

		stats->n_hit += local_stats.n_hit;
		stats->n_missed += local_stats.n_missed;
		stats->n_lost += local_stats.n_lost;
		mega_stats->n_mask_hit += local_stats.n_mask_hit;
		mega_stats->n_cache_hit += local_stats.n_cache_hit;
	}
}

static bool should_fill_key(const struct sw_flow_id *sfid, uint32_t ufid_flags)
{
	return ovs_identifier_is_ufid(sfid) &&
	       !(ufid_flags & OVS_UFID_F_OMIT_KEY);
}

static bool should_fill_mask(uint32_t ufid_flags)
{
	return !(ufid_flags & OVS_UFID_F_OMIT_MASK);
}

static bool should_fill_actions(uint32_t ufid_flags)
{
	return !(ufid_flags & OVS_UFID_F_OMIT_ACTIONS);
}

static size_t ovs_flow_cmd_msg_size(const struct sw_flow_actions *acts,
				    const struct sw_flow_id *sfid,
				    uint32_t ufid_flags)
{
	size_t len = NLMSG_ALIGN(sizeof(struct ovs_header));

	/* OVS_FLOW_ATTR_UFID, or unmasked flow key as fallback
	 * see ovs_nla_put_identifier()
	 */
	if (sfid && ovs_identifier_is_ufid(sfid))
		len += nla_total_size(sfid->ufid_len);
	else
		len += nla_total_size(ovs_key_attr_size());

	/* OVS_FLOW_ATTR_KEY */
	if (!sfid || should_fill_key(sfid, ufid_flags))
		len += nla_total_size(ovs_key_attr_size());

	/* OVS_FLOW_ATTR_MASK */
	if (should_fill_mask(ufid_flags))
		len += nla_total_size(ovs_key_attr_size());

	/* OVS_FLOW_ATTR_ACTIONS */
	if (should_fill_actions(ufid_flags))
		len += nla_total_size(acts->orig_len);

	return len
		+ nla_total_size_64bit(sizeof(struct ovs_flow_stats)) /* OVS_FLOW_ATTR_STATS */
		+ nla_total_size(1) /* OVS_FLOW_ATTR_TCP_FLAGS */
		+ nla_total_size_64bit(8); /* OVS_FLOW_ATTR_USED */
}

/* Called with ovs_mutex or RCU read lock. */
static int ovs_flow_cmd_fill_stats(const struct sw_flow *flow,
				   struct sk_buff *skb)
{
	struct ovs_flow_stats stats;
	__be16 tcp_flags;
	unsigned long used;

	ovs_flow_stats_get(flow, &stats, &used, &tcp_flags);

	if (used &&
	    nla_put_u64_64bit(skb, OVS_FLOW_ATTR_USED, ovs_flow_used_time(used),
			      OVS_FLOW_ATTR_PAD))
		return -EMSGSIZE;

	if (stats.n_packets &&
	    nla_put_64bit(skb, OVS_FLOW_ATTR_STATS,
			  sizeof(struct ovs_flow_stats), &stats,
			  OVS_FLOW_ATTR_PAD))
		return -EMSGSIZE;

	if ((u8)ntohs(tcp_flags) &&
	     nla_put_u8(skb, OVS_FLOW_ATTR_TCP_FLAGS, (u8)ntohs(tcp_flags)))
		return -EMSGSIZE;

	return 0;
}

/* Called with ovs_mutex or RCU read lock. */
static int ovs_flow_cmd_fill_actions(const struct sw_flow *flow,
				     struct sk_buff *skb, int skb_orig_len)
{
	struct nlattr *start;
	int err;

	/* If OVS_FLOW_ATTR_ACTIONS doesn't fit, skip dumping the actions if
	 * this is the first flow to be dumped into 'skb'.  This is unusual for
	 * Netlink but individual action lists can be longer than
	 * NLMSG_GOODSIZE and thus entirely undumpable if we didn't do this.
	 * The userspace caller can always fetch the actions separately if it
	 * really wants them.  (Most userspace callers in fact don't care.)
	 *
	 * This can only fail for dump operations because the skb is always
	 * properly sized for single flows.
	 */
	start = nla_nest_start_noflag(skb, OVS_FLOW_ATTR_ACTIONS);
	if (start) {
		const struct sw_flow_actions *sf_acts;

		sf_acts = rcu_dereference_ovsl(flow->sf_acts);
		err = ovs_nla_put_actions(sf_acts->actions,
					  sf_acts->actions_len, skb);

		if (!err)
			nla_nest_end(skb, start);
		else {
			if (skb_orig_len)
				return err;

			nla_nest_cancel(skb, start);
		}
	} else if (skb_orig_len) {
		return -EMSGSIZE;
	}

	return 0;
}

/* Called with ovs_mutex or RCU read lock. */
static int ovs_flow_cmd_fill_info(const struct sw_flow *flow, int dp_ifindex,
				  struct sk_buff *skb, u32 portid,
				  u32 seq, u32 flags, u8 cmd, u32 ufid_flags)
{
	const int skb_orig_len = skb->len;
	struct ovs_header *ovs_header;
	int err;

	ovs_header = genlmsg_put(skb, portid, seq, &dp_flow_genl_family,
				 flags, cmd);
	if (!ovs_header)
		return -EMSGSIZE;

	ovs_header->dp_ifindex = dp_ifindex;

	err = ovs_nla_put_identifier(flow, skb);
	if (err)
		goto error;

	if (should_fill_key(&flow->id, ufid_flags)) {
		err = ovs_nla_put_masked_key(flow, skb);
		if (err)
			goto error;
	}

	if (should_fill_mask(ufid_flags)) {
		err = ovs_nla_put_mask(flow, skb);
		if (err)
			goto error;
	}

	err = ovs_flow_cmd_fill_stats(flow, skb);
	if (err)
		goto error;

	if (should_fill_actions(ufid_flags)) {
		err = ovs_flow_cmd_fill_actions(flow, skb, skb_orig_len);
		if (err)
			goto error;
	}

	genlmsg_end(skb, ovs_header);
	return 0;

error:
	genlmsg_cancel(skb, ovs_header);
	return err;
}

/* May not be called with RCU read lock. */
static struct sk_buff *ovs_flow_cmd_alloc_info(const struct sw_flow_actions *acts,
					       const struct sw_flow_id *sfid,
					       struct genl_info *info,
					       bool always,
					       uint32_t ufid_flags)
{
	struct sk_buff *skb;
	size_t len;

	if (!always && !ovs_must_notify(&dp_flow_genl_family, info, 0))
		return NULL;

	len = ovs_flow_cmd_msg_size(acts, sfid, ufid_flags);
	skb = genlmsg_new(len, GFP_KERNEL);
	if (!skb)
		return ERR_PTR(-ENOMEM);

	return skb;
}

/* Called with ovs_mutex. */
static struct sk_buff *ovs_flow_cmd_build_info(const struct sw_flow *flow,
					       int dp_ifindex,
					       struct genl_info *info, u8 cmd,
					       bool always, u32 ufid_flags)
{
	struct sk_buff *skb;
	int retval;

	skb = ovs_flow_cmd_alloc_info(ovsl_dereference(flow->sf_acts),
				      &flow->id, info, always, ufid_flags);
	if (IS_ERR_OR_NULL(skb))
		return skb;

	retval = ovs_flow_cmd_fill_info(flow, dp_ifindex, skb,
					info->snd_portid, info->snd_seq, 0,
					cmd, ufid_flags);
	if (WARN_ON_ONCE(retval < 0)) {
		kfree_skb(skb);
		skb = ERR_PTR(retval);
	}
	return skb;
}

static int ovs_flow_cmd_new(struct sk_buff *skb, struct genl_info *info)
{
	struct net *net = sock_net(skb->sk);
	struct nlattr **a = info->attrs;
	struct ovs_header *ovs_header = info->userhdr;
	struct sw_flow *flow = NULL, *new_flow;
	struct sw_flow_mask mask;
	struct sk_buff *reply;
	struct datapath *dp;
	struct sw_flow_key *key;
	struct sw_flow_actions *acts;
	struct sw_flow_match match;
	u32 ufid_flags = ovs_nla_get_ufid_flags(a[OVS_FLOW_ATTR_UFID_FLAGS]);
	int error;
	bool log = !a[OVS_FLOW_ATTR_PROBE];

	/* Must have key and actions. */
	error = -EINVAL;
	if (!a[OVS_FLOW_ATTR_KEY]) {
		OVS_NLERR(log, "Flow key attr not present in new flow.");
		goto error;
	}
	if (!a[OVS_FLOW_ATTR_ACTIONS]) {
		OVS_NLERR(log, "Flow actions attr not present in new flow.");
		goto error;
	}

	/* Most of the time we need to allocate a new flow, do it before
	 * locking.
	 */
	new_flow = ovs_flow_alloc();
	if (IS_ERR(new_flow)) {
		error = PTR_ERR(new_flow);
		goto error;
	}

	/* Extract key. */
	key = kzalloc(sizeof(*key), GFP_KERNEL);
	if (!key) {
		error = -ENOMEM;
		goto err_kfree_key;
	}

	ovs_match_init(&match, key, false, &mask);
	error = ovs_nla_get_match(net, &match, a[OVS_FLOW_ATTR_KEY],
				  a[OVS_FLOW_ATTR_MASK], log);
	if (error)
		goto err_kfree_flow;

	ovs_flow_mask_key(&new_flow->key, key, true, &mask);

	/* Extract flow identifier. */
	error = ovs_nla_get_identifier(&new_flow->id, a[OVS_FLOW_ATTR_UFID],
				       key, log);
	if (error)
		goto err_kfree_flow;

	/* Validate actions. */
	error = ovs_nla_copy_actions(net, a[OVS_FLOW_ATTR_ACTIONS],
				     &new_flow->key, &acts, log);
	if (error) {
		OVS_NLERR(log, "Flow actions may not be safe on all matching packets.");
		goto err_kfree_flow;
	}

	reply = ovs_flow_cmd_alloc_info(acts, &new_flow->id, info, false,
					ufid_flags);
	if (IS_ERR(reply)) {
		error = PTR_ERR(reply);
		goto err_kfree_acts;
	}

	ovs_lock();
	dp = get_dp(net, ovs_header->dp_ifindex);
	if (unlikely(!dp)) {
		error = -ENODEV;
		goto err_unlock_ovs;
	}

	/* Check if this is a duplicate flow */
	if (ovs_identifier_is_ufid(&new_flow->id))
		flow = ovs_flow_tbl_lookup_ufid(&dp->table, &new_flow->id);
	if (!flow)
		flow = ovs_flow_tbl_lookup(&dp->table, key);
	if (likely(!flow)) {
		rcu_assign_pointer(new_flow->sf_acts, acts);

		/* Put flow in bucket. */
		error = ovs_flow_tbl_insert(&dp->table, new_flow, &mask);
		if (unlikely(error)) {
			acts = NULL;
			goto err_unlock_ovs;
		}

		if (unlikely(reply)) {
			error = ovs_flow_cmd_fill_info(new_flow,
						       ovs_header->dp_ifindex,
						       reply, info->snd_portid,
						       info->snd_seq, 0,
						       OVS_FLOW_CMD_NEW,
						       ufid_flags);
			BUG_ON(error < 0);
		}
		ovs_unlock();
	} else {
		struct sw_flow_actions *old_acts;

		/* Bail out if we're not allowed to modify an existing flow.
		 * We accept NLM_F_CREATE in place of the intended NLM_F_EXCL
		 * because Generic Netlink treats the latter as a dump
		 * request.  We also accept NLM_F_EXCL in case that bug ever
		 * gets fixed.
		 */
		if (unlikely(info->nlhdr->nlmsg_flags & (NLM_F_CREATE
							 | NLM_F_EXCL))) {
			error = -EEXIST;
			goto err_unlock_ovs;
		}
		/* The flow identifier has to be the same for flow updates.
		 * Look for any overlapping flow.
		 */
		if (unlikely(!ovs_flow_cmp(flow, &match))) {
			if (ovs_identifier_is_key(&flow->id))
				flow = ovs_flow_tbl_lookup_exact(&dp->table,
								 &match);
			else /* UFID matches but key is different */
				flow = NULL;
			if (!flow) {
				error = -ENOENT;
				goto err_unlock_ovs;
			}
		}
		/* Update actions. */
		old_acts = ovsl_dereference(flow->sf_acts);
		rcu_assign_pointer(flow->sf_acts, acts);

		if (unlikely(reply)) {
			error = ovs_flow_cmd_fill_info(flow,
						       ovs_header->dp_ifindex,
						       reply, info->snd_portid,
						       info->snd_seq, 0,
						       OVS_FLOW_CMD_NEW,
						       ufid_flags);
			BUG_ON(error < 0);
		}
		ovs_unlock();

		ovs_nla_free_flow_actions_rcu(old_acts);
		ovs_flow_free(new_flow, false);
	}

	if (reply)
		ovs_notify(&dp_flow_genl_family, reply, info);

	kfree(key);
	return 0;

err_unlock_ovs:
	ovs_unlock();
	kfree_skb(reply);
err_kfree_acts:
	ovs_nla_free_flow_actions(acts);
err_kfree_flow:
	ovs_flow_free(new_flow, false);
err_kfree_key:
	kfree(key);
error:
	return error;
}

/* Factor out action copy to avoid "Wframe-larger-than=1024" warning. */
static noinline_for_stack
struct sw_flow_actions *get_flow_actions(struct net *net,
					 const struct nlattr *a,
					 const struct sw_flow_key *key,
					 const struct sw_flow_mask *mask,
					 bool log)
{
	struct sw_flow_actions *acts;
	struct sw_flow_key masked_key;
	int error;

	ovs_flow_mask_key(&masked_key, key, true, mask);
	error = ovs_nla_copy_actions(net, a, &masked_key, &acts, log);
	if (error) {
		OVS_NLERR(log,
			  "Actions may not be safe on all matching packets");
		return ERR_PTR(error);
	}

	return acts;
}

/* Factor out match-init and action-copy to avoid
 * "Wframe-larger-than=1024" warning. Because mask is only
 * used to get actions, we new a function to save some
 * stack space.
 *
 * If there are not key and action attrs, we return 0
 * directly. In the case, the caller will also not use the
 * match as before. If there is action attr, we try to get
 * actions and save them to *acts. Before returning from
 * the function, we reset the match->mask pointer. Because
 * we should not to return match object with dangling reference
 * to mask.
 * */
static noinline_for_stack int
ovs_nla_init_match_and_action(struct net *net,
			      struct sw_flow_match *match,
			      struct sw_flow_key *key,
			      struct nlattr **a,
			      struct sw_flow_actions **acts,
			      bool log)
{
	struct sw_flow_mask mask;
	int error = 0;

	if (a[OVS_FLOW_ATTR_KEY]) {
		ovs_match_init(match, key, true, &mask);
		error = ovs_nla_get_match(net, match, a[OVS_FLOW_ATTR_KEY],
					  a[OVS_FLOW_ATTR_MASK], log);
		if (error)
			goto error;
	}

	if (a[OVS_FLOW_ATTR_ACTIONS]) {
		if (!a[OVS_FLOW_ATTR_KEY]) {
			OVS_NLERR(log,
				  "Flow key attribute not present in set flow.");
			error = -EINVAL;
			goto error;
		}

		*acts = get_flow_actions(net, a[OVS_FLOW_ATTR_ACTIONS], key,
					 &mask, log);
		if (IS_ERR(*acts)) {
			error = PTR_ERR(*acts);
			goto error;
		}
	}

	/* On success, error is 0. */
error:
	match->mask = NULL;
	return error;
}

static int ovs_flow_cmd_set(struct sk_buff *skb, struct genl_info *info)
{
	struct net *net = sock_net(skb->sk);
	struct nlattr **a = info->attrs;
	struct ovs_header *ovs_header = info->userhdr;
	struct sw_flow_key key;
	struct sw_flow *flow;
	struct sk_buff *reply = NULL;
	struct datapath *dp;
	struct sw_flow_actions *old_acts = NULL, *acts = NULL;
	struct sw_flow_match match;
	struct sw_flow_id sfid;
	u32 ufid_flags = ovs_nla_get_ufid_flags(a[OVS_FLOW_ATTR_UFID_FLAGS]);
	int error = 0;
	bool log = !a[OVS_FLOW_ATTR_PROBE];
	bool ufid_present;

	ufid_present = ovs_nla_get_ufid(&sfid, a[OVS_FLOW_ATTR_UFID], log);
	if (!a[OVS_FLOW_ATTR_KEY] && !ufid_present) {
		OVS_NLERR(log,
			  "Flow set message rejected, Key attribute missing.");
		return -EINVAL;
	}

	error = ovs_nla_init_match_and_action(net, &match, &key, a,
					      &acts, log);
	if (error)
		goto error;

	if (acts) {
		/* Can allocate before locking if have acts. */
		reply = ovs_flow_cmd_alloc_info(acts, &sfid, info, false,
						ufid_flags);
		if (IS_ERR(reply)) {
			error = PTR_ERR(reply);
			goto err_kfree_acts;
		}
	}

	ovs_lock();
	dp = get_dp(net, ovs_header->dp_ifindex);
	if (unlikely(!dp)) {
		error = -ENODEV;
		goto err_unlock_ovs;
	}
	/* Check that the flow exists. */
	if (ufid_present)
		flow = ovs_flow_tbl_lookup_ufid(&dp->table, &sfid);
	else
		flow = ovs_flow_tbl_lookup_exact(&dp->table, &match);
	if (unlikely(!flow)) {
		error = -ENOENT;
		goto err_unlock_ovs;
	}

	/* Update actions, if present. */
	if (likely(acts)) {
		old_acts = ovsl_dereference(flow->sf_acts);
		rcu_assign_pointer(flow->sf_acts, acts);

		if (unlikely(reply)) {
			error = ovs_flow_cmd_fill_info(flow,
						       ovs_header->dp_ifindex,
						       reply, info->snd_portid,
						       info->snd_seq, 0,
						       OVS_FLOW_CMD_SET,
						       ufid_flags);
			BUG_ON(error < 0);
		}
	} else {
		/* Could not alloc without acts before locking. */
		reply = ovs_flow_cmd_build_info(flow, ovs_header->dp_ifindex,
						info, OVS_FLOW_CMD_SET, false,
						ufid_flags);

		if (IS_ERR(reply)) {
			error = PTR_ERR(reply);
			goto err_unlock_ovs;
		}
	}

	/* Clear stats. */
	if (a[OVS_FLOW_ATTR_CLEAR])
		ovs_flow_stats_clear(flow);
	ovs_unlock();

	if (reply)
		ovs_notify(&dp_flow_genl_family, reply, info);
	if (old_acts)
		ovs_nla_free_flow_actions_rcu(old_acts);

	return 0;

err_unlock_ovs:
	ovs_unlock();
	kfree_skb(reply);
err_kfree_acts:
	ovs_nla_free_flow_actions(acts);
error:
	return error;
}

static int ovs_flow_cmd_get(struct sk_buff *skb, struct genl_info *info)
{
	struct nlattr **a = info->attrs;
	struct ovs_header *ovs_header = info->userhdr;
	struct net *net = sock_net(skb->sk);
	struct sw_flow_key key;
	struct sk_buff *reply;
	struct sw_flow *flow;
	struct datapath *dp;
	struct sw_flow_match match;
	struct sw_flow_id ufid;
	u32 ufid_flags = ovs_nla_get_ufid_flags(a[OVS_FLOW_ATTR_UFID_FLAGS]);
	int err = 0;
	bool log = !a[OVS_FLOW_ATTR_PROBE];
	bool ufid_present;

	ufid_present = ovs_nla_get_ufid(&ufid, a[OVS_FLOW_ATTR_UFID], log);
	if (a[OVS_FLOW_ATTR_KEY]) {
		ovs_match_init(&match, &key, true, NULL);
		err = ovs_nla_get_match(net, &match, a[OVS_FLOW_ATTR_KEY], NULL,
					log);
	} else if (!ufid_present) {
		OVS_NLERR(log,
			  "Flow get message rejected, Key attribute missing.");
		err = -EINVAL;
	}
	if (err)
		return err;

	ovs_lock();
	dp = get_dp(sock_net(skb->sk), ovs_header->dp_ifindex);
	if (!dp) {
		err = -ENODEV;
		goto unlock;
	}

	if (ufid_present)
		flow = ovs_flow_tbl_lookup_ufid(&dp->table, &ufid);
	else
		flow = ovs_flow_tbl_lookup_exact(&dp->table, &match);
	if (!flow) {
		err = -ENOENT;
		goto unlock;
	}

	reply = ovs_flow_cmd_build_info(flow, ovs_header->dp_ifindex, info,
					OVS_FLOW_CMD_GET, true, ufid_flags);
	if (IS_ERR(reply)) {
		err = PTR_ERR(reply);
		goto unlock;
	}

	ovs_unlock();
	return genlmsg_reply(reply, info);
unlock:
	ovs_unlock();
	return err;
}

static int ovs_flow_cmd_del(struct sk_buff *skb, struct genl_info *info)
{
	struct nlattr **a = info->attrs;
	struct ovs_header *ovs_header = info->userhdr;
	struct net *net = sock_net(skb->sk);
	struct sw_flow_key key;
	struct sk_buff *reply;
	struct sw_flow *flow = NULL;
	struct datapath *dp;
	struct sw_flow_match match;
	struct sw_flow_id ufid;
	u32 ufid_flags = ovs_nla_get_ufid_flags(a[OVS_FLOW_ATTR_UFID_FLAGS]);
	int err;
	bool log = !a[OVS_FLOW_ATTR_PROBE];
	bool ufid_present;

	ufid_present = ovs_nla_get_ufid(&ufid, a[OVS_FLOW_ATTR_UFID], log);
	if (a[OVS_FLOW_ATTR_KEY]) {
		ovs_match_init(&match, &key, true, NULL);
		err = ovs_nla_get_match(net, &match, a[OVS_FLOW_ATTR_KEY],
					NULL, log);
		if (unlikely(err))
			return err;
	}

	ovs_lock();
	dp = get_dp(sock_net(skb->sk), ovs_header->dp_ifindex);
	if (unlikely(!dp)) {
		err = -ENODEV;
		goto unlock;
	}

	if (unlikely(!a[OVS_FLOW_ATTR_KEY] && !ufid_present)) {
		err = ovs_flow_tbl_flush(&dp->table);
		goto unlock;
	}

	if (ufid_present)
		flow = ovs_flow_tbl_lookup_ufid(&dp->table, &ufid);
	else
		flow = ovs_flow_tbl_lookup_exact(&dp->table, &match);
	if (unlikely(!flow)) {
		err = -ENOENT;
		goto unlock;
	}

	ovs_flow_tbl_remove(&dp->table, flow);
	ovs_unlock();

	reply = ovs_flow_cmd_alloc_info((const struct sw_flow_actions __force *) flow->sf_acts,
					&flow->id, info, false, ufid_flags);
	if (likely(reply)) {
		if (!IS_ERR(reply)) {
			rcu_read_lock();	/*To keep RCU checker happy. */
			err = ovs_flow_cmd_fill_info(flow, ovs_header->dp_ifindex,
						     reply, info->snd_portid,
						     info->snd_seq, 0,
						     OVS_FLOW_CMD_DEL,
						     ufid_flags);
			rcu_read_unlock();
			if (WARN_ON_ONCE(err < 0)) {
				kfree_skb(reply);
				goto out_free;
			}

			ovs_notify(&dp_flow_genl_family, reply, info);
		} else {
			netlink_set_err(sock_net(skb->sk)->genl_sock, 0, 0,
					PTR_ERR(reply));
		}
	}

out_free:
	ovs_flow_free(flow, true);
	return 0;
unlock:
	ovs_unlock();
	return err;
}

static int ovs_flow_cmd_dump(struct sk_buff *skb, struct netlink_callback *cb)
{
	struct nlattr *a[__OVS_FLOW_ATTR_MAX];
	struct ovs_header *ovs_header = genlmsg_data(nlmsg_data(cb->nlh));
	struct table_instance *ti;
	struct datapath *dp;
	u32 ufid_flags;
	int err;

	err = genlmsg_parse_deprecated(cb->nlh, &dp_flow_genl_family, a,
				       OVS_FLOW_ATTR_MAX, flow_policy, NULL);
	if (err)
		return err;
	ufid_flags = ovs_nla_get_ufid_flags(a[OVS_FLOW_ATTR_UFID_FLAGS]);

	rcu_read_lock();
	dp = get_dp_rcu(sock_net(skb->sk), ovs_header->dp_ifindex);
	if (!dp) {
		rcu_read_unlock();
		return -ENODEV;
	}

	ti = rcu_dereference(dp->table.ti);
	for (;;) {
		struct sw_flow *flow;
		u32 bucket, obj;

		bucket = cb->args[0];
		obj = cb->args[1];
		flow = ovs_flow_tbl_dump_next(ti, &bucket, &obj);
		if (!flow)
			break;

		if (ovs_flow_cmd_fill_info(flow, ovs_header->dp_ifindex, skb,
					   NETLINK_CB(cb->skb).portid,
					   cb->nlh->nlmsg_seq, NLM_F_MULTI,
					   OVS_FLOW_CMD_GET, ufid_flags) < 0)
			break;

		cb->args[0] = bucket;
		cb->args[1] = obj;
	}
	rcu_read_unlock();
	return skb->len;
}

static const struct nla_policy flow_policy[OVS_FLOW_ATTR_MAX + 1] = {
	[OVS_FLOW_ATTR_KEY] = { .type = NLA_NESTED },
	[OVS_FLOW_ATTR_MASK] = { .type = NLA_NESTED },
	[OVS_FLOW_ATTR_ACTIONS] = { .type = NLA_NESTED },
	[OVS_FLOW_ATTR_CLEAR] = { .type = NLA_FLAG },
	[OVS_FLOW_ATTR_PROBE] = { .type = NLA_FLAG },
	[OVS_FLOW_ATTR_UFID] = { .type = NLA_UNSPEC, .len = 1 },
	[OVS_FLOW_ATTR_UFID_FLAGS] = { .type = NLA_U32 },
};

static const struct genl_small_ops dp_flow_genl_ops[] = {
	{ .cmd = OVS_FLOW_CMD_NEW,
	  .validate = GENL_DONT_VALIDATE_STRICT | GENL_DONT_VALIDATE_DUMP,
	  .flags = GENL_UNS_ADMIN_PERM, /* Requires CAP_NET_ADMIN privilege. */
	  .doit = ovs_flow_cmd_new
	},
	{ .cmd = OVS_FLOW_CMD_DEL,
	  .validate = GENL_DONT_VALIDATE_STRICT | GENL_DONT_VALIDATE_DUMP,
	  .flags = GENL_UNS_ADMIN_PERM, /* Requires CAP_NET_ADMIN privilege. */
	  .doit = ovs_flow_cmd_del
	},
	{ .cmd = OVS_FLOW_CMD_GET,
	  .validate = GENL_DONT_VALIDATE_STRICT | GENL_DONT_VALIDATE_DUMP,
	  .flags = 0,		    /* OK for unprivileged users. */
	  .doit = ovs_flow_cmd_get,
	  .dumpit = ovs_flow_cmd_dump
	},
	{ .cmd = OVS_FLOW_CMD_SET,
	  .validate = GENL_DONT_VALIDATE_STRICT | GENL_DONT_VALIDATE_DUMP,
	  .flags = GENL_UNS_ADMIN_PERM, /* Requires CAP_NET_ADMIN privilege. */
	  .doit = ovs_flow_cmd_set,
	},
};

static struct genl_family dp_flow_genl_family __ro_after_init = {
	.hdrsize = sizeof(struct ovs_header),
	.name = OVS_FLOW_FAMILY,
	.version = OVS_FLOW_VERSION,
	.maxattr = OVS_FLOW_ATTR_MAX,
	.policy = flow_policy,
	.netnsok = true,
	.parallel_ops = true,
	.small_ops = dp_flow_genl_ops,
	.n_small_ops = ARRAY_SIZE(dp_flow_genl_ops),
	.resv_start_op = OVS_FLOW_CMD_SET + 1,
	.mcgrps = &ovs_dp_flow_multicast_group,
	.n_mcgrps = 1,
	.module = THIS_MODULE,
};

static size_t ovs_dp_cmd_msg_size(void)
{
	size_t msgsize = NLMSG_ALIGN(sizeof(struct ovs_header));

	msgsize += nla_total_size(IFNAMSIZ);
	msgsize += nla_total_size_64bit(sizeof(struct ovs_dp_stats));
	msgsize += nla_total_size_64bit(sizeof(struct ovs_dp_megaflow_stats));
	msgsize += nla_total_size(sizeof(u32)); /* OVS_DP_ATTR_USER_FEATURES */
	msgsize += nla_total_size(sizeof(u32)); /* OVS_DP_ATTR_MASKS_CACHE_SIZE */
	msgsize += nla_total_size(sizeof(u32) * nr_cpu_ids); /* OVS_DP_ATTR_PER_CPU_PIDS */

	return msgsize;
}

/* Called with ovs_mutex. */
static int ovs_dp_cmd_fill_info(struct datapath *dp, struct sk_buff *skb,
				u32 portid, u32 seq, u32 flags, u8 cmd)
{
	struct ovs_header *ovs_header;
	struct ovs_dp_stats dp_stats;
	struct ovs_dp_megaflow_stats dp_megaflow_stats;
	struct dp_nlsk_pids *pids = ovsl_dereference(dp->upcall_portids);
	int err, pids_len;

	ovs_header = genlmsg_put(skb, portid, seq, &dp_datapath_genl_family,
				 flags, cmd);
	if (!ovs_header)
		goto error;

	ovs_header->dp_ifindex = get_dpifindex(dp);

	err = nla_put_string(skb, OVS_DP_ATTR_NAME, ovs_dp_name(dp));
	if (err)
		goto nla_put_failure;

	get_dp_stats(dp, &dp_stats, &dp_megaflow_stats);
	if (nla_put_64bit(skb, OVS_DP_ATTR_STATS, sizeof(struct ovs_dp_stats),
			  &dp_stats, OVS_DP_ATTR_PAD))
		goto nla_put_failure;

	if (nla_put_64bit(skb, OVS_DP_ATTR_MEGAFLOW_STATS,
			  sizeof(struct ovs_dp_megaflow_stats),
			  &dp_megaflow_stats, OVS_DP_ATTR_PAD))
		goto nla_put_failure;

	if (nla_put_u32(skb, OVS_DP_ATTR_USER_FEATURES, dp->user_features))
		goto nla_put_failure;

	if (nla_put_u32(skb, OVS_DP_ATTR_MASKS_CACHE_SIZE,
			ovs_flow_tbl_masks_cache_size(&dp->table)))
		goto nla_put_failure;

	if (dp->user_features & OVS_DP_F_DISPATCH_UPCALL_PER_CPU && pids) {
		pids_len = min(pids->n_pids, nr_cpu_ids) * sizeof(u32);
		if (nla_put(skb, OVS_DP_ATTR_PER_CPU_PIDS, pids_len, &pids->pids))
			goto nla_put_failure;
	}

	genlmsg_end(skb, ovs_header);
	return 0;

nla_put_failure:
	genlmsg_cancel(skb, ovs_header);
error:
	return -EMSGSIZE;
}

static struct sk_buff *ovs_dp_cmd_alloc_info(void)
{
	return genlmsg_new(ovs_dp_cmd_msg_size(), GFP_KERNEL);
}

/* Called with rcu_read_lock or ovs_mutex. */
static struct datapath *lookup_datapath(struct net *net,
					const struct ovs_header *ovs_header,
					struct nlattr *a[OVS_DP_ATTR_MAX + 1])
{
	struct datapath *dp;

	if (!a[OVS_DP_ATTR_NAME])
		dp = get_dp(net, ovs_header->dp_ifindex);
	else {
		struct vport *vport;

		vport = ovs_vport_locate(net, nla_data(a[OVS_DP_ATTR_NAME]));
		dp = vport && vport->port_no == OVSP_LOCAL ? vport->dp : NULL;
	}
	return dp ? dp : ERR_PTR(-ENODEV);
}

static void ovs_dp_reset_user_features(struct sk_buff *skb,
				       struct genl_info *info)
{
	struct datapath *dp;

	dp = lookup_datapath(sock_net(skb->sk), info->userhdr,
			     info->attrs);
	if (IS_ERR(dp))
		return;

	pr_warn("%s: Dropping previously announced user features\n",
		ovs_dp_name(dp));
	dp->user_features = 0;
}

static int ovs_dp_set_upcall_portids(struct datapath *dp,
			      const struct nlattr *ids)
{
	struct dp_nlsk_pids *old, *dp_nlsk_pids;

	if (!nla_len(ids) || nla_len(ids) % sizeof(u32))
		return -EINVAL;

	old = ovsl_dereference(dp->upcall_portids);

	dp_nlsk_pids = kmalloc(sizeof(*dp_nlsk_pids) + nla_len(ids),
			       GFP_KERNEL);
	if (!dp_nlsk_pids)
		return -ENOMEM;

	dp_nlsk_pids->n_pids = nla_len(ids) / sizeof(u32);
	nla_memcpy(dp_nlsk_pids->pids, ids, nla_len(ids));

	rcu_assign_pointer(dp->upcall_portids, dp_nlsk_pids);

	kfree_rcu(old, rcu);

	return 0;
}

u32 ovs_dp_get_upcall_portid(const struct datapath *dp, uint32_t cpu_id)
{
	struct dp_nlsk_pids *dp_nlsk_pids;

	dp_nlsk_pids = rcu_dereference(dp->upcall_portids);

	if (dp_nlsk_pids) {
		if (cpu_id < dp_nlsk_pids->n_pids) {
			return dp_nlsk_pids->pids[cpu_id];
		} else if (dp_nlsk_pids->n_pids > 0 &&
			   cpu_id >= dp_nlsk_pids->n_pids) {
			/* If the number of netlink PIDs is mismatched with
			 * the number of CPUs as seen by the kernel, log this
			 * and send the upcall to an arbitrary socket (0) in
			 * order to not drop packets
			 */
			pr_info_ratelimited("cpu_id mismatch with handler threads");
			return dp_nlsk_pids->pids[cpu_id %
						  dp_nlsk_pids->n_pids];
		} else {
			return 0;
		}
	} else {
		return 0;
	}
}

static int ovs_dp_change(struct datapath *dp, struct nlattr *a[])
{
	u32 user_features = 0, old_features = dp->user_features;
	int err;

	if (a[OVS_DP_ATTR_USER_FEATURES]) {
		user_features = nla_get_u32(a[OVS_DP_ATTR_USER_FEATURES]);

		if (user_features & ~(OVS_DP_F_VPORT_PIDS |
				      OVS_DP_F_UNALIGNED |
				      OVS_DP_F_TC_RECIRC_SHARING |
				      OVS_DP_F_DISPATCH_UPCALL_PER_CPU))
			return -EOPNOTSUPP;

#if !IS_ENABLED(CONFIG_NET_TC_SKB_EXT)
		if (user_features & OVS_DP_F_TC_RECIRC_SHARING)
			return -EOPNOTSUPP;
#endif
	}

	if (a[OVS_DP_ATTR_MASKS_CACHE_SIZE]) {
		int err;
		u32 cache_size;

		cache_size = nla_get_u32(a[OVS_DP_ATTR_MASKS_CACHE_SIZE]);
		err = ovs_flow_tbl_masks_cache_resize(&dp->table, cache_size);
		if (err)
			return err;
	}

	dp->user_features = user_features;

	if (dp->user_features & OVS_DP_F_DISPATCH_UPCALL_PER_CPU &&
	    a[OVS_DP_ATTR_PER_CPU_PIDS]) {
		/* Upcall Netlink Port IDs have been updated */
		err = ovs_dp_set_upcall_portids(dp,
						a[OVS_DP_ATTR_PER_CPU_PIDS]);
		if (err)
			return err;
	}

	if ((dp->user_features & OVS_DP_F_TC_RECIRC_SHARING) &&
	    !(old_features & OVS_DP_F_TC_RECIRC_SHARING))
		tc_skb_ext_tc_enable();
	else if (!(dp->user_features & OVS_DP_F_TC_RECIRC_SHARING) &&
		 (old_features & OVS_DP_F_TC_RECIRC_SHARING))
		tc_skb_ext_tc_disable();

	return 0;
}

static int ovs_dp_stats_init(struct datapath *dp)
{
	dp->stats_percpu = netdev_alloc_pcpu_stats(struct dp_stats_percpu);
	if (!dp->stats_percpu)
		return -ENOMEM;

	return 0;
}

static int ovs_dp_vport_init(struct datapath *dp)
{
	int i;

	dp->ports = kmalloc_array(DP_VPORT_HASH_BUCKETS,
				  sizeof(struct hlist_head),
				  GFP_KERNEL);
	if (!dp->ports)
		return -ENOMEM;

	for (i = 0; i < DP_VPORT_HASH_BUCKETS; i++)
		INIT_HLIST_HEAD(&dp->ports[i]);

	return 0;
}

static int ovs_dp_cmd_new(struct sk_buff *skb, struct genl_info *info)
{
	struct nlattr **a = info->attrs;
	struct vport_parms parms;
	struct sk_buff *reply;
	struct datapath *dp;
	struct vport *vport;
	struct ovs_net *ovs_net;
	int err;

	err = -EINVAL;
	if (!a[OVS_DP_ATTR_NAME] || !a[OVS_DP_ATTR_UPCALL_PID])
		goto err;

	reply = ovs_dp_cmd_alloc_info();
	if (!reply)
		return -ENOMEM;

	err = -ENOMEM;
	dp = kzalloc(sizeof(*dp), GFP_KERNEL);
	if (dp == NULL)
		goto err_destroy_reply;

	ovs_dp_set_net(dp, sock_net(skb->sk));

	/* Allocate table. */
	err = ovs_flow_tbl_init(&dp->table);
	if (err)
		goto err_destroy_dp;

	err = ovs_dp_stats_init(dp);
	if (err)
		goto err_destroy_table;

	err = ovs_dp_vport_init(dp);
	if (err)
		goto err_destroy_stats;

	err = ovs_meters_init(dp);
	if (err)
		goto err_destroy_ports;

	/* Set up our datapath device. */
	parms.name = nla_data(a[OVS_DP_ATTR_NAME]);
	parms.type = OVS_VPORT_TYPE_INTERNAL;
	parms.options = NULL;
	parms.dp = dp;
	parms.port_no = OVSP_LOCAL;
	parms.upcall_portids = a[OVS_DP_ATTR_UPCALL_PID];
	parms.desired_ifindex = a[OVS_DP_ATTR_IFINDEX]
		? nla_get_u32(a[OVS_DP_ATTR_IFINDEX]) : 0;

	/* So far only local changes have been made, now need the lock. */
	ovs_lock();

	err = ovs_dp_change(dp, a);
	if (err)
		goto err_unlock_and_destroy_meters;

	vport = new_vport(&parms);
	if (IS_ERR(vport)) {
		err = PTR_ERR(vport);
		if (err == -EBUSY)
			err = -EEXIST;

		if (err == -EEXIST) {
			/* An outdated user space instance that does not understand
			 * the concept of user_features has attempted to create a new
			 * datapath and is likely to reuse it. Drop all user features.
			 */
			if (info->genlhdr->version < OVS_DP_VER_FEATURES)
				ovs_dp_reset_user_features(skb, info);
		}

		goto err_destroy_portids;
	}

	vport->upcall_stats = netdev_alloc_pcpu_stats(struct vport_upcall_stats_percpu);
	if (!vport->upcall_stats) {
		err = -ENOMEM;
<<<<<<< HEAD
		goto err_destroy_portids;
=======
		goto err_destroy_vport;
>>>>>>> 310bc395
	}

	err = ovs_dp_cmd_fill_info(dp, reply, info->snd_portid,
				   info->snd_seq, 0, OVS_DP_CMD_NEW);
	BUG_ON(err < 0);

	ovs_net = net_generic(ovs_dp_get_net(dp), ovs_net_id);
	list_add_tail_rcu(&dp->list_node, &ovs_net->dps);

	ovs_unlock();

	ovs_notify(&dp_datapath_genl_family, reply, info);
	return 0;

err_destroy_vport:
	ovs_dp_detach_port(vport);
err_destroy_portids:
	kfree(rcu_dereference_raw(dp->upcall_portids));
err_unlock_and_destroy_meters:
	ovs_unlock();
	ovs_meters_exit(dp);
err_destroy_ports:
	kfree(dp->ports);
err_destroy_stats:
	free_percpu(dp->stats_percpu);
err_destroy_table:
	ovs_flow_tbl_destroy(&dp->table);
err_destroy_dp:
	kfree(dp);
err_destroy_reply:
	kfree_skb(reply);
err:
	return err;
}

/* Called with ovs_mutex. */
static void __dp_destroy(struct datapath *dp)
{
	struct flow_table *table = &dp->table;
	int i;

	if (dp->user_features & OVS_DP_F_TC_RECIRC_SHARING)
		tc_skb_ext_tc_disable();

	for (i = 0; i < DP_VPORT_HASH_BUCKETS; i++) {
		struct vport *vport;
		struct hlist_node *n;

		hlist_for_each_entry_safe(vport, n, &dp->ports[i], dp_hash_node)
			if (vport->port_no != OVSP_LOCAL)
				ovs_dp_detach_port(vport);
	}

	list_del_rcu(&dp->list_node);

	/* OVSP_LOCAL is datapath internal port. We need to make sure that
	 * all ports in datapath are destroyed first before freeing datapath.
	 */
	ovs_dp_detach_port(ovs_vport_ovsl(dp, OVSP_LOCAL));

	/* Flush sw_flow in the tables. RCU cb only releases resource
	 * such as dp, ports and tables. That may avoid some issues
	 * such as RCU usage warning.
	 */
	table_instance_flow_flush(table, ovsl_dereference(table->ti),
				  ovsl_dereference(table->ufid_ti));

	/* RCU destroy the ports, meters and flow tables. */
	call_rcu(&dp->rcu, destroy_dp_rcu);
}

static int ovs_dp_cmd_del(struct sk_buff *skb, struct genl_info *info)
{
	struct sk_buff *reply;
	struct datapath *dp;
	int err;

	reply = ovs_dp_cmd_alloc_info();
	if (!reply)
		return -ENOMEM;

	ovs_lock();
	dp = lookup_datapath(sock_net(skb->sk), info->userhdr, info->attrs);
	err = PTR_ERR(dp);
	if (IS_ERR(dp))
		goto err_unlock_free;

	err = ovs_dp_cmd_fill_info(dp, reply, info->snd_portid,
				   info->snd_seq, 0, OVS_DP_CMD_DEL);
	BUG_ON(err < 0);

	__dp_destroy(dp);
	ovs_unlock();

	ovs_notify(&dp_datapath_genl_family, reply, info);

	return 0;

err_unlock_free:
	ovs_unlock();
	kfree_skb(reply);
	return err;
}

static int ovs_dp_cmd_set(struct sk_buff *skb, struct genl_info *info)
{
	struct sk_buff *reply;
	struct datapath *dp;
	int err;

	reply = ovs_dp_cmd_alloc_info();
	if (!reply)
		return -ENOMEM;

	ovs_lock();
	dp = lookup_datapath(sock_net(skb->sk), info->userhdr, info->attrs);
	err = PTR_ERR(dp);
	if (IS_ERR(dp))
		goto err_unlock_free;

	err = ovs_dp_change(dp, info->attrs);
	if (err)
		goto err_unlock_free;

	err = ovs_dp_cmd_fill_info(dp, reply, info->snd_portid,
				   info->snd_seq, 0, OVS_DP_CMD_SET);
	BUG_ON(err < 0);

	ovs_unlock();
	ovs_notify(&dp_datapath_genl_family, reply, info);

	return 0;

err_unlock_free:
	ovs_unlock();
	kfree_skb(reply);
	return err;
}

static int ovs_dp_cmd_get(struct sk_buff *skb, struct genl_info *info)
{
	struct sk_buff *reply;
	struct datapath *dp;
	int err;

	reply = ovs_dp_cmd_alloc_info();
	if (!reply)
		return -ENOMEM;

	ovs_lock();
	dp = lookup_datapath(sock_net(skb->sk), info->userhdr, info->attrs);
	if (IS_ERR(dp)) {
		err = PTR_ERR(dp);
		goto err_unlock_free;
	}
	err = ovs_dp_cmd_fill_info(dp, reply, info->snd_portid,
				   info->snd_seq, 0, OVS_DP_CMD_GET);
	BUG_ON(err < 0);
	ovs_unlock();

	return genlmsg_reply(reply, info);

err_unlock_free:
	ovs_unlock();
	kfree_skb(reply);
	return err;
}

static int ovs_dp_cmd_dump(struct sk_buff *skb, struct netlink_callback *cb)
{
	struct ovs_net *ovs_net = net_generic(sock_net(skb->sk), ovs_net_id);
	struct datapath *dp;
	int skip = cb->args[0];
	int i = 0;

	ovs_lock();
	list_for_each_entry(dp, &ovs_net->dps, list_node) {
		if (i >= skip &&
		    ovs_dp_cmd_fill_info(dp, skb, NETLINK_CB(cb->skb).portid,
					 cb->nlh->nlmsg_seq, NLM_F_MULTI,
					 OVS_DP_CMD_GET) < 0)
			break;
		i++;
	}
	ovs_unlock();

	cb->args[0] = i;

	return skb->len;
}

static const struct nla_policy datapath_policy[OVS_DP_ATTR_MAX + 1] = {
	[OVS_DP_ATTR_NAME] = { .type = NLA_NUL_STRING, .len = IFNAMSIZ - 1 },
	[OVS_DP_ATTR_UPCALL_PID] = { .type = NLA_U32 },
	[OVS_DP_ATTR_USER_FEATURES] = { .type = NLA_U32 },
	[OVS_DP_ATTR_MASKS_CACHE_SIZE] =  NLA_POLICY_RANGE(NLA_U32, 0,
		PCPU_MIN_UNIT_SIZE / sizeof(struct mask_cache_entry)),
	[OVS_DP_ATTR_IFINDEX] = {.type = NLA_U32 },
};

static const struct genl_small_ops dp_datapath_genl_ops[] = {
	{ .cmd = OVS_DP_CMD_NEW,
	  .validate = GENL_DONT_VALIDATE_STRICT | GENL_DONT_VALIDATE_DUMP,
	  .flags = GENL_UNS_ADMIN_PERM, /* Requires CAP_NET_ADMIN privilege. */
	  .doit = ovs_dp_cmd_new
	},
	{ .cmd = OVS_DP_CMD_DEL,
	  .validate = GENL_DONT_VALIDATE_STRICT | GENL_DONT_VALIDATE_DUMP,
	  .flags = GENL_UNS_ADMIN_PERM, /* Requires CAP_NET_ADMIN privilege. */
	  .doit = ovs_dp_cmd_del
	},
	{ .cmd = OVS_DP_CMD_GET,
	  .validate = GENL_DONT_VALIDATE_STRICT | GENL_DONT_VALIDATE_DUMP,
	  .flags = 0,		    /* OK for unprivileged users. */
	  .doit = ovs_dp_cmd_get,
	  .dumpit = ovs_dp_cmd_dump
	},
	{ .cmd = OVS_DP_CMD_SET,
	  .validate = GENL_DONT_VALIDATE_STRICT | GENL_DONT_VALIDATE_DUMP,
	  .flags = GENL_UNS_ADMIN_PERM, /* Requires CAP_NET_ADMIN privilege. */
	  .doit = ovs_dp_cmd_set,
	},
};

static struct genl_family dp_datapath_genl_family __ro_after_init = {
	.hdrsize = sizeof(struct ovs_header),
	.name = OVS_DATAPATH_FAMILY,
	.version = OVS_DATAPATH_VERSION,
	.maxattr = OVS_DP_ATTR_MAX,
	.policy = datapath_policy,
	.netnsok = true,
	.parallel_ops = true,
	.small_ops = dp_datapath_genl_ops,
	.n_small_ops = ARRAY_SIZE(dp_datapath_genl_ops),
	.resv_start_op = OVS_DP_CMD_SET + 1,
	.mcgrps = &ovs_dp_datapath_multicast_group,
	.n_mcgrps = 1,
	.module = THIS_MODULE,
};

/* Called with ovs_mutex or RCU read lock. */
static int ovs_vport_cmd_fill_info(struct vport *vport, struct sk_buff *skb,
				   struct net *net, u32 portid, u32 seq,
				   u32 flags, u8 cmd, gfp_t gfp)
{
	struct ovs_header *ovs_header;
	struct ovs_vport_stats vport_stats;
	int err;

	ovs_header = genlmsg_put(skb, portid, seq, &dp_vport_genl_family,
				 flags, cmd);
	if (!ovs_header)
		return -EMSGSIZE;

	ovs_header->dp_ifindex = get_dpifindex(vport->dp);

	if (nla_put_u32(skb, OVS_VPORT_ATTR_PORT_NO, vport->port_no) ||
	    nla_put_u32(skb, OVS_VPORT_ATTR_TYPE, vport->ops->type) ||
	    nla_put_string(skb, OVS_VPORT_ATTR_NAME,
			   ovs_vport_name(vport)) ||
	    nla_put_u32(skb, OVS_VPORT_ATTR_IFINDEX, vport->dev->ifindex))
		goto nla_put_failure;

	if (!net_eq(net, dev_net(vport->dev))) {
		int id = peernet2id_alloc(net, dev_net(vport->dev), gfp);

		if (nla_put_s32(skb, OVS_VPORT_ATTR_NETNSID, id))
			goto nla_put_failure;
	}

	ovs_vport_get_stats(vport, &vport_stats);
	if (nla_put_64bit(skb, OVS_VPORT_ATTR_STATS,
			  sizeof(struct ovs_vport_stats), &vport_stats,
			  OVS_VPORT_ATTR_PAD))
		goto nla_put_failure;

	if (ovs_vport_get_upcall_stats(vport, skb))
		goto nla_put_failure;

	if (ovs_vport_get_upcall_portids(vport, skb))
		goto nla_put_failure;

	err = ovs_vport_get_options(vport, skb);
	if (err == -EMSGSIZE)
		goto error;

	genlmsg_end(skb, ovs_header);
	return 0;

nla_put_failure:
	err = -EMSGSIZE;
error:
	genlmsg_cancel(skb, ovs_header);
	return err;
}

static struct sk_buff *ovs_vport_cmd_alloc_info(void)
{
	return nlmsg_new(NLMSG_DEFAULT_SIZE, GFP_KERNEL);
}

/* Called with ovs_mutex, only via ovs_dp_notify_wq(). */
struct sk_buff *ovs_vport_cmd_build_info(struct vport *vport, struct net *net,
					 u32 portid, u32 seq, u8 cmd)
{
	struct sk_buff *skb;
	int retval;

	skb = nlmsg_new(NLMSG_DEFAULT_SIZE, GFP_KERNEL);
	if (!skb)
		return ERR_PTR(-ENOMEM);

	retval = ovs_vport_cmd_fill_info(vport, skb, net, portid, seq, 0, cmd,
					 GFP_KERNEL);
	BUG_ON(retval < 0);

	return skb;
}

/* Called with ovs_mutex or RCU read lock. */
static struct vport *lookup_vport(struct net *net,
				  const struct ovs_header *ovs_header,
				  struct nlattr *a[OVS_VPORT_ATTR_MAX + 1])
{
	struct datapath *dp;
	struct vport *vport;

	if (a[OVS_VPORT_ATTR_IFINDEX])
		return ERR_PTR(-EOPNOTSUPP);
	if (a[OVS_VPORT_ATTR_NAME]) {
		vport = ovs_vport_locate(net, nla_data(a[OVS_VPORT_ATTR_NAME]));
		if (!vport)
			return ERR_PTR(-ENODEV);
		if (ovs_header->dp_ifindex &&
		    ovs_header->dp_ifindex != get_dpifindex(vport->dp))
			return ERR_PTR(-ENODEV);
		return vport;
	} else if (a[OVS_VPORT_ATTR_PORT_NO]) {
		u32 port_no = nla_get_u32(a[OVS_VPORT_ATTR_PORT_NO]);

		if (port_no >= DP_MAX_PORTS)
			return ERR_PTR(-EFBIG);

		dp = get_dp(net, ovs_header->dp_ifindex);
		if (!dp)
			return ERR_PTR(-ENODEV);

		vport = ovs_vport_ovsl_rcu(dp, port_no);
		if (!vport)
			return ERR_PTR(-ENODEV);
		return vport;
	} else
		return ERR_PTR(-EINVAL);

}

static unsigned int ovs_get_max_headroom(struct datapath *dp)
{
	unsigned int dev_headroom, max_headroom = 0;
	struct net_device *dev;
	struct vport *vport;
	int i;

	for (i = 0; i < DP_VPORT_HASH_BUCKETS; i++) {
		hlist_for_each_entry_rcu(vport, &dp->ports[i], dp_hash_node,
					 lockdep_ovsl_is_held()) {
			dev = vport->dev;
			dev_headroom = netdev_get_fwd_headroom(dev);
			if (dev_headroom > max_headroom)
				max_headroom = dev_headroom;
		}
	}

	return max_headroom;
}

/* Called with ovs_mutex */
static void ovs_update_headroom(struct datapath *dp, unsigned int new_headroom)
{
	struct vport *vport;
	int i;

	dp->max_headroom = new_headroom;
	for (i = 0; i < DP_VPORT_HASH_BUCKETS; i++) {
		hlist_for_each_entry_rcu(vport, &dp->ports[i], dp_hash_node,
					 lockdep_ovsl_is_held())
			netdev_set_rx_headroom(vport->dev, new_headroom);
	}
}

static int ovs_vport_cmd_new(struct sk_buff *skb, struct genl_info *info)
{
	struct nlattr **a = info->attrs;
	struct ovs_header *ovs_header = info->userhdr;
	struct vport_parms parms;
	struct sk_buff *reply;
	struct vport *vport;
	struct datapath *dp;
	unsigned int new_headroom;
	u32 port_no;
	int err;

	if (!a[OVS_VPORT_ATTR_NAME] || !a[OVS_VPORT_ATTR_TYPE] ||
	    !a[OVS_VPORT_ATTR_UPCALL_PID])
		return -EINVAL;

	parms.type = nla_get_u32(a[OVS_VPORT_ATTR_TYPE]);

	if (a[OVS_VPORT_ATTR_IFINDEX] && parms.type != OVS_VPORT_TYPE_INTERNAL)
		return -EOPNOTSUPP;

	port_no = a[OVS_VPORT_ATTR_PORT_NO]
		? nla_get_u32(a[OVS_VPORT_ATTR_PORT_NO]) : 0;
	if (port_no >= DP_MAX_PORTS)
		return -EFBIG;

	reply = ovs_vport_cmd_alloc_info();
	if (!reply)
		return -ENOMEM;

	ovs_lock();
restart:
	dp = get_dp(sock_net(skb->sk), ovs_header->dp_ifindex);
	err = -ENODEV;
	if (!dp)
		goto exit_unlock_free;

	if (port_no) {
		vport = ovs_vport_ovsl(dp, port_no);
		err = -EBUSY;
		if (vport)
			goto exit_unlock_free;
	} else {
		for (port_no = 1; ; port_no++) {
			if (port_no >= DP_MAX_PORTS) {
				err = -EFBIG;
				goto exit_unlock_free;
			}
			vport = ovs_vport_ovsl(dp, port_no);
			if (!vport)
				break;
		}
	}

	parms.name = nla_data(a[OVS_VPORT_ATTR_NAME]);
	parms.options = a[OVS_VPORT_ATTR_OPTIONS];
	parms.dp = dp;
	parms.port_no = port_no;
	parms.upcall_portids = a[OVS_VPORT_ATTR_UPCALL_PID];
	parms.desired_ifindex = a[OVS_VPORT_ATTR_IFINDEX]
		? nla_get_u32(a[OVS_VPORT_ATTR_IFINDEX]) : 0;

	vport = new_vport(&parms);
	err = PTR_ERR(vport);
	if (IS_ERR(vport)) {
		if (err == -EAGAIN)
			goto restart;
		goto exit_unlock_free;
	}

	vport->upcall_stats = netdev_alloc_pcpu_stats(struct vport_upcall_stats_percpu);
	if (!vport->upcall_stats) {
		err = -ENOMEM;
<<<<<<< HEAD
		goto exit_unlock_free;
=======
		goto exit_unlock_free_vport;
>>>>>>> 310bc395
	}

	err = ovs_vport_cmd_fill_info(vport, reply, genl_info_net(info),
				      info->snd_portid, info->snd_seq, 0,
				      OVS_VPORT_CMD_NEW, GFP_KERNEL);

	new_headroom = netdev_get_fwd_headroom(vport->dev);

	if (new_headroom > dp->max_headroom)
		ovs_update_headroom(dp, new_headroom);
	else
		netdev_set_rx_headroom(vport->dev, dp->max_headroom);

	BUG_ON(err < 0);
	ovs_unlock();

	ovs_notify(&dp_vport_genl_family, reply, info);
	return 0;

exit_unlock_free_vport:
	ovs_dp_detach_port(vport);
exit_unlock_free:
	ovs_unlock();
	kfree_skb(reply);
	return err;
}

static int ovs_vport_cmd_set(struct sk_buff *skb, struct genl_info *info)
{
	struct nlattr **a = info->attrs;
	struct sk_buff *reply;
	struct vport *vport;
	int err;

	reply = ovs_vport_cmd_alloc_info();
	if (!reply)
		return -ENOMEM;

	ovs_lock();
	vport = lookup_vport(sock_net(skb->sk), info->userhdr, a);
	err = PTR_ERR(vport);
	if (IS_ERR(vport))
		goto exit_unlock_free;

	if (a[OVS_VPORT_ATTR_TYPE] &&
	    nla_get_u32(a[OVS_VPORT_ATTR_TYPE]) != vport->ops->type) {
		err = -EINVAL;
		goto exit_unlock_free;
	}

	if (a[OVS_VPORT_ATTR_OPTIONS]) {
		err = ovs_vport_set_options(vport, a[OVS_VPORT_ATTR_OPTIONS]);
		if (err)
			goto exit_unlock_free;
	}


	if (a[OVS_VPORT_ATTR_UPCALL_PID]) {
		struct nlattr *ids = a[OVS_VPORT_ATTR_UPCALL_PID];

		err = ovs_vport_set_upcall_portids(vport, ids);
		if (err)
			goto exit_unlock_free;
	}

	err = ovs_vport_cmd_fill_info(vport, reply, genl_info_net(info),
				      info->snd_portid, info->snd_seq, 0,
				      OVS_VPORT_CMD_SET, GFP_KERNEL);
	BUG_ON(err < 0);

	ovs_unlock();
	ovs_notify(&dp_vport_genl_family, reply, info);
	return 0;

exit_unlock_free:
	ovs_unlock();
	kfree_skb(reply);
	return err;
}

static int ovs_vport_cmd_del(struct sk_buff *skb, struct genl_info *info)
{
	bool update_headroom = false;
	struct nlattr **a = info->attrs;
	struct sk_buff *reply;
	struct datapath *dp;
	struct vport *vport;
	unsigned int new_headroom;
	int err;

	reply = ovs_vport_cmd_alloc_info();
	if (!reply)
		return -ENOMEM;

	ovs_lock();
	vport = lookup_vport(sock_net(skb->sk), info->userhdr, a);
	err = PTR_ERR(vport);
	if (IS_ERR(vport))
		goto exit_unlock_free;

	if (vport->port_no == OVSP_LOCAL) {
		err = -EINVAL;
		goto exit_unlock_free;
	}

	err = ovs_vport_cmd_fill_info(vport, reply, genl_info_net(info),
				      info->snd_portid, info->snd_seq, 0,
				      OVS_VPORT_CMD_DEL, GFP_KERNEL);
	BUG_ON(err < 0);

	/* the vport deletion may trigger dp headroom update */
	dp = vport->dp;
	if (netdev_get_fwd_headroom(vport->dev) == dp->max_headroom)
		update_headroom = true;

	netdev_reset_rx_headroom(vport->dev);
	ovs_dp_detach_port(vport);

	if (update_headroom) {
		new_headroom = ovs_get_max_headroom(dp);

		if (new_headroom < dp->max_headroom)
			ovs_update_headroom(dp, new_headroom);
	}
	ovs_unlock();

	ovs_notify(&dp_vport_genl_family, reply, info);
	return 0;

exit_unlock_free:
	ovs_unlock();
	kfree_skb(reply);
	return err;
}

static int ovs_vport_cmd_get(struct sk_buff *skb, struct genl_info *info)
{
	struct nlattr **a = info->attrs;
	struct ovs_header *ovs_header = info->userhdr;
	struct sk_buff *reply;
	struct vport *vport;
	int err;

	reply = ovs_vport_cmd_alloc_info();
	if (!reply)
		return -ENOMEM;

	rcu_read_lock();
	vport = lookup_vport(sock_net(skb->sk), ovs_header, a);
	err = PTR_ERR(vport);
	if (IS_ERR(vport))
		goto exit_unlock_free;
	err = ovs_vport_cmd_fill_info(vport, reply, genl_info_net(info),
				      info->snd_portid, info->snd_seq, 0,
				      OVS_VPORT_CMD_GET, GFP_ATOMIC);
	BUG_ON(err < 0);
	rcu_read_unlock();

	return genlmsg_reply(reply, info);

exit_unlock_free:
	rcu_read_unlock();
	kfree_skb(reply);
	return err;
}

static int ovs_vport_cmd_dump(struct sk_buff *skb, struct netlink_callback *cb)
{
	struct ovs_header *ovs_header = genlmsg_data(nlmsg_data(cb->nlh));
	struct datapath *dp;
	int bucket = cb->args[0], skip = cb->args[1];
	int i, j = 0;

	rcu_read_lock();
	dp = get_dp_rcu(sock_net(skb->sk), ovs_header->dp_ifindex);
	if (!dp) {
		rcu_read_unlock();
		return -ENODEV;
	}
	for (i = bucket; i < DP_VPORT_HASH_BUCKETS; i++) {
		struct vport *vport;

		j = 0;
		hlist_for_each_entry_rcu(vport, &dp->ports[i], dp_hash_node) {
			if (j >= skip &&
			    ovs_vport_cmd_fill_info(vport, skb,
						    sock_net(skb->sk),
						    NETLINK_CB(cb->skb).portid,
						    cb->nlh->nlmsg_seq,
						    NLM_F_MULTI,
						    OVS_VPORT_CMD_GET,
						    GFP_ATOMIC) < 0)
				goto out;

			j++;
		}
		skip = 0;
	}
out:
	rcu_read_unlock();

	cb->args[0] = i;
	cb->args[1] = j;

	return skb->len;
}

static void ovs_dp_masks_rebalance(struct work_struct *work)
{
	struct ovs_net *ovs_net = container_of(work, struct ovs_net,
					       masks_rebalance.work);
	struct datapath *dp;

	ovs_lock();

	list_for_each_entry(dp, &ovs_net->dps, list_node)
		ovs_flow_masks_rebalance(&dp->table);

	ovs_unlock();

	schedule_delayed_work(&ovs_net->masks_rebalance,
			      msecs_to_jiffies(DP_MASKS_REBALANCE_INTERVAL));
}

static const struct nla_policy vport_policy[OVS_VPORT_ATTR_MAX + 1] = {
	[OVS_VPORT_ATTR_NAME] = { .type = NLA_NUL_STRING, .len = IFNAMSIZ - 1 },
	[OVS_VPORT_ATTR_STATS] = { .len = sizeof(struct ovs_vport_stats) },
	[OVS_VPORT_ATTR_PORT_NO] = { .type = NLA_U32 },
	[OVS_VPORT_ATTR_TYPE] = { .type = NLA_U32 },
	[OVS_VPORT_ATTR_UPCALL_PID] = { .type = NLA_UNSPEC },
	[OVS_VPORT_ATTR_OPTIONS] = { .type = NLA_NESTED },
	[OVS_VPORT_ATTR_IFINDEX] = { .type = NLA_U32 },
	[OVS_VPORT_ATTR_NETNSID] = { .type = NLA_S32 },
	[OVS_VPORT_ATTR_UPCALL_STATS] = { .type = NLA_NESTED },
};

static const struct genl_small_ops dp_vport_genl_ops[] = {
	{ .cmd = OVS_VPORT_CMD_NEW,
	  .validate = GENL_DONT_VALIDATE_STRICT | GENL_DONT_VALIDATE_DUMP,
	  .flags = GENL_UNS_ADMIN_PERM, /* Requires CAP_NET_ADMIN privilege. */
	  .doit = ovs_vport_cmd_new
	},
	{ .cmd = OVS_VPORT_CMD_DEL,
	  .validate = GENL_DONT_VALIDATE_STRICT | GENL_DONT_VALIDATE_DUMP,
	  .flags = GENL_UNS_ADMIN_PERM, /* Requires CAP_NET_ADMIN privilege. */
	  .doit = ovs_vport_cmd_del
	},
	{ .cmd = OVS_VPORT_CMD_GET,
	  .validate = GENL_DONT_VALIDATE_STRICT | GENL_DONT_VALIDATE_DUMP,
	  .flags = 0,		    /* OK for unprivileged users. */
	  .doit = ovs_vport_cmd_get,
	  .dumpit = ovs_vport_cmd_dump
	},
	{ .cmd = OVS_VPORT_CMD_SET,
	  .validate = GENL_DONT_VALIDATE_STRICT | GENL_DONT_VALIDATE_DUMP,
	  .flags = GENL_UNS_ADMIN_PERM, /* Requires CAP_NET_ADMIN privilege. */
	  .doit = ovs_vport_cmd_set,
	},
};

struct genl_family dp_vport_genl_family __ro_after_init = {
	.hdrsize = sizeof(struct ovs_header),
	.name = OVS_VPORT_FAMILY,
	.version = OVS_VPORT_VERSION,
	.maxattr = OVS_VPORT_ATTR_MAX,
	.policy = vport_policy,
	.netnsok = true,
	.parallel_ops = true,
	.small_ops = dp_vport_genl_ops,
	.n_small_ops = ARRAY_SIZE(dp_vport_genl_ops),
	.resv_start_op = OVS_VPORT_CMD_SET + 1,
	.mcgrps = &ovs_dp_vport_multicast_group,
	.n_mcgrps = 1,
	.module = THIS_MODULE,
};

static struct genl_family * const dp_genl_families[] = {
	&dp_datapath_genl_family,
	&dp_vport_genl_family,
	&dp_flow_genl_family,
	&dp_packet_genl_family,
	&dp_meter_genl_family,
#if	IS_ENABLED(CONFIG_NETFILTER_CONNCOUNT)
	&dp_ct_limit_genl_family,
#endif
};

static void dp_unregister_genl(int n_families)
{
	int i;

	for (i = 0; i < n_families; i++)
		genl_unregister_family(dp_genl_families[i]);
}

static int __init dp_register_genl(void)
{
	int err;
	int i;

	for (i = 0; i < ARRAY_SIZE(dp_genl_families); i++) {

		err = genl_register_family(dp_genl_families[i]);
		if (err)
			goto error;
	}

	return 0;

error:
	dp_unregister_genl(i);
	return err;
}

static int __net_init ovs_init_net(struct net *net)
{
	struct ovs_net *ovs_net = net_generic(net, ovs_net_id);
	int err;

	INIT_LIST_HEAD(&ovs_net->dps);
	INIT_WORK(&ovs_net->dp_notify_work, ovs_dp_notify_wq);
	INIT_DELAYED_WORK(&ovs_net->masks_rebalance, ovs_dp_masks_rebalance);

	err = ovs_ct_init(net);
	if (err)
		return err;

	schedule_delayed_work(&ovs_net->masks_rebalance,
			      msecs_to_jiffies(DP_MASKS_REBALANCE_INTERVAL));
	return 0;
}

static void __net_exit list_vports_from_net(struct net *net, struct net *dnet,
					    struct list_head *head)
{
	struct ovs_net *ovs_net = net_generic(net, ovs_net_id);
	struct datapath *dp;

	list_for_each_entry(dp, &ovs_net->dps, list_node) {
		int i;

		for (i = 0; i < DP_VPORT_HASH_BUCKETS; i++) {
			struct vport *vport;

			hlist_for_each_entry(vport, &dp->ports[i], dp_hash_node) {
				if (vport->ops->type != OVS_VPORT_TYPE_INTERNAL)
					continue;

				if (dev_net(vport->dev) == dnet)
					list_add(&vport->detach_list, head);
			}
		}
	}
}

static void __net_exit ovs_exit_net(struct net *dnet)
{
	struct datapath *dp, *dp_next;
	struct ovs_net *ovs_net = net_generic(dnet, ovs_net_id);
	struct vport *vport, *vport_next;
	struct net *net;
	LIST_HEAD(head);

	ovs_lock();

	ovs_ct_exit(dnet);

	list_for_each_entry_safe(dp, dp_next, &ovs_net->dps, list_node)
		__dp_destroy(dp);

	down_read(&net_rwsem);
	for_each_net(net)
		list_vports_from_net(net, dnet, &head);
	up_read(&net_rwsem);

	/* Detach all vports from given namespace. */
	list_for_each_entry_safe(vport, vport_next, &head, detach_list) {
		list_del(&vport->detach_list);
		ovs_dp_detach_port(vport);
	}

	ovs_unlock();

	cancel_delayed_work_sync(&ovs_net->masks_rebalance);
	cancel_work_sync(&ovs_net->dp_notify_work);
}

static struct pernet_operations ovs_net_ops = {
	.init = ovs_init_net,
	.exit = ovs_exit_net,
	.id   = &ovs_net_id,
	.size = sizeof(struct ovs_net),
};

static int __init dp_init(void)
{
	int err;

	BUILD_BUG_ON(sizeof(struct ovs_skb_cb) >
		     sizeof_field(struct sk_buff, cb));

	pr_info("Open vSwitch switching datapath\n");

	err = action_fifos_init();
	if (err)
		goto error;

	err = ovs_internal_dev_rtnl_link_register();
	if (err)
		goto error_action_fifos_exit;

	err = ovs_flow_init();
	if (err)
		goto error_unreg_rtnl_link;

	err = ovs_vport_init();
	if (err)
		goto error_flow_exit;

	err = register_pernet_device(&ovs_net_ops);
	if (err)
		goto error_vport_exit;

	err = register_netdevice_notifier(&ovs_dp_device_notifier);
	if (err)
		goto error_netns_exit;

	err = ovs_netdev_init();
	if (err)
		goto error_unreg_notifier;

	err = dp_register_genl();
	if (err < 0)
		goto error_unreg_netdev;

	return 0;

error_unreg_netdev:
	ovs_netdev_exit();
error_unreg_notifier:
	unregister_netdevice_notifier(&ovs_dp_device_notifier);
error_netns_exit:
	unregister_pernet_device(&ovs_net_ops);
error_vport_exit:
	ovs_vport_exit();
error_flow_exit:
	ovs_flow_exit();
error_unreg_rtnl_link:
	ovs_internal_dev_rtnl_link_unregister();
error_action_fifos_exit:
	action_fifos_exit();
error:
	return err;
}

static void dp_cleanup(void)
{
	dp_unregister_genl(ARRAY_SIZE(dp_genl_families));
	ovs_netdev_exit();
	unregister_netdevice_notifier(&ovs_dp_device_notifier);
	unregister_pernet_device(&ovs_net_ops);
	rcu_barrier();
	ovs_vport_exit();
	ovs_flow_exit();
	ovs_internal_dev_rtnl_link_unregister();
	action_fifos_exit();
}

module_init(dp_init);
module_exit(dp_cleanup);

MODULE_DESCRIPTION("Open vSwitch switching datapath");
MODULE_LICENSE("GPL");
MODULE_ALIAS_GENL_FAMILY(OVS_DATAPATH_FAMILY);
MODULE_ALIAS_GENL_FAMILY(OVS_VPORT_FAMILY);
MODULE_ALIAS_GENL_FAMILY(OVS_FLOW_FAMILY);
MODULE_ALIAS_GENL_FAMILY(OVS_PACKET_FAMILY);
MODULE_ALIAS_GENL_FAMILY(OVS_METER_FAMILY);
MODULE_ALIAS_GENL_FAMILY(OVS_CT_LIMIT_FAMILY);<|MERGE_RESOLUTION|>--- conflicted
+++ resolved
@@ -1861,11 +1861,7 @@
 	vport->upcall_stats = netdev_alloc_pcpu_stats(struct vport_upcall_stats_percpu);
 	if (!vport->upcall_stats) {
 		err = -ENOMEM;
-<<<<<<< HEAD
-		goto err_destroy_portids;
-=======
 		goto err_destroy_vport;
->>>>>>> 310bc395
 	}
 
 	err = ovs_dp_cmd_fill_info(dp, reply, info->snd_portid,
@@ -2329,11 +2325,7 @@
 	vport->upcall_stats = netdev_alloc_pcpu_stats(struct vport_upcall_stats_percpu);
 	if (!vport->upcall_stats) {
 		err = -ENOMEM;
-<<<<<<< HEAD
-		goto exit_unlock_free;
-=======
 		goto exit_unlock_free_vport;
->>>>>>> 310bc395
 	}
 
 	err = ovs_vport_cmd_fill_info(vport, reply, genl_info_net(info),
