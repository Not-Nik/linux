// SPDX-License-Identifier: GPL-2.0-only
/*
 * Generic hugetlb support.
 * (C) Nadia Yvette Chambers, April 2004
 */
#include <linux/list.h>
#include <linux/init.h>
#include <linux/mm.h>
#include <linux/seq_file.h>
#include <linux/sysctl.h>
#include <linux/highmem.h>
#include <linux/mmu_notifier.h>
#include <linux/nodemask.h>
#include <linux/pagemap.h>
#include <linux/mempolicy.h>
#include <linux/compiler.h>
#include <linux/cpuset.h>
#include <linux/mutex.h>
#include <linux/memblock.h>
#include <linux/sysfs.h>
#include <linux/slab.h>
#include <linux/sched/mm.h>
#include <linux/mmdebug.h>
#include <linux/sched/signal.h>
#include <linux/rmap.h>
#include <linux/string_helpers.h>
#include <linux/swap.h>
#include <linux/swapops.h>
#include <linux/jhash.h>
#include <linux/numa.h>
#include <linux/llist.h>
#include <linux/cma.h>
#include <linux/migrate.h>
#include <linux/nospec.h>
#include <linux/delayacct.h>
#include <linux/memory.h>

#include <asm/page.h>
#include <asm/pgalloc.h>
#include <asm/tlb.h>

#include <linux/io.h>
#include <linux/hugetlb.h>
#include <linux/hugetlb_cgroup.h>
#include <linux/node.h>
#include <linux/page_owner.h>
#include "internal.h"
#include "hugetlb_vmemmap.h"

int hugetlb_max_hstate __read_mostly;
unsigned int default_hstate_idx;
struct hstate hstates[HUGE_MAX_HSTATE];

#ifdef CONFIG_CMA
static struct cma *hugetlb_cma[MAX_NUMNODES];
static unsigned long hugetlb_cma_size_in_node[MAX_NUMNODES] __initdata;
static bool hugetlb_cma_folio(struct folio *folio, unsigned int order)
{
	return cma_pages_valid(hugetlb_cma[folio_nid(folio)], &folio->page,
				1 << order);
}
#else
static bool hugetlb_cma_folio(struct folio *folio, unsigned int order)
{
	return false;
}
#endif
static unsigned long hugetlb_cma_size __initdata;

__initdata LIST_HEAD(huge_boot_pages);

/* for command line parsing */
static struct hstate * __initdata parsed_hstate;
static unsigned long __initdata default_hstate_max_huge_pages;
static bool __initdata parsed_valid_hugepagesz = true;
static bool __initdata parsed_default_hugepagesz;
static unsigned int default_hugepages_in_node[MAX_NUMNODES] __initdata;

/*
 * Protects updates to hugepage_freelists, hugepage_activelist, nr_huge_pages,
 * free_huge_pages, and surplus_huge_pages.
 */
DEFINE_SPINLOCK(hugetlb_lock);

/*
 * Serializes faults on the same logical page.  This is used to
 * prevent spurious OOMs when the hugepage pool is fully utilized.
 */
static int num_fault_mutexes;
struct mutex *hugetlb_fault_mutex_table ____cacheline_aligned_in_smp;

/* Forward declaration */
static int hugetlb_acct_memory(struct hstate *h, long delta);
static void hugetlb_vma_lock_free(struct vm_area_struct *vma);
static void hugetlb_vma_lock_alloc(struct vm_area_struct *vma);
static void __hugetlb_vma_unlock_write_free(struct vm_area_struct *vma);

static inline bool subpool_is_free(struct hugepage_subpool *spool)
{
	if (spool->count)
		return false;
	if (spool->max_hpages != -1)
		return spool->used_hpages == 0;
	if (spool->min_hpages != -1)
		return spool->rsv_hpages == spool->min_hpages;

	return true;
}

static inline void unlock_or_release_subpool(struct hugepage_subpool *spool,
						unsigned long irq_flags)
{
	spin_unlock_irqrestore(&spool->lock, irq_flags);

	/* If no pages are used, and no other handles to the subpool
	 * remain, give up any reservations based on minimum size and
	 * free the subpool */
	if (subpool_is_free(spool)) {
		if (spool->min_hpages != -1)
			hugetlb_acct_memory(spool->hstate,
						-spool->min_hpages);
		kfree(spool);
	}
}

struct hugepage_subpool *hugepage_new_subpool(struct hstate *h, long max_hpages,
						long min_hpages)
{
	struct hugepage_subpool *spool;

	spool = kzalloc(sizeof(*spool), GFP_KERNEL);
	if (!spool)
		return NULL;

	spin_lock_init(&spool->lock);
	spool->count = 1;
	spool->max_hpages = max_hpages;
	spool->hstate = h;
	spool->min_hpages = min_hpages;

	if (min_hpages != -1 && hugetlb_acct_memory(h, min_hpages)) {
		kfree(spool);
		return NULL;
	}
	spool->rsv_hpages = min_hpages;

	return spool;
}

void hugepage_put_subpool(struct hugepage_subpool *spool)
{
	unsigned long flags;

	spin_lock_irqsave(&spool->lock, flags);
	BUG_ON(!spool->count);
	spool->count--;
	unlock_or_release_subpool(spool, flags);
}

/*
 * Subpool accounting for allocating and reserving pages.
 * Return -ENOMEM if there are not enough resources to satisfy the
 * request.  Otherwise, return the number of pages by which the
 * global pools must be adjusted (upward).  The returned value may
 * only be different than the passed value (delta) in the case where
 * a subpool minimum size must be maintained.
 */
static long hugepage_subpool_get_pages(struct hugepage_subpool *spool,
				      long delta)
{
	long ret = delta;

	if (!spool)
		return ret;

	spin_lock_irq(&spool->lock);

	if (spool->max_hpages != -1) {		/* maximum size accounting */
		if ((spool->used_hpages + delta) <= spool->max_hpages)
			spool->used_hpages += delta;
		else {
			ret = -ENOMEM;
			goto unlock_ret;
		}
	}

	/* minimum size accounting */
	if (spool->min_hpages != -1 && spool->rsv_hpages) {
		if (delta > spool->rsv_hpages) {
			/*
			 * Asking for more reserves than those already taken on
			 * behalf of subpool.  Return difference.
			 */
			ret = delta - spool->rsv_hpages;
			spool->rsv_hpages = 0;
		} else {
			ret = 0;	/* reserves already accounted for */
			spool->rsv_hpages -= delta;
		}
	}

unlock_ret:
	spin_unlock_irq(&spool->lock);
	return ret;
}

/*
 * Subpool accounting for freeing and unreserving pages.
 * Return the number of global page reservations that must be dropped.
 * The return value may only be different than the passed value (delta)
 * in the case where a subpool minimum size must be maintained.
 */
static long hugepage_subpool_put_pages(struct hugepage_subpool *spool,
				       long delta)
{
	long ret = delta;
	unsigned long flags;

	if (!spool)
		return delta;

	spin_lock_irqsave(&spool->lock, flags);

	if (spool->max_hpages != -1)		/* maximum size accounting */
		spool->used_hpages -= delta;

	 /* minimum size accounting */
	if (spool->min_hpages != -1 && spool->used_hpages < spool->min_hpages) {
		if (spool->rsv_hpages + delta <= spool->min_hpages)
			ret = 0;
		else
			ret = spool->rsv_hpages + delta - spool->min_hpages;

		spool->rsv_hpages += delta;
		if (spool->rsv_hpages > spool->min_hpages)
			spool->rsv_hpages = spool->min_hpages;
	}

	/*
	 * If hugetlbfs_put_super couldn't free spool due to an outstanding
	 * quota reference, free it now.
	 */
	unlock_or_release_subpool(spool, flags);

	return ret;
}

static inline struct hugepage_subpool *subpool_inode(struct inode *inode)
{
	return HUGETLBFS_SB(inode->i_sb)->spool;
}

static inline struct hugepage_subpool *subpool_vma(struct vm_area_struct *vma)
{
	return subpool_inode(file_inode(vma->vm_file));
}

/* Helper that removes a struct file_region from the resv_map cache and returns
 * it for use.
 */
static struct file_region *
get_file_region_entry_from_cache(struct resv_map *resv, long from, long to)
{
	struct file_region *nrg;

	VM_BUG_ON(resv->region_cache_count <= 0);

	resv->region_cache_count--;
	nrg = list_first_entry(&resv->region_cache, struct file_region, link);
	list_del(&nrg->link);

	nrg->from = from;
	nrg->to = to;

	return nrg;
}

static void copy_hugetlb_cgroup_uncharge_info(struct file_region *nrg,
					      struct file_region *rg)
{
#ifdef CONFIG_CGROUP_HUGETLB
	nrg->reservation_counter = rg->reservation_counter;
	nrg->css = rg->css;
	if (rg->css)
		css_get(rg->css);
#endif
}

/* Helper that records hugetlb_cgroup uncharge info. */
static void record_hugetlb_cgroup_uncharge_info(struct hugetlb_cgroup *h_cg,
						struct hstate *h,
						struct resv_map *resv,
						struct file_region *nrg)
{
#ifdef CONFIG_CGROUP_HUGETLB
	if (h_cg) {
		nrg->reservation_counter =
			&h_cg->rsvd_hugepage[hstate_index(h)];
		nrg->css = &h_cg->css;
		/*
		 * The caller will hold exactly one h_cg->css reference for the
		 * whole contiguous reservation region. But this area might be
		 * scattered when there are already some file_regions reside in
		 * it. As a result, many file_regions may share only one css
		 * reference. In order to ensure that one file_region must hold
		 * exactly one h_cg->css reference, we should do css_get for
		 * each file_region and leave the reference held by caller
		 * untouched.
		 */
		css_get(&h_cg->css);
		if (!resv->pages_per_hpage)
			resv->pages_per_hpage = pages_per_huge_page(h);
		/* pages_per_hpage should be the same for all entries in
		 * a resv_map.
		 */
		VM_BUG_ON(resv->pages_per_hpage != pages_per_huge_page(h));
	} else {
		nrg->reservation_counter = NULL;
		nrg->css = NULL;
	}
#endif
}

static void put_uncharge_info(struct file_region *rg)
{
#ifdef CONFIG_CGROUP_HUGETLB
	if (rg->css)
		css_put(rg->css);
#endif
}

static bool has_same_uncharge_info(struct file_region *rg,
				   struct file_region *org)
{
#ifdef CONFIG_CGROUP_HUGETLB
	return rg->reservation_counter == org->reservation_counter &&
	       rg->css == org->css;

#else
	return true;
#endif
}

static void coalesce_file_region(struct resv_map *resv, struct file_region *rg)
{
	struct file_region *nrg, *prg;

	prg = list_prev_entry(rg, link);
	if (&prg->link != &resv->regions && prg->to == rg->from &&
	    has_same_uncharge_info(prg, rg)) {
		prg->to = rg->to;

		list_del(&rg->link);
		put_uncharge_info(rg);
		kfree(rg);

		rg = prg;
	}

	nrg = list_next_entry(rg, link);
	if (&nrg->link != &resv->regions && nrg->from == rg->to &&
	    has_same_uncharge_info(nrg, rg)) {
		nrg->from = rg->from;

		list_del(&rg->link);
		put_uncharge_info(rg);
		kfree(rg);
	}
}

static inline long
hugetlb_resv_map_add(struct resv_map *map, struct list_head *rg, long from,
		     long to, struct hstate *h, struct hugetlb_cgroup *cg,
		     long *regions_needed)
{
	struct file_region *nrg;

	if (!regions_needed) {
		nrg = get_file_region_entry_from_cache(map, from, to);
		record_hugetlb_cgroup_uncharge_info(cg, h, map, nrg);
		list_add(&nrg->link, rg);
		coalesce_file_region(map, nrg);
	} else
		*regions_needed += 1;

	return to - from;
}

/*
 * Must be called with resv->lock held.
 *
 * Calling this with regions_needed != NULL will count the number of pages
 * to be added but will not modify the linked list. And regions_needed will
 * indicate the number of file_regions needed in the cache to carry out to add
 * the regions for this range.
 */
static long add_reservation_in_range(struct resv_map *resv, long f, long t,
				     struct hugetlb_cgroup *h_cg,
				     struct hstate *h, long *regions_needed)
{
	long add = 0;
	struct list_head *head = &resv->regions;
	long last_accounted_offset = f;
	struct file_region *iter, *trg = NULL;
	struct list_head *rg = NULL;

	if (regions_needed)
		*regions_needed = 0;

	/* In this loop, we essentially handle an entry for the range
	 * [last_accounted_offset, iter->from), at every iteration, with some
	 * bounds checking.
	 */
	list_for_each_entry_safe(iter, trg, head, link) {
		/* Skip irrelevant regions that start before our range. */
		if (iter->from < f) {
			/* If this region ends after the last accounted offset,
			 * then we need to update last_accounted_offset.
			 */
			if (iter->to > last_accounted_offset)
				last_accounted_offset = iter->to;
			continue;
		}

		/* When we find a region that starts beyond our range, we've
		 * finished.
		 */
		if (iter->from >= t) {
			rg = iter->link.prev;
			break;
		}

		/* Add an entry for last_accounted_offset -> iter->from, and
		 * update last_accounted_offset.
		 */
		if (iter->from > last_accounted_offset)
			add += hugetlb_resv_map_add(resv, iter->link.prev,
						    last_accounted_offset,
						    iter->from, h, h_cg,
						    regions_needed);

		last_accounted_offset = iter->to;
	}

	/* Handle the case where our range extends beyond
	 * last_accounted_offset.
	 */
	if (!rg)
		rg = head->prev;
	if (last_accounted_offset < t)
		add += hugetlb_resv_map_add(resv, rg, last_accounted_offset,
					    t, h, h_cg, regions_needed);

	return add;
}

/* Must be called with resv->lock acquired. Will drop lock to allocate entries.
 */
static int allocate_file_region_entries(struct resv_map *resv,
					int regions_needed)
	__must_hold(&resv->lock)
{
	LIST_HEAD(allocated_regions);
	int to_allocate = 0, i = 0;
	struct file_region *trg = NULL, *rg = NULL;

	VM_BUG_ON(regions_needed < 0);

	/*
	 * Check for sufficient descriptors in the cache to accommodate
	 * the number of in progress add operations plus regions_needed.
	 *
	 * This is a while loop because when we drop the lock, some other call
	 * to region_add or region_del may have consumed some region_entries,
	 * so we keep looping here until we finally have enough entries for
	 * (adds_in_progress + regions_needed).
	 */
	while (resv->region_cache_count <
	       (resv->adds_in_progress + regions_needed)) {
		to_allocate = resv->adds_in_progress + regions_needed -
			      resv->region_cache_count;

		/* At this point, we should have enough entries in the cache
		 * for all the existing adds_in_progress. We should only be
		 * needing to allocate for regions_needed.
		 */
		VM_BUG_ON(resv->region_cache_count < resv->adds_in_progress);

		spin_unlock(&resv->lock);
		for (i = 0; i < to_allocate; i++) {
			trg = kmalloc(sizeof(*trg), GFP_KERNEL);
			if (!trg)
				goto out_of_memory;
			list_add(&trg->link, &allocated_regions);
		}

		spin_lock(&resv->lock);

		list_splice(&allocated_regions, &resv->region_cache);
		resv->region_cache_count += to_allocate;
	}

	return 0;

out_of_memory:
	list_for_each_entry_safe(rg, trg, &allocated_regions, link) {
		list_del(&rg->link);
		kfree(rg);
	}
	return -ENOMEM;
}

/*
 * Add the huge page range represented by [f, t) to the reserve
 * map.  Regions will be taken from the cache to fill in this range.
 * Sufficient regions should exist in the cache due to the previous
 * call to region_chg with the same range, but in some cases the cache will not
 * have sufficient entries due to races with other code doing region_add or
 * region_del.  The extra needed entries will be allocated.
 *
 * regions_needed is the out value provided by a previous call to region_chg.
 *
 * Return the number of new huge pages added to the map.  This number is greater
 * than or equal to zero.  If file_region entries needed to be allocated for
 * this operation and we were not able to allocate, it returns -ENOMEM.
 * region_add of regions of length 1 never allocate file_regions and cannot
 * fail; region_chg will always allocate at least 1 entry and a region_add for
 * 1 page will only require at most 1 entry.
 */
static long region_add(struct resv_map *resv, long f, long t,
		       long in_regions_needed, struct hstate *h,
		       struct hugetlb_cgroup *h_cg)
{
	long add = 0, actual_regions_needed = 0;

	spin_lock(&resv->lock);
retry:

	/* Count how many regions are actually needed to execute this add. */
	add_reservation_in_range(resv, f, t, NULL, NULL,
				 &actual_regions_needed);

	/*
	 * Check for sufficient descriptors in the cache to accommodate
	 * this add operation. Note that actual_regions_needed may be greater
	 * than in_regions_needed, as the resv_map may have been modified since
	 * the region_chg call. In this case, we need to make sure that we
	 * allocate extra entries, such that we have enough for all the
	 * existing adds_in_progress, plus the excess needed for this
	 * operation.
	 */
	if (actual_regions_needed > in_regions_needed &&
	    resv->region_cache_count <
		    resv->adds_in_progress +
			    (actual_regions_needed - in_regions_needed)) {
		/* region_add operation of range 1 should never need to
		 * allocate file_region entries.
		 */
		VM_BUG_ON(t - f <= 1);

		if (allocate_file_region_entries(
			    resv, actual_regions_needed - in_regions_needed)) {
			return -ENOMEM;
		}

		goto retry;
	}

	add = add_reservation_in_range(resv, f, t, h_cg, h, NULL);

	resv->adds_in_progress -= in_regions_needed;

	spin_unlock(&resv->lock);
	return add;
}

/*
 * Examine the existing reserve map and determine how many
 * huge pages in the specified range [f, t) are NOT currently
 * represented.  This routine is called before a subsequent
 * call to region_add that will actually modify the reserve
 * map to add the specified range [f, t).  region_chg does
 * not change the number of huge pages represented by the
 * map.  A number of new file_region structures is added to the cache as a
 * placeholder, for the subsequent region_add call to use. At least 1
 * file_region structure is added.
 *
 * out_regions_needed is the number of regions added to the
 * resv->adds_in_progress.  This value needs to be provided to a follow up call
 * to region_add or region_abort for proper accounting.
 *
 * Returns the number of huge pages that need to be added to the existing
 * reservation map for the range [f, t).  This number is greater or equal to
 * zero.  -ENOMEM is returned if a new file_region structure or cache entry
 * is needed and can not be allocated.
 */
static long region_chg(struct resv_map *resv, long f, long t,
		       long *out_regions_needed)
{
	long chg = 0;

	spin_lock(&resv->lock);

	/* Count how many hugepages in this range are NOT represented. */
	chg = add_reservation_in_range(resv, f, t, NULL, NULL,
				       out_regions_needed);

	if (*out_regions_needed == 0)
		*out_regions_needed = 1;

	if (allocate_file_region_entries(resv, *out_regions_needed))
		return -ENOMEM;

	resv->adds_in_progress += *out_regions_needed;

	spin_unlock(&resv->lock);
	return chg;
}

/*
 * Abort the in progress add operation.  The adds_in_progress field
 * of the resv_map keeps track of the operations in progress between
 * calls to region_chg and region_add.  Operations are sometimes
 * aborted after the call to region_chg.  In such cases, region_abort
 * is called to decrement the adds_in_progress counter. regions_needed
 * is the value returned by the region_chg call, it is used to decrement
 * the adds_in_progress counter.
 *
 * NOTE: The range arguments [f, t) are not needed or used in this
 * routine.  They are kept to make reading the calling code easier as
 * arguments will match the associated region_chg call.
 */
static void region_abort(struct resv_map *resv, long f, long t,
			 long regions_needed)
{
	spin_lock(&resv->lock);
	VM_BUG_ON(!resv->region_cache_count);
	resv->adds_in_progress -= regions_needed;
	spin_unlock(&resv->lock);
}

/*
 * Delete the specified range [f, t) from the reserve map.  If the
 * t parameter is LONG_MAX, this indicates that ALL regions after f
 * should be deleted.  Locate the regions which intersect [f, t)
 * and either trim, delete or split the existing regions.
 *
 * Returns the number of huge pages deleted from the reserve map.
 * In the normal case, the return value is zero or more.  In the
 * case where a region must be split, a new region descriptor must
 * be allocated.  If the allocation fails, -ENOMEM will be returned.
 * NOTE: If the parameter t == LONG_MAX, then we will never split
 * a region and possibly return -ENOMEM.  Callers specifying
 * t == LONG_MAX do not need to check for -ENOMEM error.
 */
static long region_del(struct resv_map *resv, long f, long t)
{
	struct list_head *head = &resv->regions;
	struct file_region *rg, *trg;
	struct file_region *nrg = NULL;
	long del = 0;

retry:
	spin_lock(&resv->lock);
	list_for_each_entry_safe(rg, trg, head, link) {
		/*
		 * Skip regions before the range to be deleted.  file_region
		 * ranges are normally of the form [from, to).  However, there
		 * may be a "placeholder" entry in the map which is of the form
		 * (from, to) with from == to.  Check for placeholder entries
		 * at the beginning of the range to be deleted.
		 */
		if (rg->to <= f && (rg->to != rg->from || rg->to != f))
			continue;

		if (rg->from >= t)
			break;

		if (f > rg->from && t < rg->to) { /* Must split region */
			/*
			 * Check for an entry in the cache before dropping
			 * lock and attempting allocation.
			 */
			if (!nrg &&
			    resv->region_cache_count > resv->adds_in_progress) {
				nrg = list_first_entry(&resv->region_cache,
							struct file_region,
							link);
				list_del(&nrg->link);
				resv->region_cache_count--;
			}

			if (!nrg) {
				spin_unlock(&resv->lock);
				nrg = kmalloc(sizeof(*nrg), GFP_KERNEL);
				if (!nrg)
					return -ENOMEM;
				goto retry;
			}

			del += t - f;
			hugetlb_cgroup_uncharge_file_region(
				resv, rg, t - f, false);

			/* New entry for end of split region */
			nrg->from = t;
			nrg->to = rg->to;

			copy_hugetlb_cgroup_uncharge_info(nrg, rg);

			INIT_LIST_HEAD(&nrg->link);

			/* Original entry is trimmed */
			rg->to = f;

			list_add(&nrg->link, &rg->link);
			nrg = NULL;
			break;
		}

		if (f <= rg->from && t >= rg->to) { /* Remove entire region */
			del += rg->to - rg->from;
			hugetlb_cgroup_uncharge_file_region(resv, rg,
							    rg->to - rg->from, true);
			list_del(&rg->link);
			kfree(rg);
			continue;
		}

		if (f <= rg->from) {	/* Trim beginning of region */
			hugetlb_cgroup_uncharge_file_region(resv, rg,
							    t - rg->from, false);

			del += t - rg->from;
			rg->from = t;
		} else {		/* Trim end of region */
			hugetlb_cgroup_uncharge_file_region(resv, rg,
							    rg->to - f, false);

			del += rg->to - f;
			rg->to = f;
		}
	}

	spin_unlock(&resv->lock);
	kfree(nrg);
	return del;
}

/*
 * A rare out of memory error was encountered which prevented removal of
 * the reserve map region for a page.  The huge page itself was free'ed
 * and removed from the page cache.  This routine will adjust the subpool
 * usage count, and the global reserve count if needed.  By incrementing
 * these counts, the reserve map entry which could not be deleted will
 * appear as a "reserved" entry instead of simply dangling with incorrect
 * counts.
 */
void hugetlb_fix_reserve_counts(struct inode *inode)
{
	struct hugepage_subpool *spool = subpool_inode(inode);
	long rsv_adjust;
	bool reserved = false;

	rsv_adjust = hugepage_subpool_get_pages(spool, 1);
	if (rsv_adjust > 0) {
		struct hstate *h = hstate_inode(inode);

		if (!hugetlb_acct_memory(h, 1))
			reserved = true;
	} else if (!rsv_adjust) {
		reserved = true;
	}

	if (!reserved)
		pr_warn("hugetlb: Huge Page Reserved count may go negative.\n");
}

/*
 * Count and return the number of huge pages in the reserve map
 * that intersect with the range [f, t).
 */
static long region_count(struct resv_map *resv, long f, long t)
{
	struct list_head *head = &resv->regions;
	struct file_region *rg;
	long chg = 0;

	spin_lock(&resv->lock);
	/* Locate each segment we overlap with, and count that overlap. */
	list_for_each_entry(rg, head, link) {
		long seg_from;
		long seg_to;

		if (rg->to <= f)
			continue;
		if (rg->from >= t)
			break;

		seg_from = max(rg->from, f);
		seg_to = min(rg->to, t);

		chg += seg_to - seg_from;
	}
	spin_unlock(&resv->lock);

	return chg;
}

/*
 * Convert the address within this vma to the page offset within
 * the mapping, in pagecache page units; huge pages here.
 */
static pgoff_t vma_hugecache_offset(struct hstate *h,
			struct vm_area_struct *vma, unsigned long address)
{
	return ((address - vma->vm_start) >> huge_page_shift(h)) +
			(vma->vm_pgoff >> huge_page_order(h));
}

pgoff_t linear_hugepage_index(struct vm_area_struct *vma,
				     unsigned long address)
{
	return vma_hugecache_offset(hstate_vma(vma), vma, address);
}
EXPORT_SYMBOL_GPL(linear_hugepage_index);

/*
 * Return the size of the pages allocated when backing a VMA. In the majority
 * cases this will be same size as used by the page table entries.
 */
unsigned long vma_kernel_pagesize(struct vm_area_struct *vma)
{
	if (vma->vm_ops && vma->vm_ops->pagesize)
		return vma->vm_ops->pagesize(vma);
	return PAGE_SIZE;
}
EXPORT_SYMBOL_GPL(vma_kernel_pagesize);

/*
 * Return the page size being used by the MMU to back a VMA. In the majority
 * of cases, the page size used by the kernel matches the MMU size. On
 * architectures where it differs, an architecture-specific 'strong'
 * version of this symbol is required.
 */
__weak unsigned long vma_mmu_pagesize(struct vm_area_struct *vma)
{
	return vma_kernel_pagesize(vma);
}

/*
 * Flags for MAP_PRIVATE reservations.  These are stored in the bottom
 * bits of the reservation map pointer, which are always clear due to
 * alignment.
 */
#define HPAGE_RESV_OWNER    (1UL << 0)
#define HPAGE_RESV_UNMAPPED (1UL << 1)
#define HPAGE_RESV_MASK (HPAGE_RESV_OWNER | HPAGE_RESV_UNMAPPED)

/*
 * These helpers are used to track how many pages are reserved for
 * faults in a MAP_PRIVATE mapping. Only the process that called mmap()
 * is guaranteed to have their future faults succeed.
 *
 * With the exception of hugetlb_dup_vma_private() which is called at fork(),
 * the reserve counters are updated with the hugetlb_lock held. It is safe
 * to reset the VMA at fork() time as it is not in use yet and there is no
 * chance of the global counters getting corrupted as a result of the values.
 *
 * The private mapping reservation is represented in a subtly different
 * manner to a shared mapping.  A shared mapping has a region map associated
 * with the underlying file, this region map represents the backing file
 * pages which have ever had a reservation assigned which this persists even
 * after the page is instantiated.  A private mapping has a region map
 * associated with the original mmap which is attached to all VMAs which
 * reference it, this region map represents those offsets which have consumed
 * reservation ie. where pages have been instantiated.
 */
static unsigned long get_vma_private_data(struct vm_area_struct *vma)
{
	return (unsigned long)vma->vm_private_data;
}

static void set_vma_private_data(struct vm_area_struct *vma,
							unsigned long value)
{
	vma->vm_private_data = (void *)value;
}

static void
resv_map_set_hugetlb_cgroup_uncharge_info(struct resv_map *resv_map,
					  struct hugetlb_cgroup *h_cg,
					  struct hstate *h)
{
#ifdef CONFIG_CGROUP_HUGETLB
	if (!h_cg || !h) {
		resv_map->reservation_counter = NULL;
		resv_map->pages_per_hpage = 0;
		resv_map->css = NULL;
	} else {
		resv_map->reservation_counter =
			&h_cg->rsvd_hugepage[hstate_index(h)];
		resv_map->pages_per_hpage = pages_per_huge_page(h);
		resv_map->css = &h_cg->css;
	}
#endif
}

struct resv_map *resv_map_alloc(void)
{
	struct resv_map *resv_map = kmalloc(sizeof(*resv_map), GFP_KERNEL);
	struct file_region *rg = kmalloc(sizeof(*rg), GFP_KERNEL);

	if (!resv_map || !rg) {
		kfree(resv_map);
		kfree(rg);
		return NULL;
	}

	kref_init(&resv_map->refs);
	spin_lock_init(&resv_map->lock);
	INIT_LIST_HEAD(&resv_map->regions);

	resv_map->adds_in_progress = 0;
	/*
	 * Initialize these to 0. On shared mappings, 0's here indicate these
	 * fields don't do cgroup accounting. On private mappings, these will be
	 * re-initialized to the proper values, to indicate that hugetlb cgroup
	 * reservations are to be un-charged from here.
	 */
	resv_map_set_hugetlb_cgroup_uncharge_info(resv_map, NULL, NULL);

	INIT_LIST_HEAD(&resv_map->region_cache);
	list_add(&rg->link, &resv_map->region_cache);
	resv_map->region_cache_count = 1;

	return resv_map;
}

void resv_map_release(struct kref *ref)
{
	struct resv_map *resv_map = container_of(ref, struct resv_map, refs);
	struct list_head *head = &resv_map->region_cache;
	struct file_region *rg, *trg;

	/* Clear out any active regions before we release the map. */
	region_del(resv_map, 0, LONG_MAX);

	/* ... and any entries left in the cache */
	list_for_each_entry_safe(rg, trg, head, link) {
		list_del(&rg->link);
		kfree(rg);
	}

	VM_BUG_ON(resv_map->adds_in_progress);

	kfree(resv_map);
}

static inline struct resv_map *inode_resv_map(struct inode *inode)
{
	/*
	 * At inode evict time, i_mapping may not point to the original
	 * address space within the inode.  This original address space
	 * contains the pointer to the resv_map.  So, always use the
	 * address space embedded within the inode.
	 * The VERY common case is inode->mapping == &inode->i_data but,
	 * this may not be true for device special inodes.
	 */
	return (struct resv_map *)(&inode->i_data)->private_data;
}

static struct resv_map *vma_resv_map(struct vm_area_struct *vma)
{
	VM_BUG_ON_VMA(!is_vm_hugetlb_page(vma), vma);
	if (vma->vm_flags & VM_MAYSHARE) {
		struct address_space *mapping = vma->vm_file->f_mapping;
		struct inode *inode = mapping->host;

		return inode_resv_map(inode);

	} else {
		return (struct resv_map *)(get_vma_private_data(vma) &
							~HPAGE_RESV_MASK);
	}
}

static void set_vma_resv_map(struct vm_area_struct *vma, struct resv_map *map)
{
	VM_BUG_ON_VMA(!is_vm_hugetlb_page(vma), vma);
	VM_BUG_ON_VMA(vma->vm_flags & VM_MAYSHARE, vma);

	set_vma_private_data(vma, (get_vma_private_data(vma) &
				HPAGE_RESV_MASK) | (unsigned long)map);
}

static void set_vma_resv_flags(struct vm_area_struct *vma, unsigned long flags)
{
	VM_BUG_ON_VMA(!is_vm_hugetlb_page(vma), vma);
	VM_BUG_ON_VMA(vma->vm_flags & VM_MAYSHARE, vma);

	set_vma_private_data(vma, get_vma_private_data(vma) | flags);
}

static int is_vma_resv_set(struct vm_area_struct *vma, unsigned long flag)
{
	VM_BUG_ON_VMA(!is_vm_hugetlb_page(vma), vma);

	return (get_vma_private_data(vma) & flag) != 0;
}

void hugetlb_dup_vma_private(struct vm_area_struct *vma)
{
	VM_BUG_ON_VMA(!is_vm_hugetlb_page(vma), vma);
	/*
	 * Clear vm_private_data
	 * - For shared mappings this is a per-vma semaphore that may be
	 *   allocated in a subsequent call to hugetlb_vm_op_open.
	 *   Before clearing, make sure pointer is not associated with vma
	 *   as this will leak the structure.  This is the case when called
	 *   via clear_vma_resv_huge_pages() and hugetlb_vm_op_open has already
	 *   been called to allocate a new structure.
	 * - For MAP_PRIVATE mappings, this is the reserve map which does
	 *   not apply to children.  Faults generated by the children are
	 *   not guaranteed to succeed, even if read-only.
	 */
	if (vma->vm_flags & VM_MAYSHARE) {
		struct hugetlb_vma_lock *vma_lock = vma->vm_private_data;

		if (vma_lock && vma_lock->vma != vma)
			vma->vm_private_data = NULL;
	} else
		vma->vm_private_data = NULL;
}

/*
 * Reset and decrement one ref on hugepage private reservation.
 * Called with mm->mmap_sem writer semaphore held.
 * This function should be only used by move_vma() and operate on
 * same sized vma. It should never come here with last ref on the
 * reservation.
 */
void clear_vma_resv_huge_pages(struct vm_area_struct *vma)
{
	/*
	 * Clear the old hugetlb private page reservation.
	 * It has already been transferred to new_vma.
	 *
	 * During a mremap() operation of a hugetlb vma we call move_vma()
	 * which copies vma into new_vma and unmaps vma. After the copy
	 * operation both new_vma and vma share a reference to the resv_map
	 * struct, and at that point vma is about to be unmapped. We don't
	 * want to return the reservation to the pool at unmap of vma because
	 * the reservation still lives on in new_vma, so simply decrement the
	 * ref here and remove the resv_map reference from this vma.
	 */
	struct resv_map *reservations = vma_resv_map(vma);

	if (reservations && is_vma_resv_set(vma, HPAGE_RESV_OWNER)) {
		resv_map_put_hugetlb_cgroup_uncharge_info(reservations);
		kref_put(&reservations->refs, resv_map_release);
	}

	hugetlb_dup_vma_private(vma);
}

/* Returns true if the VMA has associated reserve pages */
static bool vma_has_reserves(struct vm_area_struct *vma, long chg)
{
	if (vma->vm_flags & VM_NORESERVE) {
		/*
		 * This address is already reserved by other process(chg == 0),
		 * so, we should decrement reserved count. Without decrementing,
		 * reserve count remains after releasing inode, because this
		 * allocated page will go into page cache and is regarded as
		 * coming from reserved pool in releasing step.  Currently, we
		 * don't have any other solution to deal with this situation
		 * properly, so add work-around here.
		 */
		if (vma->vm_flags & VM_MAYSHARE && chg == 0)
			return true;
		else
			return false;
	}

	/* Shared mappings always use reserves */
	if (vma->vm_flags & VM_MAYSHARE) {
		/*
		 * We know VM_NORESERVE is not set.  Therefore, there SHOULD
		 * be a region map for all pages.  The only situation where
		 * there is no region map is if a hole was punched via
		 * fallocate.  In this case, there really are no reserves to
		 * use.  This situation is indicated if chg != 0.
		 */
		if (chg)
			return false;
		else
			return true;
	}

	/*
	 * Only the process that called mmap() has reserves for
	 * private mappings.
	 */
	if (is_vma_resv_set(vma, HPAGE_RESV_OWNER)) {
		/*
		 * Like the shared case above, a hole punch or truncate
		 * could have been performed on the private mapping.
		 * Examine the value of chg to determine if reserves
		 * actually exist or were previously consumed.
		 * Very Subtle - The value of chg comes from a previous
		 * call to vma_needs_reserves().  The reserve map for
		 * private mappings has different (opposite) semantics
		 * than that of shared mappings.  vma_needs_reserves()
		 * has already taken this difference in semantics into
		 * account.  Therefore, the meaning of chg is the same
		 * as in the shared case above.  Code could easily be
		 * combined, but keeping it separate draws attention to
		 * subtle differences.
		 */
		if (chg)
			return false;
		else
			return true;
	}

	return false;
}

static void enqueue_hugetlb_folio(struct hstate *h, struct folio *folio)
{
	int nid = folio_nid(folio);

	lockdep_assert_held(&hugetlb_lock);
	VM_BUG_ON_FOLIO(folio_ref_count(folio), folio);

	list_move(&folio->lru, &h->hugepage_freelists[nid]);
	h->free_huge_pages++;
	h->free_huge_pages_node[nid]++;
	folio_set_hugetlb_freed(folio);
}

static struct page *dequeue_huge_page_node_exact(struct hstate *h, int nid)
{
	struct page *page;
	bool pin = !!(current->flags & PF_MEMALLOC_PIN);

	lockdep_assert_held(&hugetlb_lock);
	list_for_each_entry(page, &h->hugepage_freelists[nid], lru) {
		if (pin && !is_longterm_pinnable_page(page))
			continue;

		if (PageHWPoison(page))
			continue;

		list_move(&page->lru, &h->hugepage_activelist);
		set_page_refcounted(page);
		ClearHPageFreed(page);
		h->free_huge_pages--;
		h->free_huge_pages_node[nid]--;
		return page;
	}

	return NULL;
}

static struct page *dequeue_huge_page_nodemask(struct hstate *h, gfp_t gfp_mask, int nid,
		nodemask_t *nmask)
{
	unsigned int cpuset_mems_cookie;
	struct zonelist *zonelist;
	struct zone *zone;
	struct zoneref *z;
	int node = NUMA_NO_NODE;

	zonelist = node_zonelist(nid, gfp_mask);

retry_cpuset:
	cpuset_mems_cookie = read_mems_allowed_begin();
	for_each_zone_zonelist_nodemask(zone, z, zonelist, gfp_zone(gfp_mask), nmask) {
		struct page *page;

		if (!cpuset_zone_allowed(zone, gfp_mask))
			continue;
		/*
		 * no need to ask again on the same node. Pool is node rather than
		 * zone aware
		 */
		if (zone_to_nid(zone) == node)
			continue;
		node = zone_to_nid(zone);

		page = dequeue_huge_page_node_exact(h, node);
		if (page)
			return page;
	}
	if (unlikely(read_mems_allowed_retry(cpuset_mems_cookie)))
		goto retry_cpuset;

	return NULL;
}

static unsigned long available_huge_pages(struct hstate *h)
{
	return h->free_huge_pages - h->resv_huge_pages;
}

static struct page *dequeue_huge_page_vma(struct hstate *h,
				struct vm_area_struct *vma,
				unsigned long address, int avoid_reserve,
				long chg)
{
	struct page *page = NULL;
	struct mempolicy *mpol;
	gfp_t gfp_mask;
	nodemask_t *nodemask;
	int nid;

	/*
	 * A child process with MAP_PRIVATE mappings created by their parent
	 * have no page reserves. This check ensures that reservations are
	 * not "stolen". The child may still get SIGKILLed
	 */
	if (!vma_has_reserves(vma, chg) && !available_huge_pages(h))
		goto err;

	/* If reserves cannot be used, ensure enough pages are in the pool */
	if (avoid_reserve && !available_huge_pages(h))
		goto err;

	gfp_mask = htlb_alloc_mask(h);
	nid = huge_node(vma, address, gfp_mask, &mpol, &nodemask);

	if (mpol_is_preferred_many(mpol)) {
		page = dequeue_huge_page_nodemask(h, gfp_mask, nid, nodemask);

		/* Fallback to all nodes if page==NULL */
		nodemask = NULL;
	}

	if (!page)
		page = dequeue_huge_page_nodemask(h, gfp_mask, nid, nodemask);

	if (page && !avoid_reserve && vma_has_reserves(vma, chg)) {
		SetHPageRestoreReserve(page);
		h->resv_huge_pages--;
	}

	mpol_cond_put(mpol);
	return page;

err:
	return NULL;
}

/*
 * common helper functions for hstate_next_node_to_{alloc|free}.
 * We may have allocated or freed a huge page based on a different
 * nodes_allowed previously, so h->next_node_to_{alloc|free} might
 * be outside of *nodes_allowed.  Ensure that we use an allowed
 * node for alloc or free.
 */
static int next_node_allowed(int nid, nodemask_t *nodes_allowed)
{
	nid = next_node_in(nid, *nodes_allowed);
	VM_BUG_ON(nid >= MAX_NUMNODES);

	return nid;
}

static int get_valid_node_allowed(int nid, nodemask_t *nodes_allowed)
{
	if (!node_isset(nid, *nodes_allowed))
		nid = next_node_allowed(nid, nodes_allowed);
	return nid;
}

/*
 * returns the previously saved node ["this node"] from which to
 * allocate a persistent huge page for the pool and advance the
 * next node from which to allocate, handling wrap at end of node
 * mask.
 */
static int hstate_next_node_to_alloc(struct hstate *h,
					nodemask_t *nodes_allowed)
{
	int nid;

	VM_BUG_ON(!nodes_allowed);

	nid = get_valid_node_allowed(h->next_nid_to_alloc, nodes_allowed);
	h->next_nid_to_alloc = next_node_allowed(nid, nodes_allowed);

	return nid;
}

/*
 * helper for remove_pool_huge_page() - return the previously saved
 * node ["this node"] from which to free a huge page.  Advance the
 * next node id whether or not we find a free huge page to free so
 * that the next attempt to free addresses the next node.
 */
static int hstate_next_node_to_free(struct hstate *h, nodemask_t *nodes_allowed)
{
	int nid;

	VM_BUG_ON(!nodes_allowed);

	nid = get_valid_node_allowed(h->next_nid_to_free, nodes_allowed);
	h->next_nid_to_free = next_node_allowed(nid, nodes_allowed);

	return nid;
}

#define for_each_node_mask_to_alloc(hs, nr_nodes, node, mask)		\
	for (nr_nodes = nodes_weight(*mask);				\
		nr_nodes > 0 &&						\
		((node = hstate_next_node_to_alloc(hs, mask)) || 1);	\
		nr_nodes--)

#define for_each_node_mask_to_free(hs, nr_nodes, node, mask)		\
	for (nr_nodes = nodes_weight(*mask);				\
		nr_nodes > 0 &&						\
		((node = hstate_next_node_to_free(hs, mask)) || 1);	\
		nr_nodes--)

/* used to demote non-gigantic_huge pages as well */
static void __destroy_compound_gigantic_folio(struct folio *folio,
					unsigned int order, bool demote)
{
	int i;
	int nr_pages = 1 << order;
	struct page *p;

	atomic_set(folio_mapcount_ptr(folio), 0);
	atomic_set(folio_subpages_mapcount_ptr(folio), 0);
	atomic_set(folio_pincount_ptr(folio), 0);

	for (i = 1; i < nr_pages; i++) {
		p = folio_page(folio, i);
		p->mapping = NULL;
		clear_compound_head(p);
		if (!demote)
			set_page_refcounted(p);
	}

	folio_set_compound_order(folio, 0);
	__folio_clear_head(folio);
}

static void destroy_compound_hugetlb_folio_for_demote(struct folio *folio,
					unsigned int order)
{
	__destroy_compound_gigantic_folio(folio, order, true);
}

#ifdef CONFIG_ARCH_HAS_GIGANTIC_PAGE
static void destroy_compound_gigantic_folio(struct folio *folio,
					unsigned int order)
{
	__destroy_compound_gigantic_folio(folio, order, false);
}

static void free_gigantic_folio(struct folio *folio, unsigned int order)
{
	/*
	 * If the page isn't allocated using the cma allocator,
	 * cma_release() returns false.
	 */
#ifdef CONFIG_CMA
	int nid = folio_nid(folio);

	if (cma_release(hugetlb_cma[nid], &folio->page, 1 << order))
		return;
#endif

	free_contig_range(folio_pfn(folio), 1 << order);
}

#ifdef CONFIG_CONTIG_ALLOC
static struct folio *alloc_gigantic_folio(struct hstate *h, gfp_t gfp_mask,
		int nid, nodemask_t *nodemask)
{
	struct page *page;
	unsigned long nr_pages = pages_per_huge_page(h);
	if (nid == NUMA_NO_NODE)
		nid = numa_mem_id();

#ifdef CONFIG_CMA
	{
		int node;

		if (hugetlb_cma[nid]) {
			page = cma_alloc(hugetlb_cma[nid], nr_pages,
					huge_page_order(h), true);
			if (page)
				return page_folio(page);
		}

		if (!(gfp_mask & __GFP_THISNODE)) {
			for_each_node_mask(node, *nodemask) {
				if (node == nid || !hugetlb_cma[node])
					continue;

				page = cma_alloc(hugetlb_cma[node], nr_pages,
						huge_page_order(h), true);
				if (page)
					return page_folio(page);
			}
		}
	}
#endif

	page = alloc_contig_pages(nr_pages, gfp_mask, nid, nodemask);
	return page ? page_folio(page) : NULL;
}

#else /* !CONFIG_CONTIG_ALLOC */
static struct folio *alloc_gigantic_folio(struct hstate *h, gfp_t gfp_mask,
					int nid, nodemask_t *nodemask)
{
	return NULL;
}
#endif /* CONFIG_CONTIG_ALLOC */

#else /* !CONFIG_ARCH_HAS_GIGANTIC_PAGE */
static struct folio *alloc_gigantic_folio(struct hstate *h, gfp_t gfp_mask,
					int nid, nodemask_t *nodemask)
{
	return NULL;
}
static inline void free_gigantic_folio(struct folio *folio,
						unsigned int order) { }
static inline void destroy_compound_gigantic_folio(struct folio *folio,
						unsigned int order) { }
#endif

/*
 * Remove hugetlb folio from lists, and update dtor so that the folio appears
 * as just a compound page.
 *
 * A reference is held on the folio, except in the case of demote.
 *
 * Must be called with hugetlb lock held.
 */
static void __remove_hugetlb_folio(struct hstate *h, struct folio *folio,
							bool adjust_surplus,
							bool demote)
{
	int nid = folio_nid(folio);

	VM_BUG_ON_FOLIO(hugetlb_cgroup_from_folio(folio), folio);
	VM_BUG_ON_FOLIO(hugetlb_cgroup_from_folio_rsvd(folio), folio);

	lockdep_assert_held(&hugetlb_lock);
	if (hstate_is_gigantic(h) && !gigantic_page_runtime_supported())
		return;

	list_del(&folio->lru);

	if (folio_test_hugetlb_freed(folio)) {
		h->free_huge_pages--;
		h->free_huge_pages_node[nid]--;
	}
	if (adjust_surplus) {
		h->surplus_huge_pages--;
		h->surplus_huge_pages_node[nid]--;
	}

	/*
	 * Very subtle
	 *
	 * For non-gigantic pages set the destructor to the normal compound
	 * page dtor.  This is needed in case someone takes an additional
	 * temporary ref to the page, and freeing is delayed until they drop
	 * their reference.
	 *
	 * For gigantic pages set the destructor to the null dtor.  This
	 * destructor will never be called.  Before freeing the gigantic
	 * page destroy_compound_gigantic_folio will turn the folio into a
	 * simple group of pages.  After this the destructor does not
	 * apply.
	 *
	 * This handles the case where more than one ref is held when and
	 * after update_and_free_hugetlb_folio is called.
	 *
	 * In the case of demote we do not ref count the page as it will soon
	 * be turned into a page of smaller size.
	 */
	if (!demote)
		folio_ref_unfreeze(folio, 1);
	if (hstate_is_gigantic(h))
		folio_set_compound_dtor(folio, NULL_COMPOUND_DTOR);
	else
		folio_set_compound_dtor(folio, COMPOUND_PAGE_DTOR);

	h->nr_huge_pages--;
	h->nr_huge_pages_node[nid]--;
}

static void remove_hugetlb_folio(struct hstate *h, struct folio *folio,
							bool adjust_surplus)
{
	__remove_hugetlb_folio(h, folio, adjust_surplus, false);
}

static void remove_hugetlb_folio_for_demote(struct hstate *h, struct folio *folio,
							bool adjust_surplus)
{
	__remove_hugetlb_folio(h, folio, adjust_surplus, true);
}

static void add_hugetlb_folio(struct hstate *h, struct folio *folio,
			     bool adjust_surplus)
{
	int zeroed;
	int nid = folio_nid(folio);

	VM_BUG_ON_FOLIO(!folio_test_hugetlb_vmemmap_optimized(folio), folio);

	lockdep_assert_held(&hugetlb_lock);

	INIT_LIST_HEAD(&folio->lru);
	h->nr_huge_pages++;
	h->nr_huge_pages_node[nid]++;

	if (adjust_surplus) {
		h->surplus_huge_pages++;
		h->surplus_huge_pages_node[nid]++;
	}

	folio_set_compound_dtor(folio, HUGETLB_PAGE_DTOR);
	folio_change_private(folio, NULL);
	/*
	 * We have to set hugetlb_vmemmap_optimized again as above
	 * folio_change_private(folio, NULL) cleared it.
	 */
	folio_set_hugetlb_vmemmap_optimized(folio);

	/*
	 * This folio is about to be managed by the hugetlb allocator and
	 * should have no users.  Drop our reference, and check for others
	 * just in case.
	 */
	zeroed = folio_put_testzero(folio);
	if (unlikely(!zeroed))
		/*
		 * It is VERY unlikely soneone else has taken a ref on
		 * the page.  In this case, we simply return as the
		 * hugetlb destructor (free_huge_page) will be called
		 * when this other ref is dropped.
		 */
		return;

	arch_clear_hugepage_flags(&folio->page);
	enqueue_hugetlb_folio(h, folio);
}

static void __update_and_free_page(struct hstate *h, struct page *page)
{
	int i;
	struct folio *folio = page_folio(page);
	struct page *subpage;

	if (hstate_is_gigantic(h) && !gigantic_page_runtime_supported())
		return;

	/*
	 * If we don't know which subpages are hwpoisoned, we can't free
	 * the hugepage, so it's leaked intentionally.
	 */
	if (folio_test_hugetlb_raw_hwp_unreliable(folio))
		return;

	if (hugetlb_vmemmap_restore(h, page)) {
		spin_lock_irq(&hugetlb_lock);
		/*
		 * If we cannot allocate vmemmap pages, just refuse to free the
		 * page and put the page back on the hugetlb free list and treat
		 * as a surplus page.
		 */
		add_hugetlb_folio(h, folio, true);
		spin_unlock_irq(&hugetlb_lock);
		return;
	}

	/*
	 * Move PageHWPoison flag from head page to the raw error pages,
	 * which makes any healthy subpages reusable.
	 */
	if (unlikely(folio_test_hwpoison(folio)))
		hugetlb_clear_page_hwpoison(&folio->page);

	for (i = 0; i < pages_per_huge_page(h); i++) {
		subpage = folio_page(folio, i);
		subpage->flags &= ~(1 << PG_locked | 1 << PG_error |
				1 << PG_referenced | 1 << PG_dirty |
				1 << PG_active | 1 << PG_private |
				1 << PG_writeback);
	}

	/*
	 * Non-gigantic pages demoted from CMA allocated gigantic pages
	 * need to be given back to CMA in free_gigantic_folio.
	 */
	if (hstate_is_gigantic(h) ||
	    hugetlb_cma_folio(folio, huge_page_order(h))) {
		destroy_compound_gigantic_folio(folio, huge_page_order(h));
		free_gigantic_folio(folio, huge_page_order(h));
	} else {
		__free_pages(page, huge_page_order(h));
	}
}

/*
 * As update_and_free_hugetlb_folio() can be called under any context, so we cannot
 * use GFP_KERNEL to allocate vmemmap pages. However, we can defer the
 * actual freeing in a workqueue to prevent from using GFP_ATOMIC to allocate
 * the vmemmap pages.
 *
 * free_hpage_workfn() locklessly retrieves the linked list of pages to be
 * freed and frees them one-by-one. As the page->mapping pointer is going
 * to be cleared in free_hpage_workfn() anyway, it is reused as the llist_node
 * structure of a lockless linked list of huge pages to be freed.
 */
static LLIST_HEAD(hpage_freelist);

static void free_hpage_workfn(struct work_struct *work)
{
	struct llist_node *node;

	node = llist_del_all(&hpage_freelist);

	while (node) {
		struct page *page;
		struct hstate *h;

		page = container_of((struct address_space **)node,
				     struct page, mapping);
		node = node->next;
		page->mapping = NULL;
		/*
		 * The VM_BUG_ON_PAGE(!PageHuge(page), page) in page_hstate()
		 * is going to trigger because a previous call to
		 * remove_hugetlb_folio() will call folio_set_compound_dtor
		 * (folio, NULL_COMPOUND_DTOR), so do not use page_hstate()
		 * directly.
		 */
		h = size_to_hstate(page_size(page));

		__update_and_free_page(h, page);

		cond_resched();
	}
}
static DECLARE_WORK(free_hpage_work, free_hpage_workfn);

static inline void flush_free_hpage_work(struct hstate *h)
{
	if (hugetlb_vmemmap_optimizable(h))
		flush_work(&free_hpage_work);
}

static void update_and_free_hugetlb_folio(struct hstate *h, struct folio *folio,
				 bool atomic)
{
	if (!folio_test_hugetlb_vmemmap_optimized(folio) || !atomic) {
		__update_and_free_page(h, &folio->page);
		return;
	}

	/*
	 * Defer freeing to avoid using GFP_ATOMIC to allocate vmemmap pages.
	 *
	 * Only call schedule_work() if hpage_freelist is previously
	 * empty. Otherwise, schedule_work() had been called but the workfn
	 * hasn't retrieved the list yet.
	 */
	if (llist_add((struct llist_node *)&folio->mapping, &hpage_freelist))
		schedule_work(&free_hpage_work);
}

static void update_and_free_pages_bulk(struct hstate *h, struct list_head *list)
{
	struct page *page, *t_page;
	struct folio *folio;

	list_for_each_entry_safe(page, t_page, list, lru) {
		folio = page_folio(page);
		update_and_free_hugetlb_folio(h, folio, false);
		cond_resched();
	}
}

struct hstate *size_to_hstate(unsigned long size)
{
	struct hstate *h;

	for_each_hstate(h) {
		if (huge_page_size(h) == size)
			return h;
	}
	return NULL;
}

void free_huge_page(struct page *page)
{
	/*
	 * Can't pass hstate in here because it is called from the
	 * compound page destructor.
	 */
	struct folio *folio = page_folio(page);
	struct hstate *h = folio_hstate(folio);
	int nid = folio_nid(folio);
	struct hugepage_subpool *spool = hugetlb_folio_subpool(folio);
	bool restore_reserve;
	unsigned long flags;

	VM_BUG_ON_FOLIO(folio_ref_count(folio), folio);
	VM_BUG_ON_FOLIO(folio_mapcount(folio), folio);

	hugetlb_set_folio_subpool(folio, NULL);
	if (folio_test_anon(folio))
		__ClearPageAnonExclusive(&folio->page);
	folio->mapping = NULL;
	restore_reserve = folio_test_hugetlb_restore_reserve(folio);
	folio_clear_hugetlb_restore_reserve(folio);

	/*
	 * If HPageRestoreReserve was set on page, page allocation consumed a
	 * reservation.  If the page was associated with a subpool, there
	 * would have been a page reserved in the subpool before allocation
	 * via hugepage_subpool_get_pages().  Since we are 'restoring' the
	 * reservation, do not call hugepage_subpool_put_pages() as this will
	 * remove the reserved page from the subpool.
	 */
	if (!restore_reserve) {
		/*
		 * A return code of zero implies that the subpool will be
		 * under its minimum size if the reservation is not restored
		 * after page is free.  Therefore, force restore_reserve
		 * operation.
		 */
		if (hugepage_subpool_put_pages(spool, 1) == 0)
			restore_reserve = true;
	}

	spin_lock_irqsave(&hugetlb_lock, flags);
	folio_clear_hugetlb_migratable(folio);
	hugetlb_cgroup_uncharge_folio(hstate_index(h),
				     pages_per_huge_page(h), folio);
	hugetlb_cgroup_uncharge_folio_rsvd(hstate_index(h),
					  pages_per_huge_page(h), folio);
	if (restore_reserve)
		h->resv_huge_pages++;

	if (folio_test_hugetlb_temporary(folio)) {
		remove_hugetlb_folio(h, folio, false);
		spin_unlock_irqrestore(&hugetlb_lock, flags);
		update_and_free_hugetlb_folio(h, folio, true);
	} else if (h->surplus_huge_pages_node[nid]) {
		/* remove the page from active list */
		remove_hugetlb_folio(h, folio, true);
		spin_unlock_irqrestore(&hugetlb_lock, flags);
		update_and_free_hugetlb_folio(h, folio, true);
	} else {
		arch_clear_hugepage_flags(page);
		enqueue_hugetlb_folio(h, folio);
		spin_unlock_irqrestore(&hugetlb_lock, flags);
	}
}

/*
 * Must be called with the hugetlb lock held
 */
static void __prep_account_new_huge_page(struct hstate *h, int nid)
{
	lockdep_assert_held(&hugetlb_lock);
	h->nr_huge_pages++;
	h->nr_huge_pages_node[nid]++;
}

static void __prep_new_hugetlb_folio(struct hstate *h, struct folio *folio)
{
	hugetlb_vmemmap_optimize(h, &folio->page);
	INIT_LIST_HEAD(&folio->lru);
	folio_set_compound_dtor(folio, HUGETLB_PAGE_DTOR);
	hugetlb_set_folio_subpool(folio, NULL);
	set_hugetlb_cgroup(folio, NULL);
	set_hugetlb_cgroup_rsvd(folio, NULL);
}

static void prep_new_hugetlb_folio(struct hstate *h, struct folio *folio, int nid)
{
	__prep_new_hugetlb_folio(h, folio);
	spin_lock_irq(&hugetlb_lock);
	__prep_account_new_huge_page(h, nid);
	spin_unlock_irq(&hugetlb_lock);
}

static bool __prep_compound_gigantic_folio(struct folio *folio,
					unsigned int order, bool demote)
{
	int i, j;
	int nr_pages = 1 << order;
	struct page *p;

	__folio_clear_reserved(folio);
	__folio_set_head(folio);
	/* we rely on prep_new_hugetlb_folio to set the destructor */
	folio_set_compound_order(folio, order);
	for (i = 0; i < nr_pages; i++) {
		p = folio_page(folio, i);

		/*
		 * For gigantic hugepages allocated through bootmem at
		 * boot, it's safer to be consistent with the not-gigantic
		 * hugepages and clear the PG_reserved bit from all tail pages
		 * too.  Otherwise drivers using get_user_pages() to access tail
		 * pages may get the reference counting wrong if they see
		 * PG_reserved set on a tail page (despite the head page not
		 * having PG_reserved set).  Enforcing this consistency between
		 * head and tail pages allows drivers to optimize away a check
		 * on the head page when they need know if put_page() is needed
		 * after get_user_pages().
		 */
		if (i != 0)	/* head page cleared above */
			__ClearPageReserved(p);
		/*
		 * Subtle and very unlikely
		 *
		 * Gigantic 'page allocators' such as memblock or cma will
		 * return a set of pages with each page ref counted.  We need
		 * to turn this set of pages into a compound page with tail
		 * page ref counts set to zero.  Code such as speculative page
		 * cache adding could take a ref on a 'to be' tail page.
		 * We need to respect any increased ref count, and only set
		 * the ref count to zero if count is currently 1.  If count
		 * is not 1, we return an error.  An error return indicates
		 * the set of pages can not be converted to a gigantic page.
		 * The caller who allocated the pages should then discard the
		 * pages using the appropriate free interface.
		 *
		 * In the case of demote, the ref count will be zero.
		 */
		if (!demote) {
			if (!page_ref_freeze(p, 1)) {
				pr_warn("HugeTLB page can not be used due to unexpected inflated ref count\n");
				goto out_error;
			}
		} else {
			VM_BUG_ON_PAGE(page_count(p), p);
		}
		if (i != 0)
			set_compound_head(p, &folio->page);
	}
	atomic_set(folio_mapcount_ptr(folio), -1);
	atomic_set(folio_subpages_mapcount_ptr(folio), 0);
	atomic_set(folio_pincount_ptr(folio), 0);
	return true;

out_error:
	/* undo page modifications made above */
	for (j = 0; j < i; j++) {
		p = folio_page(folio, j);
		if (j != 0)
			clear_compound_head(p);
		set_page_refcounted(p);
	}
	/* need to clear PG_reserved on remaining tail pages  */
	for (; j < nr_pages; j++) {
		p = folio_page(folio, j);
		__ClearPageReserved(p);
	}
	folio_set_compound_order(folio, 0);
	__folio_clear_head(folio);
	return false;
}

static bool prep_compound_gigantic_folio(struct folio *folio,
							unsigned int order)
{
	return __prep_compound_gigantic_folio(folio, order, false);
}

static bool prep_compound_gigantic_folio_for_demote(struct folio *folio,
							unsigned int order)
{
	return __prep_compound_gigantic_folio(folio, order, true);
}

/*
 * PageHuge() only returns true for hugetlbfs pages, but not for normal or
 * transparent huge pages.  See the PageTransHuge() documentation for more
 * details.
 */
int PageHuge(struct page *page)
{
	if (!PageCompound(page))
		return 0;

	page = compound_head(page);
	return page[1].compound_dtor == HUGETLB_PAGE_DTOR;
}
EXPORT_SYMBOL_GPL(PageHuge);

/*
 * PageHeadHuge() only returns true for hugetlbfs head page, but not for
 * normal or transparent huge pages.
 */
int PageHeadHuge(struct page *page_head)
{
	if (!PageHead(page_head))
		return 0;

	return page_head[1].compound_dtor == HUGETLB_PAGE_DTOR;
}
EXPORT_SYMBOL_GPL(PageHeadHuge);

/*
 * Find and lock address space (mapping) in write mode.
 *
 * Upon entry, the page is locked which means that page_mapping() is
 * stable.  Due to locking order, we can only trylock_write.  If we can
 * not get the lock, simply return NULL to caller.
 */
struct address_space *hugetlb_page_mapping_lock_write(struct page *hpage)
{
	struct address_space *mapping = page_mapping(hpage);

	if (!mapping)
		return mapping;

	if (i_mmap_trylock_write(mapping))
		return mapping;

	return NULL;
}

pgoff_t hugetlb_basepage_index(struct page *page)
{
	struct page *page_head = compound_head(page);
	pgoff_t index = page_index(page_head);
	unsigned long compound_idx;

	if (compound_order(page_head) >= MAX_ORDER)
		compound_idx = page_to_pfn(page) - page_to_pfn(page_head);
	else
		compound_idx = page - page_head;

	return (index << compound_order(page_head)) + compound_idx;
}

static struct folio *alloc_buddy_hugetlb_folio(struct hstate *h,
		gfp_t gfp_mask, int nid, nodemask_t *nmask,
		nodemask_t *node_alloc_noretry)
{
	int order = huge_page_order(h);
	struct page *page;
	bool alloc_try_hard = true;
	bool retry = true;

	/*
	 * By default we always try hard to allocate the page with
	 * __GFP_RETRY_MAYFAIL flag.  However, if we are allocating pages in
	 * a loop (to adjust global huge page counts) and previous allocation
	 * failed, do not continue to try hard on the same node.  Use the
	 * node_alloc_noretry bitmap to manage this state information.
	 */
	if (node_alloc_noretry && node_isset(nid, *node_alloc_noretry))
		alloc_try_hard = false;
	gfp_mask |= __GFP_COMP|__GFP_NOWARN;
	if (alloc_try_hard)
		gfp_mask |= __GFP_RETRY_MAYFAIL;
	if (nid == NUMA_NO_NODE)
		nid = numa_mem_id();
retry:
	page = __alloc_pages(gfp_mask, order, nid, nmask);

	/* Freeze head page */
	if (page && !page_ref_freeze(page, 1)) {
		__free_pages(page, order);
		if (retry) {	/* retry once */
			retry = false;
			goto retry;
		}
		/* WOW!  twice in a row. */
		pr_warn("HugeTLB head page unexpected inflated ref count\n");
		page = NULL;
	}

	/*
	 * If we did not specify __GFP_RETRY_MAYFAIL, but still got a page this
	 * indicates an overall state change.  Clear bit so that we resume
	 * normal 'try hard' allocations.
	 */
	if (node_alloc_noretry && page && !alloc_try_hard)
		node_clear(nid, *node_alloc_noretry);

	/*
	 * If we tried hard to get a page but failed, set bit so that
	 * subsequent attempts will not try as hard until there is an
	 * overall state change.
	 */
	if (node_alloc_noretry && !page && alloc_try_hard)
		node_set(nid, *node_alloc_noretry);

	if (!page) {
		__count_vm_event(HTLB_BUDDY_PGALLOC_FAIL);
		return NULL;
	}

	__count_vm_event(HTLB_BUDDY_PGALLOC);
	return page_folio(page);
}

/*
 * Common helper to allocate a fresh hugetlb page. All specific allocators
 * should use this function to get new hugetlb pages
 *
 * Note that returned page is 'frozen':  ref count of head page and all tail
 * pages is zero.
 */
static struct folio *alloc_fresh_hugetlb_folio(struct hstate *h,
		gfp_t gfp_mask, int nid, nodemask_t *nmask,
		nodemask_t *node_alloc_noretry)
{
	struct folio *folio;
	bool retry = false;

retry:
	if (hstate_is_gigantic(h))
		folio = alloc_gigantic_folio(h, gfp_mask, nid, nmask);
	else
		folio = alloc_buddy_hugetlb_folio(h, gfp_mask,
				nid, nmask, node_alloc_noretry);
	if (!folio)
		return NULL;
	if (hstate_is_gigantic(h)) {
		if (!prep_compound_gigantic_folio(folio, huge_page_order(h))) {
			/*
			 * Rare failure to convert pages to compound page.
			 * Free pages and try again - ONCE!
			 */
			free_gigantic_folio(folio, huge_page_order(h));
			if (!retry) {
				retry = true;
				goto retry;
			}
			return NULL;
		}
	}
	prep_new_hugetlb_folio(h, folio, folio_nid(folio));

	return folio;
}

/*
 * Allocates a fresh page to the hugetlb allocator pool in the node interleaved
 * manner.
 */
static int alloc_pool_huge_page(struct hstate *h, nodemask_t *nodes_allowed,
				nodemask_t *node_alloc_noretry)
{
	struct folio *folio;
	int nr_nodes, node;
	gfp_t gfp_mask = htlb_alloc_mask(h) | __GFP_THISNODE;

	for_each_node_mask_to_alloc(h, nr_nodes, node, nodes_allowed) {
		folio = alloc_fresh_hugetlb_folio(h, gfp_mask, node,
					nodes_allowed, node_alloc_noretry);
		if (folio) {
			free_huge_page(&folio->page); /* free it into the hugepage allocator */
			return 1;
		}
	}

	return 0;
}

/*
 * Remove huge page from pool from next node to free.  Attempt to keep
 * persistent huge pages more or less balanced over allowed nodes.
 * This routine only 'removes' the hugetlb page.  The caller must make
 * an additional call to free the page to low level allocators.
 * Called with hugetlb_lock locked.
 */
static struct page *remove_pool_huge_page(struct hstate *h,
						nodemask_t *nodes_allowed,
						 bool acct_surplus)
{
	int nr_nodes, node;
	struct page *page = NULL;
	struct folio *folio;

	lockdep_assert_held(&hugetlb_lock);
	for_each_node_mask_to_free(h, nr_nodes, node, nodes_allowed) {
		/*
		 * If we're returning unused surplus pages, only examine
		 * nodes with surplus pages.
		 */
		if ((!acct_surplus || h->surplus_huge_pages_node[node]) &&
		    !list_empty(&h->hugepage_freelists[node])) {
			page = list_entry(h->hugepage_freelists[node].next,
					  struct page, lru);
			folio = page_folio(page);
			remove_hugetlb_folio(h, folio, acct_surplus);
			break;
		}
	}

	return page;
}

/*
 * Dissolve a given free hugepage into free buddy pages. This function does
 * nothing for in-use hugepages and non-hugepages.
 * This function returns values like below:
 *
 *  -ENOMEM: failed to allocate vmemmap pages to free the freed hugepages
 *           when the system is under memory pressure and the feature of
 *           freeing unused vmemmap pages associated with each hugetlb page
 *           is enabled.
 *  -EBUSY:  failed to dissolved free hugepages or the hugepage is in-use
 *           (allocated or reserved.)
 *       0:  successfully dissolved free hugepages or the page is not a
 *           hugepage (considered as already dissolved)
 */
int dissolve_free_huge_page(struct page *page)
{
	int rc = -EBUSY;
	struct folio *folio = page_folio(page);

retry:
	/* Not to disrupt normal path by vainly holding hugetlb_lock */
	if (!folio_test_hugetlb(folio))
		return 0;

	spin_lock_irq(&hugetlb_lock);
	if (!folio_test_hugetlb(folio)) {
		rc = 0;
		goto out;
	}

	if (!folio_ref_count(folio)) {
		struct hstate *h = folio_hstate(folio);
		if (!available_huge_pages(h))
			goto out;

		/*
		 * We should make sure that the page is already on the free list
		 * when it is dissolved.
		 */
		if (unlikely(!folio_test_hugetlb_freed(folio))) {
			spin_unlock_irq(&hugetlb_lock);
			cond_resched();

			/*
			 * Theoretically, we should return -EBUSY when we
			 * encounter this race. In fact, we have a chance
			 * to successfully dissolve the page if we do a
			 * retry. Because the race window is quite small.
			 * If we seize this opportunity, it is an optimization
			 * for increasing the success rate of dissolving page.
			 */
			goto retry;
		}

		remove_hugetlb_folio(h, folio, false);
		h->max_huge_pages--;
		spin_unlock_irq(&hugetlb_lock);

		/*
		 * Normally update_and_free_hugtlb_folio will allocate required vmemmmap
		 * before freeing the page.  update_and_free_hugtlb_folio will fail to
		 * free the page if it can not allocate required vmemmap.  We
		 * need to adjust max_huge_pages if the page is not freed.
		 * Attempt to allocate vmemmmap here so that we can take
		 * appropriate action on failure.
		 */
		rc = hugetlb_vmemmap_restore(h, &folio->page);
		if (!rc) {
			update_and_free_hugetlb_folio(h, folio, false);
		} else {
			spin_lock_irq(&hugetlb_lock);
			add_hugetlb_folio(h, folio, false);
			h->max_huge_pages++;
			spin_unlock_irq(&hugetlb_lock);
		}

		return rc;
	}
out:
	spin_unlock_irq(&hugetlb_lock);
	return rc;
}

/*
 * Dissolve free hugepages in a given pfn range. Used by memory hotplug to
 * make specified memory blocks removable from the system.
 * Note that this will dissolve a free gigantic hugepage completely, if any
 * part of it lies within the given range.
 * Also note that if dissolve_free_huge_page() returns with an error, all
 * free hugepages that were dissolved before that error are lost.
 */
int dissolve_free_huge_pages(unsigned long start_pfn, unsigned long end_pfn)
{
	unsigned long pfn;
	struct page *page;
	int rc = 0;
	unsigned int order;
	struct hstate *h;

	if (!hugepages_supported())
		return rc;

	order = huge_page_order(&default_hstate);
	for_each_hstate(h)
		order = min(order, huge_page_order(h));

	for (pfn = start_pfn; pfn < end_pfn; pfn += 1 << order) {
		page = pfn_to_page(pfn);
		rc = dissolve_free_huge_page(page);
		if (rc)
			break;
	}

	return rc;
}

/*
 * Allocates a fresh surplus page from the page allocator.
 */
static struct page *alloc_surplus_huge_page(struct hstate *h, gfp_t gfp_mask,
						int nid, nodemask_t *nmask)
{
	struct folio *folio = NULL;

	if (hstate_is_gigantic(h))
		return NULL;

	spin_lock_irq(&hugetlb_lock);
	if (h->surplus_huge_pages >= h->nr_overcommit_huge_pages)
		goto out_unlock;
	spin_unlock_irq(&hugetlb_lock);

	folio = alloc_fresh_hugetlb_folio(h, gfp_mask, nid, nmask, NULL);
	if (!folio)
		return NULL;

	spin_lock_irq(&hugetlb_lock);
	/*
	 * We could have raced with the pool size change.
	 * Double check that and simply deallocate the new page
	 * if we would end up overcommiting the surpluses. Abuse
	 * temporary page to workaround the nasty free_huge_page
	 * codeflow
	 */
	if (h->surplus_huge_pages >= h->nr_overcommit_huge_pages) {
		folio_set_hugetlb_temporary(folio);
		spin_unlock_irq(&hugetlb_lock);
		free_huge_page(&folio->page);
		return NULL;
	}

	h->surplus_huge_pages++;
	h->surplus_huge_pages_node[folio_nid(folio)]++;

out_unlock:
	spin_unlock_irq(&hugetlb_lock);

	return &folio->page;
}

static struct page *alloc_migrate_huge_page(struct hstate *h, gfp_t gfp_mask,
				     int nid, nodemask_t *nmask)
{
	struct folio *folio;

	if (hstate_is_gigantic(h))
		return NULL;

	folio = alloc_fresh_hugetlb_folio(h, gfp_mask, nid, nmask, NULL);
	if (!folio)
		return NULL;

	/* fresh huge pages are frozen */
	folio_ref_unfreeze(folio, 1);
	/*
	 * We do not account these pages as surplus because they are only
	 * temporary and will be released properly on the last reference
	 */
	folio_set_hugetlb_temporary(folio);

	return &folio->page;
}

/*
 * Use the VMA's mpolicy to allocate a huge page from the buddy.
 */
static
struct page *alloc_buddy_huge_page_with_mpol(struct hstate *h,
		struct vm_area_struct *vma, unsigned long addr)
{
	struct page *page = NULL;
	struct mempolicy *mpol;
	gfp_t gfp_mask = htlb_alloc_mask(h);
	int nid;
	nodemask_t *nodemask;

	nid = huge_node(vma, addr, gfp_mask, &mpol, &nodemask);
	if (mpol_is_preferred_many(mpol)) {
		gfp_t gfp = gfp_mask | __GFP_NOWARN;

		gfp &=  ~(__GFP_DIRECT_RECLAIM | __GFP_NOFAIL);
		page = alloc_surplus_huge_page(h, gfp, nid, nodemask);

		/* Fallback to all nodes if page==NULL */
		nodemask = NULL;
	}

	if (!page)
		page = alloc_surplus_huge_page(h, gfp_mask, nid, nodemask);
	mpol_cond_put(mpol);
	return page;
}

/* page migration callback function */
struct page *alloc_huge_page_nodemask(struct hstate *h, int preferred_nid,
		nodemask_t *nmask, gfp_t gfp_mask)
{
	spin_lock_irq(&hugetlb_lock);
	if (available_huge_pages(h)) {
		struct page *page;

		page = dequeue_huge_page_nodemask(h, gfp_mask, preferred_nid, nmask);
		if (page) {
			spin_unlock_irq(&hugetlb_lock);
			return page;
		}
	}
	spin_unlock_irq(&hugetlb_lock);

	return alloc_migrate_huge_page(h, gfp_mask, preferred_nid, nmask);
}

/* mempolicy aware migration callback */
struct page *alloc_huge_page_vma(struct hstate *h, struct vm_area_struct *vma,
		unsigned long address)
{
	struct mempolicy *mpol;
	nodemask_t *nodemask;
	struct page *page;
	gfp_t gfp_mask;
	int node;

	gfp_mask = htlb_alloc_mask(h);
	node = huge_node(vma, address, gfp_mask, &mpol, &nodemask);
	page = alloc_huge_page_nodemask(h, node, nodemask, gfp_mask);
	mpol_cond_put(mpol);

	return page;
}

/*
 * Increase the hugetlb pool such that it can accommodate a reservation
 * of size 'delta'.
 */
static int gather_surplus_pages(struct hstate *h, long delta)
	__must_hold(&hugetlb_lock)
{
	LIST_HEAD(surplus_list);
	struct page *page, *tmp;
	int ret;
	long i;
	long needed, allocated;
	bool alloc_ok = true;

	lockdep_assert_held(&hugetlb_lock);
	needed = (h->resv_huge_pages + delta) - h->free_huge_pages;
	if (needed <= 0) {
		h->resv_huge_pages += delta;
		return 0;
	}

	allocated = 0;

	ret = -ENOMEM;
retry:
	spin_unlock_irq(&hugetlb_lock);
	for (i = 0; i < needed; i++) {
		page = alloc_surplus_huge_page(h, htlb_alloc_mask(h),
				NUMA_NO_NODE, NULL);
		if (!page) {
			alloc_ok = false;
			break;
		}
		list_add(&page->lru, &surplus_list);
		cond_resched();
	}
	allocated += i;

	/*
	 * After retaking hugetlb_lock, we need to recalculate 'needed'
	 * because either resv_huge_pages or free_huge_pages may have changed.
	 */
	spin_lock_irq(&hugetlb_lock);
	needed = (h->resv_huge_pages + delta) -
			(h->free_huge_pages + allocated);
	if (needed > 0) {
		if (alloc_ok)
			goto retry;
		/*
		 * We were not able to allocate enough pages to
		 * satisfy the entire reservation so we free what
		 * we've allocated so far.
		 */
		goto free;
	}
	/*
	 * The surplus_list now contains _at_least_ the number of extra pages
	 * needed to accommodate the reservation.  Add the appropriate number
	 * of pages to the hugetlb pool and free the extras back to the buddy
	 * allocator.  Commit the entire reservation here to prevent another
	 * process from stealing the pages as they are added to the pool but
	 * before they are reserved.
	 */
	needed += allocated;
	h->resv_huge_pages += delta;
	ret = 0;

	/* Free the needed pages to the hugetlb pool */
	list_for_each_entry_safe(page, tmp, &surplus_list, lru) {
		if ((--needed) < 0)
			break;
		/* Add the page to the hugetlb allocator */
		enqueue_hugetlb_folio(h, page_folio(page));
	}
free:
	spin_unlock_irq(&hugetlb_lock);

	/*
	 * Free unnecessary surplus pages to the buddy allocator.
	 * Pages have no ref count, call free_huge_page directly.
	 */
	list_for_each_entry_safe(page, tmp, &surplus_list, lru)
		free_huge_page(page);
	spin_lock_irq(&hugetlb_lock);

	return ret;
}

/*
 * This routine has two main purposes:
 * 1) Decrement the reservation count (resv_huge_pages) by the value passed
 *    in unused_resv_pages.  This corresponds to the prior adjustments made
 *    to the associated reservation map.
 * 2) Free any unused surplus pages that may have been allocated to satisfy
 *    the reservation.  As many as unused_resv_pages may be freed.
 */
static void return_unused_surplus_pages(struct hstate *h,
					unsigned long unused_resv_pages)
{
	unsigned long nr_pages;
	struct page *page;
	LIST_HEAD(page_list);

	lockdep_assert_held(&hugetlb_lock);
	/* Uncommit the reservation */
	h->resv_huge_pages -= unused_resv_pages;

	if (hstate_is_gigantic(h) && !gigantic_page_runtime_supported())
		goto out;

	/*
	 * Part (or even all) of the reservation could have been backed
	 * by pre-allocated pages. Only free surplus pages.
	 */
	nr_pages = min(unused_resv_pages, h->surplus_huge_pages);

	/*
	 * We want to release as many surplus pages as possible, spread
	 * evenly across all nodes with memory. Iterate across these nodes
	 * until we can no longer free unreserved surplus pages. This occurs
	 * when the nodes with surplus pages have no free pages.
	 * remove_pool_huge_page() will balance the freed pages across the
	 * on-line nodes with memory and will handle the hstate accounting.
	 */
	while (nr_pages--) {
		page = remove_pool_huge_page(h, &node_states[N_MEMORY], 1);
		if (!page)
			goto out;

		list_add(&page->lru, &page_list);
	}

out:
	spin_unlock_irq(&hugetlb_lock);
	update_and_free_pages_bulk(h, &page_list);
	spin_lock_irq(&hugetlb_lock);
}


/*
 * vma_needs_reservation, vma_commit_reservation and vma_end_reservation
 * are used by the huge page allocation routines to manage reservations.
 *
 * vma_needs_reservation is called to determine if the huge page at addr
 * within the vma has an associated reservation.  If a reservation is
 * needed, the value 1 is returned.  The caller is then responsible for
 * managing the global reservation and subpool usage counts.  After
 * the huge page has been allocated, vma_commit_reservation is called
 * to add the page to the reservation map.  If the page allocation fails,
 * the reservation must be ended instead of committed.  vma_end_reservation
 * is called in such cases.
 *
 * In the normal case, vma_commit_reservation returns the same value
 * as the preceding vma_needs_reservation call.  The only time this
 * is not the case is if a reserve map was changed between calls.  It
 * is the responsibility of the caller to notice the difference and
 * take appropriate action.
 *
 * vma_add_reservation is used in error paths where a reservation must
 * be restored when a newly allocated huge page must be freed.  It is
 * to be called after calling vma_needs_reservation to determine if a
 * reservation exists.
 *
 * vma_del_reservation is used in error paths where an entry in the reserve
 * map was created during huge page allocation and must be removed.  It is to
 * be called after calling vma_needs_reservation to determine if a reservation
 * exists.
 */
enum vma_resv_mode {
	VMA_NEEDS_RESV,
	VMA_COMMIT_RESV,
	VMA_END_RESV,
	VMA_ADD_RESV,
	VMA_DEL_RESV,
};
static long __vma_reservation_common(struct hstate *h,
				struct vm_area_struct *vma, unsigned long addr,
				enum vma_resv_mode mode)
{
	struct resv_map *resv;
	pgoff_t idx;
	long ret;
	long dummy_out_regions_needed;

	resv = vma_resv_map(vma);
	if (!resv)
		return 1;

	idx = vma_hugecache_offset(h, vma, addr);
	switch (mode) {
	case VMA_NEEDS_RESV:
		ret = region_chg(resv, idx, idx + 1, &dummy_out_regions_needed);
		/* We assume that vma_reservation_* routines always operate on
		 * 1 page, and that adding to resv map a 1 page entry can only
		 * ever require 1 region.
		 */
		VM_BUG_ON(dummy_out_regions_needed != 1);
		break;
	case VMA_COMMIT_RESV:
		ret = region_add(resv, idx, idx + 1, 1, NULL, NULL);
		/* region_add calls of range 1 should never fail. */
		VM_BUG_ON(ret < 0);
		break;
	case VMA_END_RESV:
		region_abort(resv, idx, idx + 1, 1);
		ret = 0;
		break;
	case VMA_ADD_RESV:
		if (vma->vm_flags & VM_MAYSHARE) {
			ret = region_add(resv, idx, idx + 1, 1, NULL, NULL);
			/* region_add calls of range 1 should never fail. */
			VM_BUG_ON(ret < 0);
		} else {
			region_abort(resv, idx, idx + 1, 1);
			ret = region_del(resv, idx, idx + 1);
		}
		break;
	case VMA_DEL_RESV:
		if (vma->vm_flags & VM_MAYSHARE) {
			region_abort(resv, idx, idx + 1, 1);
			ret = region_del(resv, idx, idx + 1);
		} else {
			ret = region_add(resv, idx, idx + 1, 1, NULL, NULL);
			/* region_add calls of range 1 should never fail. */
			VM_BUG_ON(ret < 0);
		}
		break;
	default:
		BUG();
	}

	if (vma->vm_flags & VM_MAYSHARE || mode == VMA_DEL_RESV)
		return ret;
	/*
	 * We know private mapping must have HPAGE_RESV_OWNER set.
	 *
	 * In most cases, reserves always exist for private mappings.
	 * However, a file associated with mapping could have been
	 * hole punched or truncated after reserves were consumed.
	 * As subsequent fault on such a range will not use reserves.
	 * Subtle - The reserve map for private mappings has the
	 * opposite meaning than that of shared mappings.  If NO
	 * entry is in the reserve map, it means a reservation exists.
	 * If an entry exists in the reserve map, it means the
	 * reservation has already been consumed.  As a result, the
	 * return value of this routine is the opposite of the
	 * value returned from reserve map manipulation routines above.
	 */
	if (ret > 0)
		return 0;
	if (ret == 0)
		return 1;
	return ret;
}

static long vma_needs_reservation(struct hstate *h,
			struct vm_area_struct *vma, unsigned long addr)
{
	return __vma_reservation_common(h, vma, addr, VMA_NEEDS_RESV);
}

static long vma_commit_reservation(struct hstate *h,
			struct vm_area_struct *vma, unsigned long addr)
{
	return __vma_reservation_common(h, vma, addr, VMA_COMMIT_RESV);
}

static void vma_end_reservation(struct hstate *h,
			struct vm_area_struct *vma, unsigned long addr)
{
	(void)__vma_reservation_common(h, vma, addr, VMA_END_RESV);
}

static long vma_add_reservation(struct hstate *h,
			struct vm_area_struct *vma, unsigned long addr)
{
	return __vma_reservation_common(h, vma, addr, VMA_ADD_RESV);
}

static long vma_del_reservation(struct hstate *h,
			struct vm_area_struct *vma, unsigned long addr)
{
	return __vma_reservation_common(h, vma, addr, VMA_DEL_RESV);
}

/*
 * This routine is called to restore reservation information on error paths.
 * It should ONLY be called for pages allocated via alloc_huge_page(), and
 * the hugetlb mutex should remain held when calling this routine.
 *
 * It handles two specific cases:
 * 1) A reservation was in place and the page consumed the reservation.
 *    HPageRestoreReserve is set in the page.
 * 2) No reservation was in place for the page, so HPageRestoreReserve is
 *    not set.  However, alloc_huge_page always updates the reserve map.
 *
 * In case 1, free_huge_page later in the error path will increment the
 * global reserve count.  But, free_huge_page does not have enough context
 * to adjust the reservation map.  This case deals primarily with private
 * mappings.  Adjust the reserve map here to be consistent with global
 * reserve count adjustments to be made by free_huge_page.  Make sure the
 * reserve map indicates there is a reservation present.
 *
 * In case 2, simply undo reserve map modifications done by alloc_huge_page.
 */
void restore_reserve_on_error(struct hstate *h, struct vm_area_struct *vma,
			unsigned long address, struct page *page)
{
	long rc = vma_needs_reservation(h, vma, address);

	if (HPageRestoreReserve(page)) {
		if (unlikely(rc < 0))
			/*
			 * Rare out of memory condition in reserve map
			 * manipulation.  Clear HPageRestoreReserve so that
			 * global reserve count will not be incremented
			 * by free_huge_page.  This will make it appear
			 * as though the reservation for this page was
			 * consumed.  This may prevent the task from
			 * faulting in the page at a later time.  This
			 * is better than inconsistent global huge page
			 * accounting of reserve counts.
			 */
			ClearHPageRestoreReserve(page);
		else if (rc)
			(void)vma_add_reservation(h, vma, address);
		else
			vma_end_reservation(h, vma, address);
	} else {
		if (!rc) {
			/*
			 * This indicates there is an entry in the reserve map
			 * not added by alloc_huge_page.  We know it was added
			 * before the alloc_huge_page call, otherwise
			 * HPageRestoreReserve would be set on the page.
			 * Remove the entry so that a subsequent allocation
			 * does not consume a reservation.
			 */
			rc = vma_del_reservation(h, vma, address);
			if (rc < 0)
				/*
				 * VERY rare out of memory condition.  Since
				 * we can not delete the entry, set
				 * HPageRestoreReserve so that the reserve
				 * count will be incremented when the page
				 * is freed.  This reserve will be consumed
				 * on a subsequent allocation.
				 */
				SetHPageRestoreReserve(page);
		} else if (rc < 0) {
			/*
			 * Rare out of memory condition from
			 * vma_needs_reservation call.  Memory allocation is
			 * only attempted if a new entry is needed.  Therefore,
			 * this implies there is not an entry in the
			 * reserve map.
			 *
			 * For shared mappings, no entry in the map indicates
			 * no reservation.  We are done.
			 */
			if (!(vma->vm_flags & VM_MAYSHARE))
				/*
				 * For private mappings, no entry indicates
				 * a reservation is present.  Since we can
				 * not add an entry, set SetHPageRestoreReserve
				 * on the page so reserve count will be
				 * incremented when freed.  This reserve will
				 * be consumed on a subsequent allocation.
				 */
				SetHPageRestoreReserve(page);
		} else
			/*
			 * No reservation present, do nothing
			 */
			 vma_end_reservation(h, vma, address);
	}
}

/*
 * alloc_and_dissolve_hugetlb_folio - Allocate a new folio and dissolve
 * the old one
 * @h: struct hstate old page belongs to
 * @old_folio: Old folio to dissolve
 * @list: List to isolate the page in case we need to
 * Returns 0 on success, otherwise negated error.
 */
static int alloc_and_dissolve_hugetlb_folio(struct hstate *h,
			struct folio *old_folio, struct list_head *list)
{
	gfp_t gfp_mask = htlb_alloc_mask(h) | __GFP_THISNODE;
	int nid = folio_nid(old_folio);
	struct folio *new_folio;
	int ret = 0;

	/*
	 * Before dissolving the folio, we need to allocate a new one for the
	 * pool to remain stable.  Here, we allocate the folio and 'prep' it
	 * by doing everything but actually updating counters and adding to
	 * the pool.  This simplifies and let us do most of the processing
	 * under the lock.
	 */
	new_folio = alloc_buddy_hugetlb_folio(h, gfp_mask, nid, NULL, NULL);
	if (!new_folio)
		return -ENOMEM;
	__prep_new_hugetlb_folio(h, new_folio);

retry:
	spin_lock_irq(&hugetlb_lock);
	if (!folio_test_hugetlb(old_folio)) {
		/*
		 * Freed from under us. Drop new_folio too.
		 */
		goto free_new;
	} else if (folio_ref_count(old_folio)) {
		/*
		 * Someone has grabbed the folio, try to isolate it here.
		 * Fail with -EBUSY if not possible.
		 */
		spin_unlock_irq(&hugetlb_lock);
		ret = isolate_hugetlb(&old_folio->page, list);
		spin_lock_irq(&hugetlb_lock);
		goto free_new;
	} else if (!folio_test_hugetlb_freed(old_folio)) {
		/*
		 * Folio's refcount is 0 but it has not been enqueued in the
		 * freelist yet. Race window is small, so we can succeed here if
		 * we retry.
		 */
		spin_unlock_irq(&hugetlb_lock);
		cond_resched();
		goto retry;
	} else {
		/*
		 * Ok, old_folio is still a genuine free hugepage. Remove it from
		 * the freelist and decrease the counters. These will be
		 * incremented again when calling __prep_account_new_huge_page()
		 * and enqueue_hugetlb_folio() for new_folio. The counters will
		 * remain stable since this happens under the lock.
		 */
		remove_hugetlb_folio(h, old_folio, false);

		/*
		 * Ref count on new_folio is already zero as it was dropped
		 * earlier.  It can be directly added to the pool free list.
		 */
		__prep_account_new_huge_page(h, nid);
		enqueue_hugetlb_folio(h, new_folio);

		/*
		 * Folio has been replaced, we can safely free the old one.
		 */
		spin_unlock_irq(&hugetlb_lock);
		update_and_free_hugetlb_folio(h, old_folio, false);
	}

	return ret;

free_new:
	spin_unlock_irq(&hugetlb_lock);
	/* Folio has a zero ref count, but needs a ref to be freed */
	folio_ref_unfreeze(new_folio, 1);
	update_and_free_hugetlb_folio(h, new_folio, false);

	return ret;
}

int isolate_or_dissolve_huge_page(struct page *page, struct list_head *list)
{
	struct hstate *h;
	struct folio *folio = page_folio(page);
	int ret = -EBUSY;

	/*
	 * The page might have been dissolved from under our feet, so make sure
	 * to carefully check the state under the lock.
	 * Return success when racing as if we dissolved the page ourselves.
	 */
	spin_lock_irq(&hugetlb_lock);
	if (folio_test_hugetlb(folio)) {
		h = folio_hstate(folio);
	} else {
		spin_unlock_irq(&hugetlb_lock);
		return 0;
	}
	spin_unlock_irq(&hugetlb_lock);

	/*
	 * Fence off gigantic pages as there is a cyclic dependency between
	 * alloc_contig_range and them. Return -ENOMEM as this has the effect
	 * of bailing out right away without further retrying.
	 */
	if (hstate_is_gigantic(h))
		return -ENOMEM;

	if (folio_ref_count(folio) && !isolate_hugetlb(&folio->page, list))
		ret = 0;
	else if (!folio_ref_count(folio))
		ret = alloc_and_dissolve_hugetlb_folio(h, folio, list);

	return ret;
}

struct page *alloc_huge_page(struct vm_area_struct *vma,
				    unsigned long addr, int avoid_reserve)
{
	struct hugepage_subpool *spool = subpool_vma(vma);
	struct hstate *h = hstate_vma(vma);
	struct page *page;
	struct folio *folio;
	long map_chg, map_commit;
	long gbl_chg;
	int ret, idx;
	struct hugetlb_cgroup *h_cg;
	bool deferred_reserve;

	idx = hstate_index(h);
	/*
	 * Examine the region/reserve map to determine if the process
	 * has a reservation for the page to be allocated.  A return
	 * code of zero indicates a reservation exists (no change).
	 */
	map_chg = gbl_chg = vma_needs_reservation(h, vma, addr);
	if (map_chg < 0)
		return ERR_PTR(-ENOMEM);

	/*
	 * Processes that did not create the mapping will have no
	 * reserves as indicated by the region/reserve map. Check
	 * that the allocation will not exceed the subpool limit.
	 * Allocations for MAP_NORESERVE mappings also need to be
	 * checked against any subpool limit.
	 */
	if (map_chg || avoid_reserve) {
		gbl_chg = hugepage_subpool_get_pages(spool, 1);
		if (gbl_chg < 0) {
			vma_end_reservation(h, vma, addr);
			return ERR_PTR(-ENOSPC);
		}

		/*
		 * Even though there was no reservation in the region/reserve
		 * map, there could be reservations associated with the
		 * subpool that can be used.  This would be indicated if the
		 * return value of hugepage_subpool_get_pages() is zero.
		 * However, if avoid_reserve is specified we still avoid even
		 * the subpool reservations.
		 */
		if (avoid_reserve)
			gbl_chg = 1;
	}

	/* If this allocation is not consuming a reservation, charge it now.
	 */
	deferred_reserve = map_chg || avoid_reserve;
	if (deferred_reserve) {
		ret = hugetlb_cgroup_charge_cgroup_rsvd(
			idx, pages_per_huge_page(h), &h_cg);
		if (ret)
			goto out_subpool_put;
	}

	ret = hugetlb_cgroup_charge_cgroup(idx, pages_per_huge_page(h), &h_cg);
	if (ret)
		goto out_uncharge_cgroup_reservation;

	spin_lock_irq(&hugetlb_lock);
	/*
	 * glb_chg is passed to indicate whether or not a page must be taken
	 * from the global free pool (global change).  gbl_chg == 0 indicates
	 * a reservation exists for the allocation.
	 */
	page = dequeue_huge_page_vma(h, vma, addr, avoid_reserve, gbl_chg);
	if (!page) {
		spin_unlock_irq(&hugetlb_lock);
		page = alloc_buddy_huge_page_with_mpol(h, vma, addr);
		if (!page)
			goto out_uncharge_cgroup;
		spin_lock_irq(&hugetlb_lock);
		if (!avoid_reserve && vma_has_reserves(vma, gbl_chg)) {
			SetHPageRestoreReserve(page);
			h->resv_huge_pages--;
		}
		list_add(&page->lru, &h->hugepage_activelist);
		set_page_refcounted(page);
		/* Fall through */
	}
	folio = page_folio(page);
	hugetlb_cgroup_commit_charge(idx, pages_per_huge_page(h), h_cg, page);
	/* If allocation is not consuming a reservation, also store the
	 * hugetlb_cgroup pointer on the page.
	 */
	if (deferred_reserve) {
		hugetlb_cgroup_commit_charge_rsvd(idx, pages_per_huge_page(h),
						  h_cg, page);
	}

	spin_unlock_irq(&hugetlb_lock);

	hugetlb_set_page_subpool(page, spool);

	map_commit = vma_commit_reservation(h, vma, addr);
	if (unlikely(map_chg > map_commit)) {
		/*
		 * The page was added to the reservation map between
		 * vma_needs_reservation and vma_commit_reservation.
		 * This indicates a race with hugetlb_reserve_pages.
		 * Adjust for the subpool count incremented above AND
		 * in hugetlb_reserve_pages for the same page.  Also,
		 * the reservation count added in hugetlb_reserve_pages
		 * no longer applies.
		 */
		long rsv_adjust;

		rsv_adjust = hugepage_subpool_put_pages(spool, 1);
		hugetlb_acct_memory(h, -rsv_adjust);
		if (deferred_reserve)
			hugetlb_cgroup_uncharge_folio_rsvd(hstate_index(h),
					pages_per_huge_page(h), folio);
	}
	return page;

out_uncharge_cgroup:
	hugetlb_cgroup_uncharge_cgroup(idx, pages_per_huge_page(h), h_cg);
out_uncharge_cgroup_reservation:
	if (deferred_reserve)
		hugetlb_cgroup_uncharge_cgroup_rsvd(idx, pages_per_huge_page(h),
						    h_cg);
out_subpool_put:
	if (map_chg || avoid_reserve)
		hugepage_subpool_put_pages(spool, 1);
	vma_end_reservation(h, vma, addr);
	return ERR_PTR(-ENOSPC);
}

int alloc_bootmem_huge_page(struct hstate *h, int nid)
	__attribute__ ((weak, alias("__alloc_bootmem_huge_page")));
int __alloc_bootmem_huge_page(struct hstate *h, int nid)
{
	struct huge_bootmem_page *m = NULL; /* initialize for clang */
	int nr_nodes, node;

	/* do node specific alloc */
	if (nid != NUMA_NO_NODE) {
		m = memblock_alloc_try_nid_raw(huge_page_size(h), huge_page_size(h),
				0, MEMBLOCK_ALLOC_ACCESSIBLE, nid);
		if (!m)
			return 0;
		goto found;
	}
	/* allocate from next node when distributing huge pages */
	for_each_node_mask_to_alloc(h, nr_nodes, node, &node_states[N_MEMORY]) {
		m = memblock_alloc_try_nid_raw(
				huge_page_size(h), huge_page_size(h),
				0, MEMBLOCK_ALLOC_ACCESSIBLE, node);
		/*
		 * Use the beginning of the huge page to store the
		 * huge_bootmem_page struct (until gather_bootmem
		 * puts them into the mem_map).
		 */
		if (!m)
			return 0;
		goto found;
	}

found:
	/* Put them into a private list first because mem_map is not up yet */
	INIT_LIST_HEAD(&m->list);
	list_add(&m->list, &huge_boot_pages);
	m->hstate = h;
	return 1;
}

/*
 * Put bootmem huge pages into the standard lists after mem_map is up.
 * Note: This only applies to gigantic (order > MAX_ORDER) pages.
 */
static void __init gather_bootmem_prealloc(void)
{
	struct huge_bootmem_page *m;

	list_for_each_entry(m, &huge_boot_pages, list) {
		struct page *page = virt_to_page(m);
		struct folio *folio = page_folio(page);
		struct hstate *h = m->hstate;

		VM_BUG_ON(!hstate_is_gigantic(h));
		WARN_ON(folio_ref_count(folio) != 1);
		if (prep_compound_gigantic_folio(folio, huge_page_order(h))) {
			WARN_ON(folio_test_reserved(folio));
			prep_new_hugetlb_folio(h, folio, folio_nid(folio));
			free_huge_page(page); /* add to the hugepage allocator */
		} else {
			/* VERY unlikely inflated ref count on a tail page */
			free_gigantic_folio(folio, huge_page_order(h));
		}

		/*
		 * We need to restore the 'stolen' pages to totalram_pages
		 * in order to fix confusing memory reports from free(1) and
		 * other side-effects, like CommitLimit going negative.
		 */
		adjust_managed_page_count(page, pages_per_huge_page(h));
		cond_resched();
	}
}
static void __init hugetlb_hstate_alloc_pages_onenode(struct hstate *h, int nid)
{
	unsigned long i;
	char buf[32];

	for (i = 0; i < h->max_huge_pages_node[nid]; ++i) {
		if (hstate_is_gigantic(h)) {
			if (!alloc_bootmem_huge_page(h, nid))
				break;
		} else {
			struct folio *folio;
			gfp_t gfp_mask = htlb_alloc_mask(h) | __GFP_THISNODE;

			folio = alloc_fresh_hugetlb_folio(h, gfp_mask, nid,
					&node_states[N_MEMORY], NULL);
			if (!folio)
				break;
			free_huge_page(&folio->page); /* free it into the hugepage allocator */
		}
		cond_resched();
	}
	if (i == h->max_huge_pages_node[nid])
		return;

	string_get_size(huge_page_size(h), 1, STRING_UNITS_2, buf, 32);
	pr_warn("HugeTLB: allocating %u of page size %s failed node%d.  Only allocated %lu hugepages.\n",
		h->max_huge_pages_node[nid], buf, nid, i);
	h->max_huge_pages -= (h->max_huge_pages_node[nid] - i);
	h->max_huge_pages_node[nid] = i;
}

static void __init hugetlb_hstate_alloc_pages(struct hstate *h)
{
	unsigned long i;
	nodemask_t *node_alloc_noretry;
	bool node_specific_alloc = false;

	/* skip gigantic hugepages allocation if hugetlb_cma enabled */
	if (hstate_is_gigantic(h) && hugetlb_cma_size) {
		pr_warn_once("HugeTLB: hugetlb_cma is enabled, skip boot time allocation\n");
		return;
	}

	/* do node specific alloc */
	for_each_online_node(i) {
		if (h->max_huge_pages_node[i] > 0) {
			hugetlb_hstate_alloc_pages_onenode(h, i);
			node_specific_alloc = true;
		}
	}

	if (node_specific_alloc)
		return;

	/* below will do all node balanced alloc */
	if (!hstate_is_gigantic(h)) {
		/*
		 * Bit mask controlling how hard we retry per-node allocations.
		 * Ignore errors as lower level routines can deal with
		 * node_alloc_noretry == NULL.  If this kmalloc fails at boot
		 * time, we are likely in bigger trouble.
		 */
		node_alloc_noretry = kmalloc(sizeof(*node_alloc_noretry),
						GFP_KERNEL);
	} else {
		/* allocations done at boot time */
		node_alloc_noretry = NULL;
	}

	/* bit mask controlling how hard we retry per-node allocations */
	if (node_alloc_noretry)
		nodes_clear(*node_alloc_noretry);

	for (i = 0; i < h->max_huge_pages; ++i) {
		if (hstate_is_gigantic(h)) {
			if (!alloc_bootmem_huge_page(h, NUMA_NO_NODE))
				break;
		} else if (!alloc_pool_huge_page(h,
					 &node_states[N_MEMORY],
					 node_alloc_noretry))
			break;
		cond_resched();
	}
	if (i < h->max_huge_pages) {
		char buf[32];

		string_get_size(huge_page_size(h), 1, STRING_UNITS_2, buf, 32);
		pr_warn("HugeTLB: allocating %lu of page size %s failed.  Only allocated %lu hugepages.\n",
			h->max_huge_pages, buf, i);
		h->max_huge_pages = i;
	}
	kfree(node_alloc_noretry);
}

static void __init hugetlb_init_hstates(void)
{
	struct hstate *h, *h2;

	for_each_hstate(h) {
		/* oversize hugepages were init'ed in early boot */
		if (!hstate_is_gigantic(h))
			hugetlb_hstate_alloc_pages(h);

		/*
		 * Set demote order for each hstate.  Note that
		 * h->demote_order is initially 0.
		 * - We can not demote gigantic pages if runtime freeing
		 *   is not supported, so skip this.
		 * - If CMA allocation is possible, we can not demote
		 *   HUGETLB_PAGE_ORDER or smaller size pages.
		 */
		if (hstate_is_gigantic(h) && !gigantic_page_runtime_supported())
			continue;
		if (hugetlb_cma_size && h->order <= HUGETLB_PAGE_ORDER)
			continue;
		for_each_hstate(h2) {
			if (h2 == h)
				continue;
			if (h2->order < h->order &&
			    h2->order > h->demote_order)
				h->demote_order = h2->order;
		}
	}
}

static void __init report_hugepages(void)
{
	struct hstate *h;

	for_each_hstate(h) {
		char buf[32];

		string_get_size(huge_page_size(h), 1, STRING_UNITS_2, buf, 32);
		pr_info("HugeTLB: registered %s page size, pre-allocated %ld pages\n",
			buf, h->free_huge_pages);
		pr_info("HugeTLB: %d KiB vmemmap can be freed for a %s page\n",
			hugetlb_vmemmap_optimizable_size(h) / SZ_1K, buf);
	}
}

#ifdef CONFIG_HIGHMEM
static void try_to_free_low(struct hstate *h, unsigned long count,
						nodemask_t *nodes_allowed)
{
	int i;
	LIST_HEAD(page_list);

	lockdep_assert_held(&hugetlb_lock);
	if (hstate_is_gigantic(h))
		return;

	/*
	 * Collect pages to be freed on a list, and free after dropping lock
	 */
	for_each_node_mask(i, *nodes_allowed) {
		struct page *page, *next;
		struct list_head *freel = &h->hugepage_freelists[i];
		list_for_each_entry_safe(page, next, freel, lru) {
			if (count >= h->nr_huge_pages)
				goto out;
			if (PageHighMem(page))
				continue;
			remove_hugetlb_folio(h, page_folio(page), false);
			list_add(&page->lru, &page_list);
		}
	}

out:
	spin_unlock_irq(&hugetlb_lock);
	update_and_free_pages_bulk(h, &page_list);
	spin_lock_irq(&hugetlb_lock);
}
#else
static inline void try_to_free_low(struct hstate *h, unsigned long count,
						nodemask_t *nodes_allowed)
{
}
#endif

/*
 * Increment or decrement surplus_huge_pages.  Keep node-specific counters
 * balanced by operating on them in a round-robin fashion.
 * Returns 1 if an adjustment was made.
 */
static int adjust_pool_surplus(struct hstate *h, nodemask_t *nodes_allowed,
				int delta)
{
	int nr_nodes, node;

	lockdep_assert_held(&hugetlb_lock);
	VM_BUG_ON(delta != -1 && delta != 1);

	if (delta < 0) {
		for_each_node_mask_to_alloc(h, nr_nodes, node, nodes_allowed) {
			if (h->surplus_huge_pages_node[node])
				goto found;
		}
	} else {
		for_each_node_mask_to_free(h, nr_nodes, node, nodes_allowed) {
			if (h->surplus_huge_pages_node[node] <
					h->nr_huge_pages_node[node])
				goto found;
		}
	}
	return 0;

found:
	h->surplus_huge_pages += delta;
	h->surplus_huge_pages_node[node] += delta;
	return 1;
}

#define persistent_huge_pages(h) (h->nr_huge_pages - h->surplus_huge_pages)
static int set_max_huge_pages(struct hstate *h, unsigned long count, int nid,
			      nodemask_t *nodes_allowed)
{
	unsigned long min_count, ret;
	struct page *page;
	LIST_HEAD(page_list);
	NODEMASK_ALLOC(nodemask_t, node_alloc_noretry, GFP_KERNEL);

	/*
	 * Bit mask controlling how hard we retry per-node allocations.
	 * If we can not allocate the bit mask, do not attempt to allocate
	 * the requested huge pages.
	 */
	if (node_alloc_noretry)
		nodes_clear(*node_alloc_noretry);
	else
		return -ENOMEM;

	/*
	 * resize_lock mutex prevents concurrent adjustments to number of
	 * pages in hstate via the proc/sysfs interfaces.
	 */
	mutex_lock(&h->resize_lock);
	flush_free_hpage_work(h);
	spin_lock_irq(&hugetlb_lock);

	/*
	 * Check for a node specific request.
	 * Changing node specific huge page count may require a corresponding
	 * change to the global count.  In any case, the passed node mask
	 * (nodes_allowed) will restrict alloc/free to the specified node.
	 */
	if (nid != NUMA_NO_NODE) {
		unsigned long old_count = count;

		count += h->nr_huge_pages - h->nr_huge_pages_node[nid];
		/*
		 * User may have specified a large count value which caused the
		 * above calculation to overflow.  In this case, they wanted
		 * to allocate as many huge pages as possible.  Set count to
		 * largest possible value to align with their intention.
		 */
		if (count < old_count)
			count = ULONG_MAX;
	}

	/*
	 * Gigantic pages runtime allocation depend on the capability for large
	 * page range allocation.
	 * If the system does not provide this feature, return an error when
	 * the user tries to allocate gigantic pages but let the user free the
	 * boottime allocated gigantic pages.
	 */
	if (hstate_is_gigantic(h) && !IS_ENABLED(CONFIG_CONTIG_ALLOC)) {
		if (count > persistent_huge_pages(h)) {
			spin_unlock_irq(&hugetlb_lock);
			mutex_unlock(&h->resize_lock);
			NODEMASK_FREE(node_alloc_noretry);
			return -EINVAL;
		}
		/* Fall through to decrease pool */
	}

	/*
	 * Increase the pool size
	 * First take pages out of surplus state.  Then make up the
	 * remaining difference by allocating fresh huge pages.
	 *
	 * We might race with alloc_surplus_huge_page() here and be unable
	 * to convert a surplus huge page to a normal huge page. That is
	 * not critical, though, it just means the overall size of the
	 * pool might be one hugepage larger than it needs to be, but
	 * within all the constraints specified by the sysctls.
	 */
	while (h->surplus_huge_pages && count > persistent_huge_pages(h)) {
		if (!adjust_pool_surplus(h, nodes_allowed, -1))
			break;
	}

	while (count > persistent_huge_pages(h)) {
		/*
		 * If this allocation races such that we no longer need the
		 * page, free_huge_page will handle it by freeing the page
		 * and reducing the surplus.
		 */
		spin_unlock_irq(&hugetlb_lock);

		/* yield cpu to avoid soft lockup */
		cond_resched();

		ret = alloc_pool_huge_page(h, nodes_allowed,
						node_alloc_noretry);
		spin_lock_irq(&hugetlb_lock);
		if (!ret)
			goto out;

		/* Bail for signals. Probably ctrl-c from user */
		if (signal_pending(current))
			goto out;
	}

	/*
	 * Decrease the pool size
	 * First return free pages to the buddy allocator (being careful
	 * to keep enough around to satisfy reservations).  Then place
	 * pages into surplus state as needed so the pool will shrink
	 * to the desired size as pages become free.
	 *
	 * By placing pages into the surplus state independent of the
	 * overcommit value, we are allowing the surplus pool size to
	 * exceed overcommit. There are few sane options here. Since
	 * alloc_surplus_huge_page() is checking the global counter,
	 * though, we'll note that we're not allowed to exceed surplus
	 * and won't grow the pool anywhere else. Not until one of the
	 * sysctls are changed, or the surplus pages go out of use.
	 */
	min_count = h->resv_huge_pages + h->nr_huge_pages - h->free_huge_pages;
	min_count = max(count, min_count);
	try_to_free_low(h, min_count, nodes_allowed);

	/*
	 * Collect pages to be removed on list without dropping lock
	 */
	while (min_count < persistent_huge_pages(h)) {
		page = remove_pool_huge_page(h, nodes_allowed, 0);
		if (!page)
			break;

		list_add(&page->lru, &page_list);
	}
	/* free the pages after dropping lock */
	spin_unlock_irq(&hugetlb_lock);
	update_and_free_pages_bulk(h, &page_list);
	flush_free_hpage_work(h);
	spin_lock_irq(&hugetlb_lock);

	while (count < persistent_huge_pages(h)) {
		if (!adjust_pool_surplus(h, nodes_allowed, 1))
			break;
	}
out:
	h->max_huge_pages = persistent_huge_pages(h);
	spin_unlock_irq(&hugetlb_lock);
	mutex_unlock(&h->resize_lock);

	NODEMASK_FREE(node_alloc_noretry);

	return 0;
}

static int demote_free_huge_page(struct hstate *h, struct page *page)
{
	int i, nid = page_to_nid(page);
	struct hstate *target_hstate;
	struct folio *folio = page_folio(page);
	struct page *subpage;
	int rc = 0;

	target_hstate = size_to_hstate(PAGE_SIZE << h->demote_order);

	remove_hugetlb_folio_for_demote(h, folio, false);
	spin_unlock_irq(&hugetlb_lock);

	rc = hugetlb_vmemmap_restore(h, page);
	if (rc) {
		/* Allocation of vmemmmap failed, we can not demote page */
		spin_lock_irq(&hugetlb_lock);
		set_page_refcounted(page);
		add_hugetlb_folio(h, page_folio(page), false);
		return rc;
	}

	/*
	 * Use destroy_compound_hugetlb_folio_for_demote for all huge page
	 * sizes as it will not ref count pages.
	 */
	destroy_compound_hugetlb_folio_for_demote(folio, huge_page_order(h));

	/*
	 * Taking target hstate mutex synchronizes with set_max_huge_pages.
	 * Without the mutex, pages added to target hstate could be marked
	 * as surplus.
	 *
	 * Note that we already hold h->resize_lock.  To prevent deadlock,
	 * use the convention of always taking larger size hstate mutex first.
	 */
	mutex_lock(&target_hstate->resize_lock);
	for (i = 0; i < pages_per_huge_page(h);
				i += pages_per_huge_page(target_hstate)) {
		subpage = nth_page(page, i);
		folio = page_folio(subpage);
		if (hstate_is_gigantic(target_hstate))
			prep_compound_gigantic_folio_for_demote(folio,
							target_hstate->order);
		else
			prep_compound_page(subpage, target_hstate->order);
		set_page_private(subpage, 0);
		prep_new_hugetlb_folio(target_hstate, folio, nid);
		free_huge_page(subpage);
	}
	mutex_unlock(&target_hstate->resize_lock);

	spin_lock_irq(&hugetlb_lock);

	/*
	 * Not absolutely necessary, but for consistency update max_huge_pages
	 * based on pool changes for the demoted page.
	 */
	h->max_huge_pages--;
	target_hstate->max_huge_pages +=
		pages_per_huge_page(h) / pages_per_huge_page(target_hstate);

	return rc;
}

static int demote_pool_huge_page(struct hstate *h, nodemask_t *nodes_allowed)
	__must_hold(&hugetlb_lock)
{
	int nr_nodes, node;
	struct page *page;

	lockdep_assert_held(&hugetlb_lock);

	/* We should never get here if no demote order */
	if (!h->demote_order) {
		pr_warn("HugeTLB: NULL demote order passed to demote_pool_huge_page.\n");
		return -EINVAL;		/* internal error */
	}

	for_each_node_mask_to_free(h, nr_nodes, node, nodes_allowed) {
		list_for_each_entry(page, &h->hugepage_freelists[node], lru) {
			if (PageHWPoison(page))
				continue;

			return demote_free_huge_page(h, page);
		}
	}

	/*
	 * Only way to get here is if all pages on free lists are poisoned.
	 * Return -EBUSY so that caller will not retry.
	 */
	return -EBUSY;
}

#define HSTATE_ATTR_RO(_name) \
	static struct kobj_attribute _name##_attr = __ATTR_RO(_name)

#define HSTATE_ATTR_WO(_name) \
	static struct kobj_attribute _name##_attr = __ATTR_WO(_name)

#define HSTATE_ATTR(_name) \
	static struct kobj_attribute _name##_attr = __ATTR_RW(_name)

static struct kobject *hugepages_kobj;
static struct kobject *hstate_kobjs[HUGE_MAX_HSTATE];

static struct hstate *kobj_to_node_hstate(struct kobject *kobj, int *nidp);

static struct hstate *kobj_to_hstate(struct kobject *kobj, int *nidp)
{
	int i;

	for (i = 0; i < HUGE_MAX_HSTATE; i++)
		if (hstate_kobjs[i] == kobj) {
			if (nidp)
				*nidp = NUMA_NO_NODE;
			return &hstates[i];
		}

	return kobj_to_node_hstate(kobj, nidp);
}

static ssize_t nr_hugepages_show_common(struct kobject *kobj,
					struct kobj_attribute *attr, char *buf)
{
	struct hstate *h;
	unsigned long nr_huge_pages;
	int nid;

	h = kobj_to_hstate(kobj, &nid);
	if (nid == NUMA_NO_NODE)
		nr_huge_pages = h->nr_huge_pages;
	else
		nr_huge_pages = h->nr_huge_pages_node[nid];

	return sysfs_emit(buf, "%lu\n", nr_huge_pages);
}

static ssize_t __nr_hugepages_store_common(bool obey_mempolicy,
					   struct hstate *h, int nid,
					   unsigned long count, size_t len)
{
	int err;
	nodemask_t nodes_allowed, *n_mask;

	if (hstate_is_gigantic(h) && !gigantic_page_runtime_supported())
		return -EINVAL;

	if (nid == NUMA_NO_NODE) {
		/*
		 * global hstate attribute
		 */
		if (!(obey_mempolicy &&
				init_nodemask_of_mempolicy(&nodes_allowed)))
			n_mask = &node_states[N_MEMORY];
		else
			n_mask = &nodes_allowed;
	} else {
		/*
		 * Node specific request.  count adjustment happens in
		 * set_max_huge_pages() after acquiring hugetlb_lock.
		 */
		init_nodemask_of_node(&nodes_allowed, nid);
		n_mask = &nodes_allowed;
	}

	err = set_max_huge_pages(h, count, nid, n_mask);

	return err ? err : len;
}

static ssize_t nr_hugepages_store_common(bool obey_mempolicy,
					 struct kobject *kobj, const char *buf,
					 size_t len)
{
	struct hstate *h;
	unsigned long count;
	int nid;
	int err;

	err = kstrtoul(buf, 10, &count);
	if (err)
		return err;

	h = kobj_to_hstate(kobj, &nid);
	return __nr_hugepages_store_common(obey_mempolicy, h, nid, count, len);
}

static ssize_t nr_hugepages_show(struct kobject *kobj,
				       struct kobj_attribute *attr, char *buf)
{
	return nr_hugepages_show_common(kobj, attr, buf);
}

static ssize_t nr_hugepages_store(struct kobject *kobj,
	       struct kobj_attribute *attr, const char *buf, size_t len)
{
	return nr_hugepages_store_common(false, kobj, buf, len);
}
HSTATE_ATTR(nr_hugepages);

#ifdef CONFIG_NUMA

/*
 * hstate attribute for optionally mempolicy-based constraint on persistent
 * huge page alloc/free.
 */
static ssize_t nr_hugepages_mempolicy_show(struct kobject *kobj,
					   struct kobj_attribute *attr,
					   char *buf)
{
	return nr_hugepages_show_common(kobj, attr, buf);
}

static ssize_t nr_hugepages_mempolicy_store(struct kobject *kobj,
	       struct kobj_attribute *attr, const char *buf, size_t len)
{
	return nr_hugepages_store_common(true, kobj, buf, len);
}
HSTATE_ATTR(nr_hugepages_mempolicy);
#endif


static ssize_t nr_overcommit_hugepages_show(struct kobject *kobj,
					struct kobj_attribute *attr, char *buf)
{
	struct hstate *h = kobj_to_hstate(kobj, NULL);
	return sysfs_emit(buf, "%lu\n", h->nr_overcommit_huge_pages);
}

static ssize_t nr_overcommit_hugepages_store(struct kobject *kobj,
		struct kobj_attribute *attr, const char *buf, size_t count)
{
	int err;
	unsigned long input;
	struct hstate *h = kobj_to_hstate(kobj, NULL);

	if (hstate_is_gigantic(h))
		return -EINVAL;

	err = kstrtoul(buf, 10, &input);
	if (err)
		return err;

	spin_lock_irq(&hugetlb_lock);
	h->nr_overcommit_huge_pages = input;
	spin_unlock_irq(&hugetlb_lock);

	return count;
}
HSTATE_ATTR(nr_overcommit_hugepages);

static ssize_t free_hugepages_show(struct kobject *kobj,
					struct kobj_attribute *attr, char *buf)
{
	struct hstate *h;
	unsigned long free_huge_pages;
	int nid;

	h = kobj_to_hstate(kobj, &nid);
	if (nid == NUMA_NO_NODE)
		free_huge_pages = h->free_huge_pages;
	else
		free_huge_pages = h->free_huge_pages_node[nid];

	return sysfs_emit(buf, "%lu\n", free_huge_pages);
}
HSTATE_ATTR_RO(free_hugepages);

static ssize_t resv_hugepages_show(struct kobject *kobj,
					struct kobj_attribute *attr, char *buf)
{
	struct hstate *h = kobj_to_hstate(kobj, NULL);
	return sysfs_emit(buf, "%lu\n", h->resv_huge_pages);
}
HSTATE_ATTR_RO(resv_hugepages);

static ssize_t surplus_hugepages_show(struct kobject *kobj,
					struct kobj_attribute *attr, char *buf)
{
	struct hstate *h;
	unsigned long surplus_huge_pages;
	int nid;

	h = kobj_to_hstate(kobj, &nid);
	if (nid == NUMA_NO_NODE)
		surplus_huge_pages = h->surplus_huge_pages;
	else
		surplus_huge_pages = h->surplus_huge_pages_node[nid];

	return sysfs_emit(buf, "%lu\n", surplus_huge_pages);
}
HSTATE_ATTR_RO(surplus_hugepages);

static ssize_t demote_store(struct kobject *kobj,
	       struct kobj_attribute *attr, const char *buf, size_t len)
{
	unsigned long nr_demote;
	unsigned long nr_available;
	nodemask_t nodes_allowed, *n_mask;
	struct hstate *h;
	int err;
	int nid;

	err = kstrtoul(buf, 10, &nr_demote);
	if (err)
		return err;
	h = kobj_to_hstate(kobj, &nid);

	if (nid != NUMA_NO_NODE) {
		init_nodemask_of_node(&nodes_allowed, nid);
		n_mask = &nodes_allowed;
	} else {
		n_mask = &node_states[N_MEMORY];
	}

	/* Synchronize with other sysfs operations modifying huge pages */
	mutex_lock(&h->resize_lock);
	spin_lock_irq(&hugetlb_lock);

	while (nr_demote) {
		/*
		 * Check for available pages to demote each time thorough the
		 * loop as demote_pool_huge_page will drop hugetlb_lock.
		 */
		if (nid != NUMA_NO_NODE)
			nr_available = h->free_huge_pages_node[nid];
		else
			nr_available = h->free_huge_pages;
		nr_available -= h->resv_huge_pages;
		if (!nr_available)
			break;

		err = demote_pool_huge_page(h, n_mask);
		if (err)
			break;

		nr_demote--;
	}

	spin_unlock_irq(&hugetlb_lock);
	mutex_unlock(&h->resize_lock);

	if (err)
		return err;
	return len;
}
HSTATE_ATTR_WO(demote);

static ssize_t demote_size_show(struct kobject *kobj,
					struct kobj_attribute *attr, char *buf)
{
	struct hstate *h = kobj_to_hstate(kobj, NULL);
	unsigned long demote_size = (PAGE_SIZE << h->demote_order) / SZ_1K;

	return sysfs_emit(buf, "%lukB\n", demote_size);
}

static ssize_t demote_size_store(struct kobject *kobj,
					struct kobj_attribute *attr,
					const char *buf, size_t count)
{
	struct hstate *h, *demote_hstate;
	unsigned long demote_size;
	unsigned int demote_order;

	demote_size = (unsigned long)memparse(buf, NULL);

	demote_hstate = size_to_hstate(demote_size);
	if (!demote_hstate)
		return -EINVAL;
	demote_order = demote_hstate->order;
	if (demote_order < HUGETLB_PAGE_ORDER)
		return -EINVAL;

	/* demote order must be smaller than hstate order */
	h = kobj_to_hstate(kobj, NULL);
	if (demote_order >= h->order)
		return -EINVAL;

	/* resize_lock synchronizes access to demote size and writes */
	mutex_lock(&h->resize_lock);
	h->demote_order = demote_order;
	mutex_unlock(&h->resize_lock);

	return count;
}
HSTATE_ATTR(demote_size);

static struct attribute *hstate_attrs[] = {
	&nr_hugepages_attr.attr,
	&nr_overcommit_hugepages_attr.attr,
	&free_hugepages_attr.attr,
	&resv_hugepages_attr.attr,
	&surplus_hugepages_attr.attr,
#ifdef CONFIG_NUMA
	&nr_hugepages_mempolicy_attr.attr,
#endif
	NULL,
};

static const struct attribute_group hstate_attr_group = {
	.attrs = hstate_attrs,
};

static struct attribute *hstate_demote_attrs[] = {
	&demote_size_attr.attr,
	&demote_attr.attr,
	NULL,
};

static const struct attribute_group hstate_demote_attr_group = {
	.attrs = hstate_demote_attrs,
};

static int hugetlb_sysfs_add_hstate(struct hstate *h, struct kobject *parent,
				    struct kobject **hstate_kobjs,
				    const struct attribute_group *hstate_attr_group)
{
	int retval;
	int hi = hstate_index(h);

	hstate_kobjs[hi] = kobject_create_and_add(h->name, parent);
	if (!hstate_kobjs[hi])
		return -ENOMEM;

	retval = sysfs_create_group(hstate_kobjs[hi], hstate_attr_group);
	if (retval) {
		kobject_put(hstate_kobjs[hi]);
		hstate_kobjs[hi] = NULL;
		return retval;
	}

	if (h->demote_order) {
		retval = sysfs_create_group(hstate_kobjs[hi],
					    &hstate_demote_attr_group);
		if (retval) {
			pr_warn("HugeTLB unable to create demote interfaces for %s\n", h->name);
			sysfs_remove_group(hstate_kobjs[hi], hstate_attr_group);
			kobject_put(hstate_kobjs[hi]);
			hstate_kobjs[hi] = NULL;
			return retval;
		}
	}

	return 0;
}

#ifdef CONFIG_NUMA
static bool hugetlb_sysfs_initialized __ro_after_init;

/*
 * node_hstate/s - associate per node hstate attributes, via their kobjects,
 * with node devices in node_devices[] using a parallel array.  The array
 * index of a node device or _hstate == node id.
 * This is here to avoid any static dependency of the node device driver, in
 * the base kernel, on the hugetlb module.
 */
struct node_hstate {
	struct kobject		*hugepages_kobj;
	struct kobject		*hstate_kobjs[HUGE_MAX_HSTATE];
};
static struct node_hstate node_hstates[MAX_NUMNODES];

/*
 * A subset of global hstate attributes for node devices
 */
static struct attribute *per_node_hstate_attrs[] = {
	&nr_hugepages_attr.attr,
	&free_hugepages_attr.attr,
	&surplus_hugepages_attr.attr,
	NULL,
};

static const struct attribute_group per_node_hstate_attr_group = {
	.attrs = per_node_hstate_attrs,
};

/*
 * kobj_to_node_hstate - lookup global hstate for node device hstate attr kobj.
 * Returns node id via non-NULL nidp.
 */
static struct hstate *kobj_to_node_hstate(struct kobject *kobj, int *nidp)
{
	int nid;

	for (nid = 0; nid < nr_node_ids; nid++) {
		struct node_hstate *nhs = &node_hstates[nid];
		int i;
		for (i = 0; i < HUGE_MAX_HSTATE; i++)
			if (nhs->hstate_kobjs[i] == kobj) {
				if (nidp)
					*nidp = nid;
				return &hstates[i];
			}
	}

	BUG();
	return NULL;
}

/*
 * Unregister hstate attributes from a single node device.
 * No-op if no hstate attributes attached.
 */
void hugetlb_unregister_node(struct node *node)
{
	struct hstate *h;
	struct node_hstate *nhs = &node_hstates[node->dev.id];

	if (!nhs->hugepages_kobj)
		return;		/* no hstate attributes */

	for_each_hstate(h) {
		int idx = hstate_index(h);
		struct kobject *hstate_kobj = nhs->hstate_kobjs[idx];

		if (!hstate_kobj)
			continue;
		if (h->demote_order)
			sysfs_remove_group(hstate_kobj, &hstate_demote_attr_group);
		sysfs_remove_group(hstate_kobj, &per_node_hstate_attr_group);
		kobject_put(hstate_kobj);
		nhs->hstate_kobjs[idx] = NULL;
	}

	kobject_put(nhs->hugepages_kobj);
	nhs->hugepages_kobj = NULL;
}


/*
 * Register hstate attributes for a single node device.
 * No-op if attributes already registered.
 */
void hugetlb_register_node(struct node *node)
{
	struct hstate *h;
	struct node_hstate *nhs = &node_hstates[node->dev.id];
	int err;

	if (!hugetlb_sysfs_initialized)
		return;

	if (nhs->hugepages_kobj)
		return;		/* already allocated */

	nhs->hugepages_kobj = kobject_create_and_add("hugepages",
							&node->dev.kobj);
	if (!nhs->hugepages_kobj)
		return;

	for_each_hstate(h) {
		err = hugetlb_sysfs_add_hstate(h, nhs->hugepages_kobj,
						nhs->hstate_kobjs,
						&per_node_hstate_attr_group);
		if (err) {
			pr_err("HugeTLB: Unable to add hstate %s for node %d\n",
				h->name, node->dev.id);
			hugetlb_unregister_node(node);
			break;
		}
	}
}

/*
 * hugetlb init time:  register hstate attributes for all registered node
 * devices of nodes that have memory.  All on-line nodes should have
 * registered their associated device by this time.
 */
static void __init hugetlb_register_all_nodes(void)
{
	int nid;

	for_each_online_node(nid)
		hugetlb_register_node(node_devices[nid]);
}
#else	/* !CONFIG_NUMA */

static struct hstate *kobj_to_node_hstate(struct kobject *kobj, int *nidp)
{
	BUG();
	if (nidp)
		*nidp = -1;
	return NULL;
}

static void hugetlb_register_all_nodes(void) { }

#endif

#ifdef CONFIG_CMA
static void __init hugetlb_cma_check(void);
#else
static inline __init void hugetlb_cma_check(void)
{
}
#endif

static void __init hugetlb_sysfs_init(void)
{
	struct hstate *h;
	int err;

	hugepages_kobj = kobject_create_and_add("hugepages", mm_kobj);
	if (!hugepages_kobj)
		return;

	for_each_hstate(h) {
		err = hugetlb_sysfs_add_hstate(h, hugepages_kobj,
					 hstate_kobjs, &hstate_attr_group);
		if (err)
			pr_err("HugeTLB: Unable to add hstate %s", h->name);
	}

#ifdef CONFIG_NUMA
	hugetlb_sysfs_initialized = true;
#endif
	hugetlb_register_all_nodes();
}

static int __init hugetlb_init(void)
{
	int i;

	BUILD_BUG_ON(sizeof_field(struct page, private) * BITS_PER_BYTE <
			__NR_HPAGEFLAGS);

	if (!hugepages_supported()) {
		if (hugetlb_max_hstate || default_hstate_max_huge_pages)
			pr_warn("HugeTLB: huge pages not supported, ignoring associated command-line parameters\n");
		return 0;
	}

	/*
	 * Make sure HPAGE_SIZE (HUGETLB_PAGE_ORDER) hstate exists.  Some
	 * architectures depend on setup being done here.
	 */
	hugetlb_add_hstate(HUGETLB_PAGE_ORDER);
	if (!parsed_default_hugepagesz) {
		/*
		 * If we did not parse a default huge page size, set
		 * default_hstate_idx to HPAGE_SIZE hstate. And, if the
		 * number of huge pages for this default size was implicitly
		 * specified, set that here as well.
		 * Note that the implicit setting will overwrite an explicit
		 * setting.  A warning will be printed in this case.
		 */
		default_hstate_idx = hstate_index(size_to_hstate(HPAGE_SIZE));
		if (default_hstate_max_huge_pages) {
			if (default_hstate.max_huge_pages) {
				char buf[32];

				string_get_size(huge_page_size(&default_hstate),
					1, STRING_UNITS_2, buf, 32);
				pr_warn("HugeTLB: Ignoring hugepages=%lu associated with %s page size\n",
					default_hstate.max_huge_pages, buf);
				pr_warn("HugeTLB: Using hugepages=%lu for number of default huge pages\n",
					default_hstate_max_huge_pages);
			}
			default_hstate.max_huge_pages =
				default_hstate_max_huge_pages;

			for_each_online_node(i)
				default_hstate.max_huge_pages_node[i] =
					default_hugepages_in_node[i];
		}
	}

	hugetlb_cma_check();
	hugetlb_init_hstates();
	gather_bootmem_prealloc();
	report_hugepages();

	hugetlb_sysfs_init();
	hugetlb_cgroup_file_init();

#ifdef CONFIG_SMP
	num_fault_mutexes = roundup_pow_of_two(8 * num_possible_cpus());
#else
	num_fault_mutexes = 1;
#endif
	hugetlb_fault_mutex_table =
		kmalloc_array(num_fault_mutexes, sizeof(struct mutex),
			      GFP_KERNEL);
	BUG_ON(!hugetlb_fault_mutex_table);

	for (i = 0; i < num_fault_mutexes; i++)
		mutex_init(&hugetlb_fault_mutex_table[i]);
	return 0;
}
subsys_initcall(hugetlb_init);

/* Overwritten by architectures with more huge page sizes */
bool __init __attribute((weak)) arch_hugetlb_valid_size(unsigned long size)
{
	return size == HPAGE_SIZE;
}

void __init hugetlb_add_hstate(unsigned int order)
{
	struct hstate *h;
	unsigned long i;

	if (size_to_hstate(PAGE_SIZE << order)) {
		return;
	}
	BUG_ON(hugetlb_max_hstate >= HUGE_MAX_HSTATE);
	BUG_ON(order == 0);
	h = &hstates[hugetlb_max_hstate++];
	mutex_init(&h->resize_lock);
	h->order = order;
	h->mask = ~(huge_page_size(h) - 1);
	for (i = 0; i < MAX_NUMNODES; ++i)
		INIT_LIST_HEAD(&h->hugepage_freelists[i]);
	INIT_LIST_HEAD(&h->hugepage_activelist);
	h->next_nid_to_alloc = first_memory_node;
	h->next_nid_to_free = first_memory_node;
	snprintf(h->name, HSTATE_NAME_LEN, "hugepages-%lukB",
					huge_page_size(h)/SZ_1K);

	parsed_hstate = h;
}

bool __init __weak hugetlb_node_alloc_supported(void)
{
	return true;
}

static void __init hugepages_clear_pages_in_node(void)
{
	if (!hugetlb_max_hstate) {
		default_hstate_max_huge_pages = 0;
		memset(default_hugepages_in_node, 0,
			sizeof(default_hugepages_in_node));
	} else {
		parsed_hstate->max_huge_pages = 0;
		memset(parsed_hstate->max_huge_pages_node, 0,
			sizeof(parsed_hstate->max_huge_pages_node));
	}
}

/*
 * hugepages command line processing
 * hugepages normally follows a valid hugepagsz or default_hugepagsz
 * specification.  If not, ignore the hugepages value.  hugepages can also
 * be the first huge page command line  option in which case it implicitly
 * specifies the number of huge pages for the default size.
 */
static int __init hugepages_setup(char *s)
{
	unsigned long *mhp;
	static unsigned long *last_mhp;
	int node = NUMA_NO_NODE;
	int count;
	unsigned long tmp;
	char *p = s;

	if (!parsed_valid_hugepagesz) {
		pr_warn("HugeTLB: hugepages=%s does not follow a valid hugepagesz, ignoring\n", s);
		parsed_valid_hugepagesz = true;
		return 1;
	}

	/*
	 * !hugetlb_max_hstate means we haven't parsed a hugepagesz= parameter
	 * yet, so this hugepages= parameter goes to the "default hstate".
	 * Otherwise, it goes with the previously parsed hugepagesz or
	 * default_hugepagesz.
	 */
	else if (!hugetlb_max_hstate)
		mhp = &default_hstate_max_huge_pages;
	else
		mhp = &parsed_hstate->max_huge_pages;

	if (mhp == last_mhp) {
		pr_warn("HugeTLB: hugepages= specified twice without interleaving hugepagesz=, ignoring hugepages=%s\n", s);
		return 1;
	}

	while (*p) {
		count = 0;
		if (sscanf(p, "%lu%n", &tmp, &count) != 1)
			goto invalid;
		/* Parameter is node format */
		if (p[count] == ':') {
			if (!hugetlb_node_alloc_supported()) {
				pr_warn("HugeTLB: architecture can't support node specific alloc, ignoring!\n");
				return 1;
			}
			if (tmp >= MAX_NUMNODES || !node_online(tmp))
				goto invalid;
			node = array_index_nospec(tmp, MAX_NUMNODES);
			p += count + 1;
			/* Parse hugepages */
			if (sscanf(p, "%lu%n", &tmp, &count) != 1)
				goto invalid;
			if (!hugetlb_max_hstate)
				default_hugepages_in_node[node] = tmp;
			else
				parsed_hstate->max_huge_pages_node[node] = tmp;
			*mhp += tmp;
			/* Go to parse next node*/
			if (p[count] == ',')
				p += count + 1;
			else
				break;
		} else {
			if (p != s)
				goto invalid;
			*mhp = tmp;
			break;
		}
	}

	/*
	 * Global state is always initialized later in hugetlb_init.
	 * But we need to allocate gigantic hstates here early to still
	 * use the bootmem allocator.
	 */
	if (hugetlb_max_hstate && hstate_is_gigantic(parsed_hstate))
		hugetlb_hstate_alloc_pages(parsed_hstate);

	last_mhp = mhp;

	return 1;

invalid:
	pr_warn("HugeTLB: Invalid hugepages parameter %s\n", p);
	hugepages_clear_pages_in_node();
	return 1;
}
__setup("hugepages=", hugepages_setup);

/*
 * hugepagesz command line processing
 * A specific huge page size can only be specified once with hugepagesz.
 * hugepagesz is followed by hugepages on the command line.  The global
 * variable 'parsed_valid_hugepagesz' is used to determine if prior
 * hugepagesz argument was valid.
 */
static int __init hugepagesz_setup(char *s)
{
	unsigned long size;
	struct hstate *h;

	parsed_valid_hugepagesz = false;
	size = (unsigned long)memparse(s, NULL);

	if (!arch_hugetlb_valid_size(size)) {
		pr_err("HugeTLB: unsupported hugepagesz=%s\n", s);
		return 1;
	}

	h = size_to_hstate(size);
	if (h) {
		/*
		 * hstate for this size already exists.  This is normally
		 * an error, but is allowed if the existing hstate is the
		 * default hstate.  More specifically, it is only allowed if
		 * the number of huge pages for the default hstate was not
		 * previously specified.
		 */
		if (!parsed_default_hugepagesz ||  h != &default_hstate ||
		    default_hstate.max_huge_pages) {
			pr_warn("HugeTLB: hugepagesz=%s specified twice, ignoring\n", s);
			return 1;
		}

		/*
		 * No need to call hugetlb_add_hstate() as hstate already
		 * exists.  But, do set parsed_hstate so that a following
		 * hugepages= parameter will be applied to this hstate.
		 */
		parsed_hstate = h;
		parsed_valid_hugepagesz = true;
		return 1;
	}

	hugetlb_add_hstate(ilog2(size) - PAGE_SHIFT);
	parsed_valid_hugepagesz = true;
	return 1;
}
__setup("hugepagesz=", hugepagesz_setup);

/*
 * default_hugepagesz command line input
 * Only one instance of default_hugepagesz allowed on command line.
 */
static int __init default_hugepagesz_setup(char *s)
{
	unsigned long size;
	int i;

	parsed_valid_hugepagesz = false;
	if (parsed_default_hugepagesz) {
		pr_err("HugeTLB: default_hugepagesz previously specified, ignoring %s\n", s);
		return 1;
	}

	size = (unsigned long)memparse(s, NULL);

	if (!arch_hugetlb_valid_size(size)) {
		pr_err("HugeTLB: unsupported default_hugepagesz=%s\n", s);
		return 1;
	}

	hugetlb_add_hstate(ilog2(size) - PAGE_SHIFT);
	parsed_valid_hugepagesz = true;
	parsed_default_hugepagesz = true;
	default_hstate_idx = hstate_index(size_to_hstate(size));

	/*
	 * The number of default huge pages (for this size) could have been
	 * specified as the first hugetlb parameter: hugepages=X.  If so,
	 * then default_hstate_max_huge_pages is set.  If the default huge
	 * page size is gigantic (>= MAX_ORDER), then the pages must be
	 * allocated here from bootmem allocator.
	 */
	if (default_hstate_max_huge_pages) {
		default_hstate.max_huge_pages = default_hstate_max_huge_pages;
		for_each_online_node(i)
			default_hstate.max_huge_pages_node[i] =
				default_hugepages_in_node[i];
		if (hstate_is_gigantic(&default_hstate))
			hugetlb_hstate_alloc_pages(&default_hstate);
		default_hstate_max_huge_pages = 0;
	}

	return 1;
}
__setup("default_hugepagesz=", default_hugepagesz_setup);

static nodemask_t *policy_mbind_nodemask(gfp_t gfp)
{
#ifdef CONFIG_NUMA
	struct mempolicy *mpol = get_task_policy(current);

	/*
	 * Only enforce MPOL_BIND policy which overlaps with cpuset policy
	 * (from policy_nodemask) specifically for hugetlb case
	 */
	if (mpol->mode == MPOL_BIND &&
		(apply_policy_zone(mpol, gfp_zone(gfp)) &&
		 cpuset_nodemask_valid_mems_allowed(&mpol->nodes)))
		return &mpol->nodes;
#endif
	return NULL;
}

static unsigned int allowed_mems_nr(struct hstate *h)
{
	int node;
	unsigned int nr = 0;
	nodemask_t *mbind_nodemask;
	unsigned int *array = h->free_huge_pages_node;
	gfp_t gfp_mask = htlb_alloc_mask(h);

	mbind_nodemask = policy_mbind_nodemask(gfp_mask);
	for_each_node_mask(node, cpuset_current_mems_allowed) {
		if (!mbind_nodemask || node_isset(node, *mbind_nodemask))
			nr += array[node];
	}

	return nr;
}

#ifdef CONFIG_SYSCTL
static int proc_hugetlb_doulongvec_minmax(struct ctl_table *table, int write,
					  void *buffer, size_t *length,
					  loff_t *ppos, unsigned long *out)
{
	struct ctl_table dup_table;

	/*
	 * In order to avoid races with __do_proc_doulongvec_minmax(), we
	 * can duplicate the @table and alter the duplicate of it.
	 */
	dup_table = *table;
	dup_table.data = out;

	return proc_doulongvec_minmax(&dup_table, write, buffer, length, ppos);
}

static int hugetlb_sysctl_handler_common(bool obey_mempolicy,
			 struct ctl_table *table, int write,
			 void *buffer, size_t *length, loff_t *ppos)
{
	struct hstate *h = &default_hstate;
	unsigned long tmp = h->max_huge_pages;
	int ret;

	if (!hugepages_supported())
		return -EOPNOTSUPP;

	ret = proc_hugetlb_doulongvec_minmax(table, write, buffer, length, ppos,
					     &tmp);
	if (ret)
		goto out;

	if (write)
		ret = __nr_hugepages_store_common(obey_mempolicy, h,
						  NUMA_NO_NODE, tmp, *length);
out:
	return ret;
}

int hugetlb_sysctl_handler(struct ctl_table *table, int write,
			  void *buffer, size_t *length, loff_t *ppos)
{

	return hugetlb_sysctl_handler_common(false, table, write,
							buffer, length, ppos);
}

#ifdef CONFIG_NUMA
int hugetlb_mempolicy_sysctl_handler(struct ctl_table *table, int write,
			  void *buffer, size_t *length, loff_t *ppos)
{
	return hugetlb_sysctl_handler_common(true, table, write,
							buffer, length, ppos);
}
#endif /* CONFIG_NUMA */

int hugetlb_overcommit_handler(struct ctl_table *table, int write,
		void *buffer, size_t *length, loff_t *ppos)
{
	struct hstate *h = &default_hstate;
	unsigned long tmp;
	int ret;

	if (!hugepages_supported())
		return -EOPNOTSUPP;

	tmp = h->nr_overcommit_huge_pages;

	if (write && hstate_is_gigantic(h))
		return -EINVAL;

	ret = proc_hugetlb_doulongvec_minmax(table, write, buffer, length, ppos,
					     &tmp);
	if (ret)
		goto out;

	if (write) {
		spin_lock_irq(&hugetlb_lock);
		h->nr_overcommit_huge_pages = tmp;
		spin_unlock_irq(&hugetlb_lock);
	}
out:
	return ret;
}

#endif /* CONFIG_SYSCTL */

void hugetlb_report_meminfo(struct seq_file *m)
{
	struct hstate *h;
	unsigned long total = 0;

	if (!hugepages_supported())
		return;

	for_each_hstate(h) {
		unsigned long count = h->nr_huge_pages;

		total += huge_page_size(h) * count;

		if (h == &default_hstate)
			seq_printf(m,
				   "HugePages_Total:   %5lu\n"
				   "HugePages_Free:    %5lu\n"
				   "HugePages_Rsvd:    %5lu\n"
				   "HugePages_Surp:    %5lu\n"
				   "Hugepagesize:   %8lu kB\n",
				   count,
				   h->free_huge_pages,
				   h->resv_huge_pages,
				   h->surplus_huge_pages,
				   huge_page_size(h) / SZ_1K);
	}

	seq_printf(m, "Hugetlb:        %8lu kB\n", total / SZ_1K);
}

int hugetlb_report_node_meminfo(char *buf, int len, int nid)
{
	struct hstate *h = &default_hstate;

	if (!hugepages_supported())
		return 0;

	return sysfs_emit_at(buf, len,
			     "Node %d HugePages_Total: %5u\n"
			     "Node %d HugePages_Free:  %5u\n"
			     "Node %d HugePages_Surp:  %5u\n",
			     nid, h->nr_huge_pages_node[nid],
			     nid, h->free_huge_pages_node[nid],
			     nid, h->surplus_huge_pages_node[nid]);
}

void hugetlb_show_meminfo_node(int nid)
{
	struct hstate *h;

	if (!hugepages_supported())
		return;

	for_each_hstate(h)
		printk("Node %d hugepages_total=%u hugepages_free=%u hugepages_surp=%u hugepages_size=%lukB\n",
			nid,
			h->nr_huge_pages_node[nid],
			h->free_huge_pages_node[nid],
			h->surplus_huge_pages_node[nid],
			huge_page_size(h) / SZ_1K);
}

void hugetlb_report_usage(struct seq_file *m, struct mm_struct *mm)
{
	seq_printf(m, "HugetlbPages:\t%8lu kB\n",
		   atomic_long_read(&mm->hugetlb_usage) << (PAGE_SHIFT - 10));
}

/* Return the number pages of memory we physically have, in PAGE_SIZE units. */
unsigned long hugetlb_total_pages(void)
{
	struct hstate *h;
	unsigned long nr_total_pages = 0;

	for_each_hstate(h)
		nr_total_pages += h->nr_huge_pages * pages_per_huge_page(h);
	return nr_total_pages;
}

static int hugetlb_acct_memory(struct hstate *h, long delta)
{
	int ret = -ENOMEM;

	if (!delta)
		return 0;

	spin_lock_irq(&hugetlb_lock);
	/*
	 * When cpuset is configured, it breaks the strict hugetlb page
	 * reservation as the accounting is done on a global variable. Such
	 * reservation is completely rubbish in the presence of cpuset because
	 * the reservation is not checked against page availability for the
	 * current cpuset. Application can still potentially OOM'ed by kernel
	 * with lack of free htlb page in cpuset that the task is in.
	 * Attempt to enforce strict accounting with cpuset is almost
	 * impossible (or too ugly) because cpuset is too fluid that
	 * task or memory node can be dynamically moved between cpusets.
	 *
	 * The change of semantics for shared hugetlb mapping with cpuset is
	 * undesirable. However, in order to preserve some of the semantics,
	 * we fall back to check against current free page availability as
	 * a best attempt and hopefully to minimize the impact of changing
	 * semantics that cpuset has.
	 *
	 * Apart from cpuset, we also have memory policy mechanism that
	 * also determines from which node the kernel will allocate memory
	 * in a NUMA system. So similar to cpuset, we also should consider
	 * the memory policy of the current task. Similar to the description
	 * above.
	 */
	if (delta > 0) {
		if (gather_surplus_pages(h, delta) < 0)
			goto out;

		if (delta > allowed_mems_nr(h)) {
			return_unused_surplus_pages(h, delta);
			goto out;
		}
	}

	ret = 0;
	if (delta < 0)
		return_unused_surplus_pages(h, (unsigned long) -delta);

out:
	spin_unlock_irq(&hugetlb_lock);
	return ret;
}

static void hugetlb_vm_op_open(struct vm_area_struct *vma)
{
	struct resv_map *resv = vma_resv_map(vma);

	/*
	 * HPAGE_RESV_OWNER indicates a private mapping.
	 * This new VMA should share its siblings reservation map if present.
	 * The VMA will only ever have a valid reservation map pointer where
	 * it is being copied for another still existing VMA.  As that VMA
	 * has a reference to the reservation map it cannot disappear until
	 * after this open call completes.  It is therefore safe to take a
	 * new reference here without additional locking.
	 */
	if (resv && is_vma_resv_set(vma, HPAGE_RESV_OWNER)) {
		resv_map_dup_hugetlb_cgroup_uncharge_info(resv);
		kref_get(&resv->refs);
	}

	/*
	 * vma_lock structure for sharable mappings is vma specific.
	 * Clear old pointer (if copied via vm_area_dup) and allocate
	 * new structure.  Before clearing, make sure vma_lock is not
	 * for this vma.
	 */
	if (vma->vm_flags & VM_MAYSHARE) {
		struct hugetlb_vma_lock *vma_lock = vma->vm_private_data;

		if (vma_lock) {
			if (vma_lock->vma != vma) {
				vma->vm_private_data = NULL;
				hugetlb_vma_lock_alloc(vma);
			} else
				pr_warn("HugeTLB: vma_lock already exists in %s.\n", __func__);
		} else
			hugetlb_vma_lock_alloc(vma);
	}
}

static void hugetlb_vm_op_close(struct vm_area_struct *vma)
{
	struct hstate *h = hstate_vma(vma);
	struct resv_map *resv;
	struct hugepage_subpool *spool = subpool_vma(vma);
	unsigned long reserve, start, end;
	long gbl_reserve;

	hugetlb_vma_lock_free(vma);

	resv = vma_resv_map(vma);
	if (!resv || !is_vma_resv_set(vma, HPAGE_RESV_OWNER))
		return;

	start = vma_hugecache_offset(h, vma, vma->vm_start);
	end = vma_hugecache_offset(h, vma, vma->vm_end);

	reserve = (end - start) - region_count(resv, start, end);
	hugetlb_cgroup_uncharge_counter(resv, start, end);
	if (reserve) {
		/*
		 * Decrement reserve counts.  The global reserve count may be
		 * adjusted if the subpool has a minimum size.
		 */
		gbl_reserve = hugepage_subpool_put_pages(spool, reserve);
		hugetlb_acct_memory(h, -gbl_reserve);
	}

	kref_put(&resv->refs, resv_map_release);
}

static int hugetlb_vm_op_split(struct vm_area_struct *vma, unsigned long addr)
{
	if (addr & ~(huge_page_mask(hstate_vma(vma))))
		return -EINVAL;
	return 0;
}

static unsigned long hugetlb_vm_op_pagesize(struct vm_area_struct *vma)
{
	return huge_page_size(hstate_vma(vma));
}

/*
 * We cannot handle pagefaults against hugetlb pages at all.  They cause
 * handle_mm_fault() to try to instantiate regular-sized pages in the
 * hugepage VMA.  do_page_fault() is supposed to trap this, so BUG is we get
 * this far.
 */
static vm_fault_t hugetlb_vm_op_fault(struct vm_fault *vmf)
{
	BUG();
	return 0;
}

/*
 * When a new function is introduced to vm_operations_struct and added
 * to hugetlb_vm_ops, please consider adding the function to shm_vm_ops.
 * This is because under System V memory model, mappings created via
 * shmget/shmat with "huge page" specified are backed by hugetlbfs files,
 * their original vm_ops are overwritten with shm_vm_ops.
 */
const struct vm_operations_struct hugetlb_vm_ops = {
	.fault = hugetlb_vm_op_fault,
	.open = hugetlb_vm_op_open,
	.close = hugetlb_vm_op_close,
	.may_split = hugetlb_vm_op_split,
	.pagesize = hugetlb_vm_op_pagesize,
};

static pte_t make_huge_pte(struct vm_area_struct *vma, struct page *page,
				int writable)
{
	pte_t entry;
	unsigned int shift = huge_page_shift(hstate_vma(vma));

	if (writable) {
		entry = huge_pte_mkwrite(huge_pte_mkdirty(mk_huge_pte(page,
					 vma->vm_page_prot)));
	} else {
		entry = huge_pte_wrprotect(mk_huge_pte(page,
					   vma->vm_page_prot));
	}
	entry = pte_mkyoung(entry);
	entry = arch_make_huge_pte(entry, shift, vma->vm_flags);

	return entry;
}

static void set_huge_ptep_writable(struct vm_area_struct *vma,
				   unsigned long address, pte_t *ptep)
{
	pte_t entry;

	entry = huge_pte_mkwrite(huge_pte_mkdirty(huge_ptep_get(ptep)));
	if (huge_ptep_set_access_flags(vma, address, ptep, entry, 1))
		update_mmu_cache(vma, address, ptep);
}

bool is_hugetlb_entry_migration(pte_t pte)
{
	swp_entry_t swp;

	if (huge_pte_none(pte) || pte_present(pte))
		return false;
	swp = pte_to_swp_entry(pte);
	if (is_migration_entry(swp))
		return true;
	else
		return false;
}

static bool is_hugetlb_entry_hwpoisoned(pte_t pte)
{
	swp_entry_t swp;

	if (huge_pte_none(pte) || pte_present(pte))
		return false;
	swp = pte_to_swp_entry(pte);
	if (is_hwpoison_entry(swp))
		return true;
	else
		return false;
}

static void
hugetlb_install_page(struct vm_area_struct *vma, pte_t *ptep, unsigned long addr,
		     struct page *new_page)
{
	__SetPageUptodate(new_page);
	hugepage_add_new_anon_rmap(new_page, vma, addr);
	set_huge_pte_at(vma->vm_mm, addr, ptep, make_huge_pte(vma, new_page, 1));
	hugetlb_count_add(pages_per_huge_page(hstate_vma(vma)), vma->vm_mm);
	SetHPageMigratable(new_page);
}

int copy_hugetlb_page_range(struct mm_struct *dst, struct mm_struct *src,
			    struct vm_area_struct *dst_vma,
			    struct vm_area_struct *src_vma)
{
	pte_t *src_pte, *dst_pte, entry;
	struct page *ptepage;
	unsigned long addr;
	bool cow = is_cow_mapping(src_vma->vm_flags);
	struct hstate *h = hstate_vma(src_vma);
	unsigned long sz = huge_page_size(h);
	unsigned long npages = pages_per_huge_page(h);
	struct mmu_notifier_range range;
	unsigned long last_addr_mask;
	int ret = 0;

	if (cow) {
		mmu_notifier_range_init(&range, MMU_NOTIFY_CLEAR, 0, src_vma, src,
					src_vma->vm_start,
					src_vma->vm_end);
		mmu_notifier_invalidate_range_start(&range);
		mmap_assert_write_locked(src);
		raw_write_seqcount_begin(&src->write_protect_seq);
	} else {
		/*
		 * For shared mappings the vma lock must be held before
		 * calling huge_pte_offset in the src vma. Otherwise, the
		 * returned ptep could go away if part of a shared pmd and
		 * another thread calls huge_pmd_unshare.
		 */
		hugetlb_vma_lock_read(src_vma);
	}

	last_addr_mask = hugetlb_mask_last_page(h);
	for (addr = src_vma->vm_start; addr < src_vma->vm_end; addr += sz) {
		spinlock_t *src_ptl, *dst_ptl;
		src_pte = huge_pte_offset(src, addr, sz);
		if (!src_pte) {
			addr |= last_addr_mask;
			continue;
		}
		dst_pte = huge_pte_alloc(dst, dst_vma, addr, sz);
		if (!dst_pte) {
			ret = -ENOMEM;
			break;
		}

		/*
		 * If the pagetables are shared don't copy or take references.
		 *
		 * dst_pte == src_pte is the common case of src/dest sharing.
		 * However, src could have 'unshared' and dst shares with
		 * another vma. So page_count of ptep page is checked instead
		 * to reliably determine whether pte is shared.
		 */
		if (page_count(virt_to_page(dst_pte)) > 1) {
			addr |= last_addr_mask;
			continue;
		}

		dst_ptl = huge_pte_lock(h, dst, dst_pte);
		src_ptl = huge_pte_lockptr(h, src, src_pte);
		spin_lock_nested(src_ptl, SINGLE_DEPTH_NESTING);
		entry = huge_ptep_get(src_pte);
again:
		if (huge_pte_none(entry)) {
			/*
			 * Skip if src entry none.
			 */
			;
		} else if (unlikely(is_hugetlb_entry_hwpoisoned(entry))) {
			bool uffd_wp = huge_pte_uffd_wp(entry);

			if (!userfaultfd_wp(dst_vma) && uffd_wp)
				entry = huge_pte_clear_uffd_wp(entry);
			set_huge_pte_at(dst, addr, dst_pte, entry);
		} else if (unlikely(is_hugetlb_entry_migration(entry))) {
			swp_entry_t swp_entry = pte_to_swp_entry(entry);
			bool uffd_wp = huge_pte_uffd_wp(entry);

			if (!is_readable_migration_entry(swp_entry) && cow) {
				/*
				 * COW mappings require pages in both
				 * parent and child to be set to read.
				 */
				swp_entry = make_readable_migration_entry(
							swp_offset(swp_entry));
				entry = swp_entry_to_pte(swp_entry);
				if (userfaultfd_wp(src_vma) && uffd_wp)
					entry = huge_pte_mkuffd_wp(entry);
				set_huge_pte_at(src, addr, src_pte, entry);
			}
			if (!userfaultfd_wp(dst_vma) && uffd_wp)
				entry = huge_pte_clear_uffd_wp(entry);
			set_huge_pte_at(dst, addr, dst_pte, entry);
		} else if (unlikely(is_pte_marker(entry))) {
			/*
			 * We copy the pte marker only if the dst vma has
			 * uffd-wp enabled.
			 */
			if (userfaultfd_wp(dst_vma))
				set_huge_pte_at(dst, addr, dst_pte, entry);
		} else {
			entry = huge_ptep_get(src_pte);
			ptepage = pte_page(entry);
			get_page(ptepage);

			/*
			 * Failing to duplicate the anon rmap is a rare case
			 * where we see pinned hugetlb pages while they're
			 * prone to COW. We need to do the COW earlier during
			 * fork.
			 *
			 * When pre-allocating the page or copying data, we
			 * need to be without the pgtable locks since we could
			 * sleep during the process.
			 */
			if (!PageAnon(ptepage)) {
				page_dup_file_rmap(ptepage, true);
			} else if (page_try_dup_anon_rmap(ptepage, true,
							  src_vma)) {
				pte_t src_pte_old = entry;
				struct page *new;

				spin_unlock(src_ptl);
				spin_unlock(dst_ptl);
				/* Do not use reserve as it's private owned */
				new = alloc_huge_page(dst_vma, addr, 1);
				if (IS_ERR(new)) {
					put_page(ptepage);
					ret = PTR_ERR(new);
					break;
				}
				copy_user_huge_page(new, ptepage, addr, dst_vma,
						    npages);
				put_page(ptepage);

				/* Install the new huge page if src pte stable */
				dst_ptl = huge_pte_lock(h, dst, dst_pte);
				src_ptl = huge_pte_lockptr(h, src, src_pte);
				spin_lock_nested(src_ptl, SINGLE_DEPTH_NESTING);
				entry = huge_ptep_get(src_pte);
				if (!pte_same(src_pte_old, entry)) {
					restore_reserve_on_error(h, dst_vma, addr,
								new);
					put_page(new);
					/* huge_ptep of dst_pte won't change as in child */
					goto again;
				}
				hugetlb_install_page(dst_vma, dst_pte, addr, new);
				spin_unlock(src_ptl);
				spin_unlock(dst_ptl);
				continue;
			}

			if (cow) {
				/*
				 * No need to notify as we are downgrading page
				 * table protection not changing it to point
				 * to a new page.
				 *
				 * See Documentation/mm/mmu_notifier.rst
				 */
				huge_ptep_set_wrprotect(src, addr, src_pte);
				entry = huge_pte_wrprotect(entry);
			}

			set_huge_pte_at(dst, addr, dst_pte, entry);
			hugetlb_count_add(npages, dst);
		}
		spin_unlock(src_ptl);
		spin_unlock(dst_ptl);
	}

	if (cow) {
		raw_write_seqcount_end(&src->write_protect_seq);
		mmu_notifier_invalidate_range_end(&range);
	} else {
		hugetlb_vma_unlock_read(src_vma);
	}

	return ret;
}

static void move_huge_pte(struct vm_area_struct *vma, unsigned long old_addr,
			  unsigned long new_addr, pte_t *src_pte, pte_t *dst_pte)
{
	struct hstate *h = hstate_vma(vma);
	struct mm_struct *mm = vma->vm_mm;
	spinlock_t *src_ptl, *dst_ptl;
	pte_t pte;

	dst_ptl = huge_pte_lock(h, mm, dst_pte);
	src_ptl = huge_pte_lockptr(h, mm, src_pte);

	/*
	 * We don't have to worry about the ordering of src and dst ptlocks
	 * because exclusive mmap_sem (or the i_mmap_lock) prevents deadlock.
	 */
	if (src_ptl != dst_ptl)
		spin_lock_nested(src_ptl, SINGLE_DEPTH_NESTING);

	pte = huge_ptep_get_and_clear(mm, old_addr, src_pte);
	set_huge_pte_at(mm, new_addr, dst_pte, pte);

	if (src_ptl != dst_ptl)
		spin_unlock(src_ptl);
	spin_unlock(dst_ptl);
}

int move_hugetlb_page_tables(struct vm_area_struct *vma,
			     struct vm_area_struct *new_vma,
			     unsigned long old_addr, unsigned long new_addr,
			     unsigned long len)
{
	struct hstate *h = hstate_vma(vma);
	struct address_space *mapping = vma->vm_file->f_mapping;
	unsigned long sz = huge_page_size(h);
	struct mm_struct *mm = vma->vm_mm;
	unsigned long old_end = old_addr + len;
	unsigned long last_addr_mask;
	pte_t *src_pte, *dst_pte;
	struct mmu_notifier_range range;
	bool shared_pmd = false;

	mmu_notifier_range_init(&range, MMU_NOTIFY_CLEAR, 0, vma, mm, old_addr,
				old_end);
	adjust_range_if_pmd_sharing_possible(vma, &range.start, &range.end);
	/*
	 * In case of shared PMDs, we should cover the maximum possible
	 * range.
	 */
	flush_cache_range(vma, range.start, range.end);

	mmu_notifier_invalidate_range_start(&range);
	last_addr_mask = hugetlb_mask_last_page(h);
	/* Prevent race with file truncation */
	hugetlb_vma_lock_write(vma);
	i_mmap_lock_write(mapping);
	for (; old_addr < old_end; old_addr += sz, new_addr += sz) {
		src_pte = huge_pte_offset(mm, old_addr, sz);
		if (!src_pte) {
			old_addr |= last_addr_mask;
			new_addr |= last_addr_mask;
			continue;
		}
		if (huge_pte_none(huge_ptep_get(src_pte)))
			continue;

		if (huge_pmd_unshare(mm, vma, old_addr, src_pte)) {
			shared_pmd = true;
			old_addr |= last_addr_mask;
			new_addr |= last_addr_mask;
			continue;
		}

		dst_pte = huge_pte_alloc(mm, new_vma, new_addr, sz);
		if (!dst_pte)
			break;

		move_huge_pte(vma, old_addr, new_addr, src_pte, dst_pte);
	}

	if (shared_pmd)
		flush_tlb_range(vma, range.start, range.end);
	else
		flush_tlb_range(vma, old_end - len, old_end);
	mmu_notifier_invalidate_range_end(&range);
	i_mmap_unlock_write(mapping);
	hugetlb_vma_unlock_write(vma);

	return len + old_addr - old_end;
}

static void __unmap_hugepage_range(struct mmu_gather *tlb, struct vm_area_struct *vma,
				   unsigned long start, unsigned long end,
				   struct page *ref_page, zap_flags_t zap_flags)
{
	struct mm_struct *mm = vma->vm_mm;
	unsigned long address;
	pte_t *ptep;
	pte_t pte;
	spinlock_t *ptl;
	struct page *page;
	struct hstate *h = hstate_vma(vma);
	unsigned long sz = huge_page_size(h);
	unsigned long last_addr_mask;
	bool force_flush = false;

	WARN_ON(!is_vm_hugetlb_page(vma));
	BUG_ON(start & ~huge_page_mask(h));
	BUG_ON(end & ~huge_page_mask(h));

	/*
	 * This is a hugetlb vma, all the pte entries should point
	 * to huge page.
	 */
	tlb_change_page_size(tlb, sz);
	tlb_start_vma(tlb, vma);

	last_addr_mask = hugetlb_mask_last_page(h);
	address = start;
	for (; address < end; address += sz) {
		ptep = huge_pte_offset(mm, address, sz);
		if (!ptep) {
			address |= last_addr_mask;
			continue;
		}

		ptl = huge_pte_lock(h, mm, ptep);
		if (huge_pmd_unshare(mm, vma, address, ptep)) {
			spin_unlock(ptl);
			tlb_flush_pmd_range(tlb, address & PUD_MASK, PUD_SIZE);
			force_flush = true;
			address |= last_addr_mask;
			continue;
		}

		pte = huge_ptep_get(ptep);
		if (huge_pte_none(pte)) {
			spin_unlock(ptl);
			continue;
		}

		/*
		 * Migrating hugepage or HWPoisoned hugepage is already
		 * unmapped and its refcount is dropped, so just clear pte here.
		 */
		if (unlikely(!pte_present(pte))) {
			/*
			 * If the pte was wr-protected by uffd-wp in any of the
			 * swap forms, meanwhile the caller does not want to
			 * drop the uffd-wp bit in this zap, then replace the
			 * pte with a marker.
			 */
			if (pte_swp_uffd_wp_any(pte) &&
			    !(zap_flags & ZAP_FLAG_DROP_MARKER))
				set_huge_pte_at(mm, address, ptep,
						make_pte_marker(PTE_MARKER_UFFD_WP));
			else
				huge_pte_clear(mm, address, ptep, sz);
			spin_unlock(ptl);
			continue;
		}

		page = pte_page(pte);
		/*
		 * If a reference page is supplied, it is because a specific
		 * page is being unmapped, not a range. Ensure the page we
		 * are about to unmap is the actual page of interest.
		 */
		if (ref_page) {
			if (page != ref_page) {
				spin_unlock(ptl);
				continue;
			}
			/*
			 * Mark the VMA as having unmapped its page so that
			 * future faults in this VMA will fail rather than
			 * looking like data was lost
			 */
			set_vma_resv_flags(vma, HPAGE_RESV_UNMAPPED);
		}

		pte = huge_ptep_get_and_clear(mm, address, ptep);
		tlb_remove_huge_tlb_entry(h, tlb, ptep, address);
		if (huge_pte_dirty(pte))
			set_page_dirty(page);
		/* Leave a uffd-wp pte marker if needed */
		if (huge_pte_uffd_wp(pte) &&
		    !(zap_flags & ZAP_FLAG_DROP_MARKER))
			set_huge_pte_at(mm, address, ptep,
					make_pte_marker(PTE_MARKER_UFFD_WP));
		hugetlb_count_sub(pages_per_huge_page(h), mm);
		page_remove_rmap(page, vma, true);

		spin_unlock(ptl);
		tlb_remove_page_size(tlb, page, huge_page_size(h));
		/*
		 * Bail out after unmapping reference page if supplied
		 */
		if (ref_page)
			break;
	}
	tlb_end_vma(tlb, vma);

	/*
	 * If we unshared PMDs, the TLB flush was not recorded in mmu_gather. We
	 * could defer the flush until now, since by holding i_mmap_rwsem we
	 * guaranteed that the last refernece would not be dropped. But we must
	 * do the flushing before we return, as otherwise i_mmap_rwsem will be
	 * dropped and the last reference to the shared PMDs page might be
	 * dropped as well.
	 *
	 * In theory we could defer the freeing of the PMD pages as well, but
	 * huge_pmd_unshare() relies on the exact page_count for the PMD page to
	 * detect sharing, so we cannot defer the release of the page either.
	 * Instead, do flush now.
	 */
	if (force_flush)
		tlb_flush_mmu_tlbonly(tlb);
}

void __unmap_hugepage_range_final(struct mmu_gather *tlb,
			  struct vm_area_struct *vma, unsigned long start,
			  unsigned long end, struct page *ref_page,
			  zap_flags_t zap_flags)
{
	hugetlb_vma_lock_write(vma);
	i_mmap_lock_write(vma->vm_file->f_mapping);

	/* mmu notification performed in caller */
	__unmap_hugepage_range(tlb, vma, start, end, ref_page, zap_flags);

	if (zap_flags & ZAP_FLAG_UNMAP) {	/* final unmap */
		/*
		 * Unlock and free the vma lock before releasing i_mmap_rwsem.
		 * When the vma_lock is freed, this makes the vma ineligible
		 * for pmd sharing.  And, i_mmap_rwsem is required to set up
		 * pmd sharing.  This is important as page tables for this
		 * unmapped range will be asynchrously deleted.  If the page
		 * tables are shared, there will be issues when accessed by
		 * someone else.
		 */
		__hugetlb_vma_unlock_write_free(vma);
		i_mmap_unlock_write(vma->vm_file->f_mapping);
	} else {
		i_mmap_unlock_write(vma->vm_file->f_mapping);
		hugetlb_vma_unlock_write(vma);
	}
}

void unmap_hugepage_range(struct vm_area_struct *vma, unsigned long start,
			  unsigned long end, struct page *ref_page,
			  zap_flags_t zap_flags)
{
	struct mmu_notifier_range range;
	struct mmu_gather tlb;

	mmu_notifier_range_init(&range, MMU_NOTIFY_CLEAR, 0, vma, vma->vm_mm,
				start, end);
	adjust_range_if_pmd_sharing_possible(vma, &range.start, &range.end);
	mmu_notifier_invalidate_range_start(&range);
	tlb_gather_mmu(&tlb, vma->vm_mm);

	__unmap_hugepage_range(&tlb, vma, start, end, ref_page, zap_flags);

	mmu_notifier_invalidate_range_end(&range);
	tlb_finish_mmu(&tlb);
}

/*
 * This is called when the original mapper is failing to COW a MAP_PRIVATE
 * mapping it owns the reserve page for. The intention is to unmap the page
 * from other VMAs and let the children be SIGKILLed if they are faulting the
 * same region.
 */
static void unmap_ref_private(struct mm_struct *mm, struct vm_area_struct *vma,
			      struct page *page, unsigned long address)
{
	struct hstate *h = hstate_vma(vma);
	struct vm_area_struct *iter_vma;
	struct address_space *mapping;
	pgoff_t pgoff;

	/*
	 * vm_pgoff is in PAGE_SIZE units, hence the different calculation
	 * from page cache lookup which is in HPAGE_SIZE units.
	 */
	address = address & huge_page_mask(h);
	pgoff = ((address - vma->vm_start) >> PAGE_SHIFT) +
			vma->vm_pgoff;
	mapping = vma->vm_file->f_mapping;

	/*
	 * Take the mapping lock for the duration of the table walk. As
	 * this mapping should be shared between all the VMAs,
	 * __unmap_hugepage_range() is called as the lock is already held
	 */
	i_mmap_lock_write(mapping);
	vma_interval_tree_foreach(iter_vma, &mapping->i_mmap, pgoff, pgoff) {
		/* Do not unmap the current VMA */
		if (iter_vma == vma)
			continue;

		/*
		 * Shared VMAs have their own reserves and do not affect
		 * MAP_PRIVATE accounting but it is possible that a shared
		 * VMA is using the same page so check and skip such VMAs.
		 */
		if (iter_vma->vm_flags & VM_MAYSHARE)
			continue;

		/*
		 * Unmap the page from other VMAs without their own reserves.
		 * They get marked to be SIGKILLed if they fault in these
		 * areas. This is because a future no-page fault on this VMA
		 * could insert a zeroed page instead of the data existing
		 * from the time of fork. This would look like data corruption
		 */
		if (!is_vma_resv_set(iter_vma, HPAGE_RESV_OWNER))
			unmap_hugepage_range(iter_vma, address,
					     address + huge_page_size(h), page, 0);
	}
	i_mmap_unlock_write(mapping);
}

/*
 * hugetlb_wp() should be called with page lock of the original hugepage held.
 * Called with hugetlb_fault_mutex_table held and pte_page locked so we
 * cannot race with other handlers or page migration.
 * Keep the pte_same checks anyway to make transition from the mutex easier.
 */
static vm_fault_t hugetlb_wp(struct mm_struct *mm, struct vm_area_struct *vma,
		       unsigned long address, pte_t *ptep, unsigned int flags,
		       struct page *pagecache_page, spinlock_t *ptl)
{
	const bool unshare = flags & FAULT_FLAG_UNSHARE;
	pte_t pte;
	struct hstate *h = hstate_vma(vma);
	struct page *old_page, *new_page;
	int outside_reserve = 0;
	vm_fault_t ret = 0;
	unsigned long haddr = address & huge_page_mask(h);
	struct mmu_notifier_range range;

	/*
	 * hugetlb does not support FOLL_FORCE-style write faults that keep the
	 * PTE mapped R/O such as maybe_mkwrite() would do.
	 */
	if (WARN_ON_ONCE(!unshare && !(vma->vm_flags & VM_WRITE)))
		return VM_FAULT_SIGSEGV;

	/* Let's take out MAP_SHARED mappings first. */
	if (vma->vm_flags & VM_MAYSHARE) {
		set_huge_ptep_writable(vma, haddr, ptep);
		return 0;
	}

	pte = huge_ptep_get(ptep);
	old_page = pte_page(pte);

	delayacct_wpcopy_start();

retry_avoidcopy:
	/*
	 * If no-one else is actually using this page, we're the exclusive
	 * owner and can reuse this page.
	 */
	if (page_mapcount(old_page) == 1 && PageAnon(old_page)) {
		if (!PageAnonExclusive(old_page))
			page_move_anon_rmap(old_page, vma);
		if (likely(!unshare))
			set_huge_ptep_writable(vma, haddr, ptep);

		delayacct_wpcopy_end();
		return 0;
	}
	VM_BUG_ON_PAGE(PageAnon(old_page) && PageAnonExclusive(old_page),
		       old_page);

	/*
	 * If the process that created a MAP_PRIVATE mapping is about to
	 * perform a COW due to a shared page count, attempt to satisfy
	 * the allocation without using the existing reserves. The pagecache
	 * page is used to determine if the reserve at this address was
	 * consumed or not. If reserves were used, a partial faulted mapping
	 * at the time of fork() could consume its reserves on COW instead
	 * of the full address range.
	 */
	if (is_vma_resv_set(vma, HPAGE_RESV_OWNER) &&
			old_page != pagecache_page)
		outside_reserve = 1;

	get_page(old_page);

	/*
	 * Drop page table lock as buddy allocator may be called. It will
	 * be acquired again before returning to the caller, as expected.
	 */
	spin_unlock(ptl);
	new_page = alloc_huge_page(vma, haddr, outside_reserve);

	if (IS_ERR(new_page)) {
		/*
		 * If a process owning a MAP_PRIVATE mapping fails to COW,
		 * it is due to references held by a child and an insufficient
		 * huge page pool. To guarantee the original mappers
		 * reliability, unmap the page from child processes. The child
		 * may get SIGKILLed if it later faults.
		 */
		if (outside_reserve) {
			struct address_space *mapping = vma->vm_file->f_mapping;
			pgoff_t idx;
			u32 hash;

			put_page(old_page);
			/*
			 * Drop hugetlb_fault_mutex and vma_lock before
			 * unmapping.  unmapping needs to hold vma_lock
			 * in write mode.  Dropping vma_lock in read mode
			 * here is OK as COW mappings do not interact with
			 * PMD sharing.
			 *
			 * Reacquire both after unmap operation.
			 */
			idx = vma_hugecache_offset(h, vma, haddr);
			hash = hugetlb_fault_mutex_hash(mapping, idx);
			hugetlb_vma_unlock_read(vma);
			mutex_unlock(&hugetlb_fault_mutex_table[hash]);

			unmap_ref_private(mm, vma, old_page, haddr);

			mutex_lock(&hugetlb_fault_mutex_table[hash]);
			hugetlb_vma_lock_read(vma);
			spin_lock(ptl);
			ptep = huge_pte_offset(mm, haddr, huge_page_size(h));
			if (likely(ptep &&
				   pte_same(huge_ptep_get(ptep), pte)))
				goto retry_avoidcopy;
			/*
			 * race occurs while re-acquiring page table
			 * lock, and our job is done.
			 */
			delayacct_wpcopy_end();
			return 0;
		}

		ret = vmf_error(PTR_ERR(new_page));
		goto out_release_old;
	}

	/*
	 * When the original hugepage is shared one, it does not have
	 * anon_vma prepared.
	 */
	if (unlikely(anon_vma_prepare(vma))) {
		ret = VM_FAULT_OOM;
		goto out_release_all;
	}

	copy_user_huge_page(new_page, old_page, address, vma,
			    pages_per_huge_page(h));
	__SetPageUptodate(new_page);

	mmu_notifier_range_init(&range, MMU_NOTIFY_CLEAR, 0, vma, mm, haddr,
				haddr + huge_page_size(h));
	mmu_notifier_invalidate_range_start(&range);

	/*
	 * Retake the page table lock to check for racing updates
	 * before the page tables are altered
	 */
	spin_lock(ptl);
	ptep = huge_pte_offset(mm, haddr, huge_page_size(h));
	if (likely(ptep && pte_same(huge_ptep_get(ptep), pte))) {
		/* Break COW or unshare */
		huge_ptep_clear_flush(vma, haddr, ptep);
		mmu_notifier_invalidate_range(mm, range.start, range.end);
		page_remove_rmap(old_page, vma, true);
		hugepage_add_new_anon_rmap(new_page, vma, haddr);
		set_huge_pte_at(mm, haddr, ptep,
				make_huge_pte(vma, new_page, !unshare));
		SetHPageMigratable(new_page);
		/* Make the old page be freed below */
		new_page = old_page;
	}
	spin_unlock(ptl);
	mmu_notifier_invalidate_range_end(&range);
out_release_all:
	/*
	 * No restore in case of successful pagetable update (Break COW or
	 * unshare)
	 */
	if (new_page != old_page)
		restore_reserve_on_error(h, vma, haddr, new_page);
	put_page(new_page);
out_release_old:
	put_page(old_page);

	spin_lock(ptl); /* Caller expects lock to be held */

	delayacct_wpcopy_end();
	return ret;
}

/*
 * Return whether there is a pagecache page to back given address within VMA.
 * Caller follow_hugetlb_page() holds page_table_lock so we cannot lock_page.
 */
static bool hugetlbfs_pagecache_present(struct hstate *h,
			struct vm_area_struct *vma, unsigned long address)
{
	struct address_space *mapping;
	pgoff_t idx;
	struct page *page;

	mapping = vma->vm_file->f_mapping;
	idx = vma_hugecache_offset(h, vma, address);

	page = find_get_page(mapping, idx);
	if (page)
		put_page(page);
	return page != NULL;
}

int hugetlb_add_to_page_cache(struct page *page, struct address_space *mapping,
			   pgoff_t idx)
{
	struct folio *folio = page_folio(page);
	struct inode *inode = mapping->host;
	struct hstate *h = hstate_inode(inode);
	int err;

	__folio_set_locked(folio);
	err = __filemap_add_folio(mapping, folio, idx, GFP_KERNEL, NULL);

	if (unlikely(err)) {
		__folio_clear_locked(folio);
		return err;
	}
	ClearHPageRestoreReserve(page);

	/*
	 * mark folio dirty so that it will not be removed from cache/file
	 * by non-hugetlbfs specific code paths.
	 */
	folio_mark_dirty(folio);

	spin_lock(&inode->i_lock);
	inode->i_blocks += blocks_per_huge_page(h);
	spin_unlock(&inode->i_lock);
	return 0;
}

static inline vm_fault_t hugetlb_handle_userfault(struct vm_area_struct *vma,
						  struct address_space *mapping,
						  pgoff_t idx,
						  unsigned int flags,
						  unsigned long haddr,
						  unsigned long addr,
						  unsigned long reason)
{
	u32 hash;
	struct vm_fault vmf = {
		.vma = vma,
		.address = haddr,
		.real_address = addr,
		.flags = flags,

		/*
		 * Hard to debug if it ends up being
		 * used by a callee that assumes
		 * something about the other
		 * uninitialized fields... same as in
		 * memory.c
		 */
	};

	/*
	 * vma_lock and hugetlb_fault_mutex must be dropped before handling
	 * userfault. Also mmap_lock could be dropped due to handling
	 * userfault, any vma operation should be careful from here.
	 */
	hugetlb_vma_unlock_read(vma);
	hash = hugetlb_fault_mutex_hash(mapping, idx);
	mutex_unlock(&hugetlb_fault_mutex_table[hash]);
	return handle_userfault(&vmf, reason);
}

/*
 * Recheck pte with pgtable lock.  Returns true if pte didn't change, or
 * false if pte changed or is changing.
 */
static bool hugetlb_pte_stable(struct hstate *h, struct mm_struct *mm,
			       pte_t *ptep, pte_t old_pte)
{
	spinlock_t *ptl;
	bool same;

	ptl = huge_pte_lock(h, mm, ptep);
	same = pte_same(huge_ptep_get(ptep), old_pte);
	spin_unlock(ptl);

	return same;
}

static vm_fault_t hugetlb_no_page(struct mm_struct *mm,
			struct vm_area_struct *vma,
			struct address_space *mapping, pgoff_t idx,
			unsigned long address, pte_t *ptep,
			pte_t old_pte, unsigned int flags)
{
	struct hstate *h = hstate_vma(vma);
	vm_fault_t ret = VM_FAULT_SIGBUS;
	int anon_rmap = 0;
	unsigned long size;
	struct page *page;
	pte_t new_pte;
	spinlock_t *ptl;
	unsigned long haddr = address & huge_page_mask(h);
	bool new_page, new_pagecache_page = false;
	u32 hash = hugetlb_fault_mutex_hash(mapping, idx);

	/*
	 * Currently, we are forced to kill the process in the event the
	 * original mapper has unmapped pages from the child due to a failed
	 * COW/unsharing. Warn that such a situation has occurred as it may not
	 * be obvious.
	 */
	if (is_vma_resv_set(vma, HPAGE_RESV_UNMAPPED)) {
		pr_warn_ratelimited("PID %d killed due to inadequate hugepage pool\n",
			   current->pid);
		goto out;
	}

	/*
	 * Use page lock to guard against racing truncation
	 * before we get page_table_lock.
	 */
	new_page = false;
	page = find_lock_page(mapping, idx);
	if (!page) {
		size = i_size_read(mapping->host) >> huge_page_shift(h);
		if (idx >= size)
			goto out;
		/* Check for page in userfault range */
		if (userfaultfd_missing(vma)) {
			/*
			 * Since hugetlb_no_page() was examining pte
			 * without pgtable lock, we need to re-test under
			 * lock because the pte may not be stable and could
			 * have changed from under us.  Try to detect
			 * either changed or during-changing ptes and retry
			 * properly when needed.
			 *
			 * Note that userfaultfd is actually fine with
			 * false positives (e.g. caused by pte changed),
			 * but not wrong logical events (e.g. caused by
			 * reading a pte during changing).  The latter can
			 * confuse the userspace, so the strictness is very
			 * much preferred.  E.g., MISSING event should
			 * never happen on the page after UFFDIO_COPY has
			 * correctly installed the page and returned.
			 */
			if (!hugetlb_pte_stable(h, mm, ptep, old_pte)) {
				ret = 0;
				goto out;
			}

			return hugetlb_handle_userfault(vma, mapping, idx, flags,
							haddr, address,
							VM_UFFD_MISSING);
		}

		page = alloc_huge_page(vma, haddr, 0);
		if (IS_ERR(page)) {
			/*
			 * Returning error will result in faulting task being
			 * sent SIGBUS.  The hugetlb fault mutex prevents two
			 * tasks from racing to fault in the same page which
			 * could result in false unable to allocate errors.
			 * Page migration does not take the fault mutex, but
			 * does a clear then write of pte's under page table
			 * lock.  Page fault code could race with migration,
			 * notice the clear pte and try to allocate a page
			 * here.  Before returning error, get ptl and make
			 * sure there really is no pte entry.
			 */
			if (hugetlb_pte_stable(h, mm, ptep, old_pte))
				ret = vmf_error(PTR_ERR(page));
			else
				ret = 0;
			goto out;
		}
		clear_huge_page(page, address, pages_per_huge_page(h));
		__SetPageUptodate(page);
		new_page = true;

		if (vma->vm_flags & VM_MAYSHARE) {
			int err = hugetlb_add_to_page_cache(page, mapping, idx);
			if (err) {
				/*
				 * err can't be -EEXIST which implies someone
				 * else consumed the reservation since hugetlb
				 * fault mutex is held when add a hugetlb page
				 * to the page cache. So it's safe to call
				 * restore_reserve_on_error() here.
				 */
				restore_reserve_on_error(h, vma, haddr, page);
				put_page(page);
				goto out;
			}
			new_pagecache_page = true;
		} else {
			lock_page(page);
			if (unlikely(anon_vma_prepare(vma))) {
				ret = VM_FAULT_OOM;
				goto backout_unlocked;
			}
			anon_rmap = 1;
		}
	} else {
		/*
		 * If memory error occurs between mmap() and fault, some process
		 * don't have hwpoisoned swap entry for errored virtual address.
		 * So we need to block hugepage fault by PG_hwpoison bit check.
		 */
		if (unlikely(PageHWPoison(page))) {
			ret = VM_FAULT_HWPOISON_LARGE |
				VM_FAULT_SET_HINDEX(hstate_index(h));
			goto backout_unlocked;
		}

		/* Check for page in userfault range. */
		if (userfaultfd_minor(vma)) {
			unlock_page(page);
			put_page(page);
			/* See comment in userfaultfd_missing() block above */
			if (!hugetlb_pte_stable(h, mm, ptep, old_pte)) {
				ret = 0;
				goto out;
			}
			return hugetlb_handle_userfault(vma, mapping, idx, flags,
							haddr, address,
							VM_UFFD_MINOR);
		}
	}

	/*
	 * If we are going to COW a private mapping later, we examine the
	 * pending reservations for this page now. This will ensure that
	 * any allocations necessary to record that reservation occur outside
	 * the spinlock.
	 */
	if ((flags & FAULT_FLAG_WRITE) && !(vma->vm_flags & VM_SHARED)) {
		if (vma_needs_reservation(h, vma, haddr) < 0) {
			ret = VM_FAULT_OOM;
			goto backout_unlocked;
		}
		/* Just decrements count, does not deallocate */
		vma_end_reservation(h, vma, haddr);
	}

	ptl = huge_pte_lock(h, mm, ptep);
	ret = 0;
	/* If pte changed from under us, retry */
	if (!pte_same(huge_ptep_get(ptep), old_pte))
		goto backout;

	if (anon_rmap)
		hugepage_add_new_anon_rmap(page, vma, haddr);
	else
		page_dup_file_rmap(page, true);
	new_pte = make_huge_pte(vma, page, ((vma->vm_flags & VM_WRITE)
				&& (vma->vm_flags & VM_SHARED)));
	/*
	 * If this pte was previously wr-protected, keep it wr-protected even
	 * if populated.
	 */
	if (unlikely(pte_marker_uffd_wp(old_pte)))
		new_pte = huge_pte_wrprotect(huge_pte_mkuffd_wp(new_pte));
	set_huge_pte_at(mm, haddr, ptep, new_pte);

	hugetlb_count_add(pages_per_huge_page(h), mm);
	if ((flags & FAULT_FLAG_WRITE) && !(vma->vm_flags & VM_SHARED)) {
		/* Optimization, do the COW without a second fault */
		ret = hugetlb_wp(mm, vma, address, ptep, flags, page, ptl);
	}

	spin_unlock(ptl);

	/*
	 * Only set HPageMigratable in newly allocated pages.  Existing pages
	 * found in the pagecache may not have HPageMigratableset if they have
	 * been isolated for migration.
	 */
	if (new_page)
		SetHPageMigratable(page);

	unlock_page(page);
out:
	hugetlb_vma_unlock_read(vma);
	mutex_unlock(&hugetlb_fault_mutex_table[hash]);
	return ret;

backout:
	spin_unlock(ptl);
backout_unlocked:
	if (new_page && !new_pagecache_page)
		restore_reserve_on_error(h, vma, haddr, page);

	unlock_page(page);
	put_page(page);
	goto out;
}

#ifdef CONFIG_SMP
u32 hugetlb_fault_mutex_hash(struct address_space *mapping, pgoff_t idx)
{
	unsigned long key[2];
	u32 hash;

	key[0] = (unsigned long) mapping;
	key[1] = idx;

	hash = jhash2((u32 *)&key, sizeof(key)/(sizeof(u32)), 0);

	return hash & (num_fault_mutexes - 1);
}
#else
/*
 * For uniprocessor systems we always use a single mutex, so just
 * return 0 and avoid the hashing overhead.
 */
u32 hugetlb_fault_mutex_hash(struct address_space *mapping, pgoff_t idx)
{
	return 0;
}
#endif

vm_fault_t hugetlb_fault(struct mm_struct *mm, struct vm_area_struct *vma,
			unsigned long address, unsigned int flags)
{
	pte_t *ptep, entry;
	spinlock_t *ptl;
	vm_fault_t ret;
	u32 hash;
	pgoff_t idx;
	struct page *page = NULL;
	struct page *pagecache_page = NULL;
	struct hstate *h = hstate_vma(vma);
	struct address_space *mapping;
	int need_wait_lock = 0;
	unsigned long haddr = address & huge_page_mask(h);

	ptep = huge_pte_offset(mm, haddr, huge_page_size(h));
	if (ptep) {
		/*
		 * Since we hold no locks, ptep could be stale.  That is
		 * OK as we are only making decisions based on content and
		 * not actually modifying content here.
		 */
		entry = huge_ptep_get(ptep);
		if (unlikely(is_hugetlb_entry_migration(entry))) {
			migration_entry_wait_huge(vma, ptep);
			return 0;
		} else if (unlikely(is_hugetlb_entry_hwpoisoned(entry)))
			return VM_FAULT_HWPOISON_LARGE |
				VM_FAULT_SET_HINDEX(hstate_index(h));
	}

	/*
	 * Serialize hugepage allocation and instantiation, so that we don't
	 * get spurious allocation failures if two CPUs race to instantiate
	 * the same page in the page cache.
	 */
	mapping = vma->vm_file->f_mapping;
	idx = vma_hugecache_offset(h, vma, haddr);
	hash = hugetlb_fault_mutex_hash(mapping, idx);
	mutex_lock(&hugetlb_fault_mutex_table[hash]);

	/*
	 * Acquire vma lock before calling huge_pte_alloc and hold
	 * until finished with ptep.  This prevents huge_pmd_unshare from
	 * being called elsewhere and making the ptep no longer valid.
	 *
	 * ptep could have already be assigned via huge_pte_offset.  That
	 * is OK, as huge_pte_alloc will return the same value unless
	 * something has changed.
	 */
	hugetlb_vma_lock_read(vma);
	ptep = huge_pte_alloc(mm, vma, haddr, huge_page_size(h));
	if (!ptep) {
		hugetlb_vma_unlock_read(vma);
		mutex_unlock(&hugetlb_fault_mutex_table[hash]);
		return VM_FAULT_OOM;
	}

	entry = huge_ptep_get(ptep);
	/* PTE markers should be handled the same way as none pte */
	if (huge_pte_none_mostly(entry))
		/*
		 * hugetlb_no_page will drop vma lock and hugetlb fault
		 * mutex internally, which make us return immediately.
		 */
		return hugetlb_no_page(mm, vma, mapping, idx, address, ptep,
				      entry, flags);

	ret = 0;

	/*
	 * entry could be a migration/hwpoison entry at this point, so this
	 * check prevents the kernel from going below assuming that we have
	 * an active hugepage in pagecache. This goto expects the 2nd page
	 * fault, and is_hugetlb_entry_(migration|hwpoisoned) check will
	 * properly handle it.
	 */
	if (!pte_present(entry))
		goto out_mutex;

	/*
	 * If we are going to COW/unshare the mapping later, we examine the
	 * pending reservations for this page now. This will ensure that any
	 * allocations necessary to record that reservation occur outside the
	 * spinlock. Also lookup the pagecache page now as it is used to
	 * determine if a reservation has been consumed.
	 */
	if ((flags & (FAULT_FLAG_WRITE|FAULT_FLAG_UNSHARE)) &&
	    !(vma->vm_flags & VM_MAYSHARE) && !huge_pte_write(entry)) {
		if (vma_needs_reservation(h, vma, haddr) < 0) {
			ret = VM_FAULT_OOM;
			goto out_mutex;
		}
		/* Just decrements count, does not deallocate */
		vma_end_reservation(h, vma, haddr);

		pagecache_page = find_lock_page(mapping, idx);
	}

	ptl = huge_pte_lock(h, mm, ptep);

	/* Check for a racing update before calling hugetlb_wp() */
	if (unlikely(!pte_same(entry, huge_ptep_get(ptep))))
		goto out_ptl;

	/* Handle userfault-wp first, before trying to lock more pages */
	if (userfaultfd_wp(vma) && huge_pte_uffd_wp(huge_ptep_get(ptep)) &&
	    (flags & FAULT_FLAG_WRITE) && !huge_pte_write(entry)) {
		struct vm_fault vmf = {
			.vma = vma,
			.address = haddr,
			.real_address = address,
			.flags = flags,
		};

		spin_unlock(ptl);
		if (pagecache_page) {
			unlock_page(pagecache_page);
			put_page(pagecache_page);
		}
		hugetlb_vma_unlock_read(vma);
		mutex_unlock(&hugetlb_fault_mutex_table[hash]);
		return handle_userfault(&vmf, VM_UFFD_WP);
	}

	/*
	 * hugetlb_wp() requires page locks of pte_page(entry) and
	 * pagecache_page, so here we need take the former one
	 * when page != pagecache_page or !pagecache_page.
	 */
	page = pte_page(entry);
	if (page != pagecache_page)
		if (!trylock_page(page)) {
			need_wait_lock = 1;
			goto out_ptl;
		}

	get_page(page);

	if (flags & (FAULT_FLAG_WRITE|FAULT_FLAG_UNSHARE)) {
		if (!huge_pte_write(entry)) {
			ret = hugetlb_wp(mm, vma, address, ptep, flags,
					 pagecache_page, ptl);
			goto out_put_page;
		} else if (likely(flags & FAULT_FLAG_WRITE)) {
			entry = huge_pte_mkdirty(entry);
		}
	}
	entry = pte_mkyoung(entry);
	if (huge_ptep_set_access_flags(vma, haddr, ptep, entry,
						flags & FAULT_FLAG_WRITE))
		update_mmu_cache(vma, haddr, ptep);
out_put_page:
	if (page != pagecache_page)
		unlock_page(page);
	put_page(page);
out_ptl:
	spin_unlock(ptl);

	if (pagecache_page) {
		unlock_page(pagecache_page);
		put_page(pagecache_page);
	}
out_mutex:
	hugetlb_vma_unlock_read(vma);
	mutex_unlock(&hugetlb_fault_mutex_table[hash]);
	/*
	 * Generally it's safe to hold refcount during waiting page lock. But
	 * here we just wait to defer the next page fault to avoid busy loop and
	 * the page is not used after unlocked before returning from the current
	 * page fault. So we are safe from accessing freed page, even if we wait
	 * here without taking refcount.
	 */
	if (need_wait_lock)
		wait_on_page_locked(page);
	return ret;
}

#ifdef CONFIG_USERFAULTFD
/*
 * Used by userfaultfd UFFDIO_COPY.  Based on mcopy_atomic_pte with
 * modifications for huge pages.
 */
int hugetlb_mcopy_atomic_pte(struct mm_struct *dst_mm,
			    pte_t *dst_pte,
			    struct vm_area_struct *dst_vma,
			    unsigned long dst_addr,
			    unsigned long src_addr,
			    enum mcopy_atomic_mode mode,
			    struct page **pagep,
			    bool wp_copy)
{
	bool is_continue = (mode == MCOPY_ATOMIC_CONTINUE);
	struct hstate *h = hstate_vma(dst_vma);
	struct address_space *mapping = dst_vma->vm_file->f_mapping;
	pgoff_t idx = vma_hugecache_offset(h, dst_vma, dst_addr);
	unsigned long size;
	int vm_shared = dst_vma->vm_flags & VM_SHARED;
	pte_t _dst_pte;
	spinlock_t *ptl;
	int ret = -ENOMEM;
	struct page *page;
	int writable;
	bool page_in_pagecache = false;

	if (is_continue) {
		ret = -EFAULT;
		page = find_lock_page(mapping, idx);
		if (!page)
			goto out;
		page_in_pagecache = true;
	} else if (!*pagep) {
		/* If a page already exists, then it's UFFDIO_COPY for
		 * a non-missing case. Return -EEXIST.
		 */
		if (vm_shared &&
		    hugetlbfs_pagecache_present(h, dst_vma, dst_addr)) {
			ret = -EEXIST;
			goto out;
		}

		page = alloc_huge_page(dst_vma, dst_addr, 0);
		if (IS_ERR(page)) {
			ret = -ENOMEM;
			goto out;
		}

		ret = copy_huge_page_from_user(page,
						(const void __user *) src_addr,
						pages_per_huge_page(h), false);

		/* fallback to copy_from_user outside mmap_lock */
		if (unlikely(ret)) {
			ret = -ENOENT;
			/* Free the allocated page which may have
			 * consumed a reservation.
			 */
			restore_reserve_on_error(h, dst_vma, dst_addr, page);
			put_page(page);

			/* Allocate a temporary page to hold the copied
			 * contents.
			 */
			page = alloc_huge_page_vma(h, dst_vma, dst_addr);
			if (!page) {
				ret = -ENOMEM;
				goto out;
			}
			*pagep = page;
			/* Set the outparam pagep and return to the caller to
			 * copy the contents outside the lock. Don't free the
			 * page.
			 */
			goto out;
		}
	} else {
		if (vm_shared &&
		    hugetlbfs_pagecache_present(h, dst_vma, dst_addr)) {
			put_page(*pagep);
			ret = -EEXIST;
			*pagep = NULL;
			goto out;
		}

		page = alloc_huge_page(dst_vma, dst_addr, 0);
		if (IS_ERR(page)) {
			put_page(*pagep);
			ret = -ENOMEM;
			*pagep = NULL;
			goto out;
		}
		copy_user_huge_page(page, *pagep, dst_addr, dst_vma,
				    pages_per_huge_page(h));
		put_page(*pagep);
		*pagep = NULL;
	}

	/*
	 * The memory barrier inside __SetPageUptodate makes sure that
	 * preceding stores to the page contents become visible before
	 * the set_pte_at() write.
	 */
	__SetPageUptodate(page);

	/* Add shared, newly allocated pages to the page cache. */
	if (vm_shared && !is_continue) {
		size = i_size_read(mapping->host) >> huge_page_shift(h);
		ret = -EFAULT;
		if (idx >= size)
			goto out_release_nounlock;

		/*
		 * Serialization between remove_inode_hugepages() and
		 * hugetlb_add_to_page_cache() below happens through the
		 * hugetlb_fault_mutex_table that here must be hold by
		 * the caller.
		 */
		ret = hugetlb_add_to_page_cache(page, mapping, idx);
		if (ret)
			goto out_release_nounlock;
		page_in_pagecache = true;
	}

	ptl = huge_pte_lock(h, dst_mm, dst_pte);

	ret = -EIO;
	if (PageHWPoison(page))
		goto out_release_unlock;

	/*
	 * We allow to overwrite a pte marker: consider when both MISSING|WP
	 * registered, we firstly wr-protect a none pte which has no page cache
	 * page backing it, then access the page.
	 */
	ret = -EEXIST;
	if (!huge_pte_none_mostly(huge_ptep_get(dst_pte)))
		goto out_release_unlock;

	if (page_in_pagecache)
		page_dup_file_rmap(page, true);
	else
		hugepage_add_new_anon_rmap(page, dst_vma, dst_addr);

	/*
	 * For either: (1) CONTINUE on a non-shared VMA, or (2) UFFDIO_COPY
	 * with wp flag set, don't set pte write bit.
	 */
	if (wp_copy || (is_continue && !vm_shared))
		writable = 0;
	else
		writable = dst_vma->vm_flags & VM_WRITE;

	_dst_pte = make_huge_pte(dst_vma, page, writable);
	/*
	 * Always mark UFFDIO_COPY page dirty; note that this may not be
	 * extremely important for hugetlbfs for now since swapping is not
	 * supported, but we should still be clear in that this page cannot be
	 * thrown away at will, even if write bit not set.
	 */
	_dst_pte = huge_pte_mkdirty(_dst_pte);
	_dst_pte = pte_mkyoung(_dst_pte);

	if (wp_copy)
		_dst_pte = huge_pte_mkuffd_wp(_dst_pte);

	set_huge_pte_at(dst_mm, dst_addr, dst_pte, _dst_pte);

	hugetlb_count_add(pages_per_huge_page(h), dst_mm);

	/* No need to invalidate - it was non-present before */
	update_mmu_cache(dst_vma, dst_addr, dst_pte);

	spin_unlock(ptl);
	if (!is_continue)
		SetHPageMigratable(page);
	if (vm_shared || is_continue)
		unlock_page(page);
	ret = 0;
out:
	return ret;
out_release_unlock:
	spin_unlock(ptl);
	if (vm_shared || is_continue)
		unlock_page(page);
out_release_nounlock:
	if (!page_in_pagecache)
		restore_reserve_on_error(h, dst_vma, dst_addr, page);
	put_page(page);
	goto out;
}
#endif /* CONFIG_USERFAULTFD */

static void record_subpages_vmas(struct page *page, struct vm_area_struct *vma,
				 int refs, struct page **pages,
				 struct vm_area_struct **vmas)
{
	int nr;

	for (nr = 0; nr < refs; nr++) {
		if (likely(pages))
			pages[nr] = nth_page(page, nr);
		if (vmas)
			vmas[nr] = vma;
	}
}

static inline bool __follow_hugetlb_must_fault(struct vm_area_struct *vma,
					       unsigned int flags, pte_t *pte,
					       bool *unshare)
{
	pte_t pteval = huge_ptep_get(pte);

	*unshare = false;
	if (is_swap_pte(pteval))
		return true;
	if (huge_pte_write(pteval))
		return false;
	if (flags & FOLL_WRITE)
		return true;
	if (gup_must_unshare(vma, flags, pte_page(pteval))) {
		*unshare = true;
		return true;
	}
	return false;
}

struct page *hugetlb_follow_page_mask(struct vm_area_struct *vma,
				unsigned long address, unsigned int flags)
{
	struct hstate *h = hstate_vma(vma);
	struct mm_struct *mm = vma->vm_mm;
	unsigned long haddr = address & huge_page_mask(h);
	struct page *page = NULL;
	spinlock_t *ptl;
	pte_t *pte, entry;

	/*
	 * FOLL_PIN is not supported for follow_page(). Ordinary GUP goes via
	 * follow_hugetlb_page().
	 */
	if (WARN_ON_ONCE(flags & FOLL_PIN))
		return NULL;

retry:
	pte = huge_pte_offset(mm, haddr, huge_page_size(h));
	if (!pte)
		return NULL;

	ptl = huge_pte_lock(h, mm, pte);
	entry = huge_ptep_get(pte);
	if (pte_present(entry)) {
		page = pte_page(entry) +
				((address & ~huge_page_mask(h)) >> PAGE_SHIFT);
		/*
		 * Note that page may be a sub-page, and with vmemmap
		 * optimizations the page struct may be read only.
		 * try_grab_page() will increase the ref count on the
		 * head page, so this will be OK.
		 *
		 * try_grab_page() should always succeed here, because we hold
		 * the ptl lock and have verified pte_present().
		 */
		if (WARN_ON_ONCE(!try_grab_page(page, flags))) {
			page = NULL;
			goto out;
		}
	} else {
		if (is_hugetlb_entry_migration(entry)) {
			spin_unlock(ptl);
			__migration_entry_wait_huge(pte, ptl);
			goto retry;
		}
		/*
		 * hwpoisoned entry is treated as no_page_table in
		 * follow_page_mask().
		 */
	}
out:
	spin_unlock(ptl);
	return page;
}

long follow_hugetlb_page(struct mm_struct *mm, struct vm_area_struct *vma,
			 struct page **pages, struct vm_area_struct **vmas,
			 unsigned long *position, unsigned long *nr_pages,
			 long i, unsigned int flags, int *locked)
{
	unsigned long pfn_offset;
	unsigned long vaddr = *position;
	unsigned long remainder = *nr_pages;
	struct hstate *h = hstate_vma(vma);
	int err = -EFAULT, refs;

	while (vaddr < vma->vm_end && remainder) {
		pte_t *pte;
		spinlock_t *ptl = NULL;
		bool unshare = false;
		int absent;
		struct page *page;

		/*
		 * If we have a pending SIGKILL, don't keep faulting pages and
		 * potentially allocating memory.
		 */
		if (fatal_signal_pending(current)) {
			remainder = 0;
			break;
		}

		/*
		 * Some archs (sparc64, sh*) have multiple pte_ts to
		 * each hugepage.  We have to make sure we get the
		 * first, for the page indexing below to work.
		 *
		 * Note that page table lock is not held when pte is null.
		 */
		pte = huge_pte_offset(mm, vaddr & huge_page_mask(h),
				      huge_page_size(h));
		if (pte)
			ptl = huge_pte_lock(h, mm, pte);
		absent = !pte || huge_pte_none(huge_ptep_get(pte));

		/*
		 * When coredumping, it suits get_dump_page if we just return
		 * an error where there's an empty slot with no huge pagecache
		 * to back it.  This way, we avoid allocating a hugepage, and
		 * the sparse dumpfile avoids allocating disk blocks, but its
		 * huge holes still show up with zeroes where they need to be.
		 */
		if (absent && (flags & FOLL_DUMP) &&
		    !hugetlbfs_pagecache_present(h, vma, vaddr)) {
			if (pte)
				spin_unlock(ptl);
			remainder = 0;
			break;
		}

		/*
		 * We need call hugetlb_fault for both hugepages under migration
		 * (in which case hugetlb_fault waits for the migration,) and
		 * hwpoisoned hugepages (in which case we need to prevent the
		 * caller from accessing to them.) In order to do this, we use
		 * here is_swap_pte instead of is_hugetlb_entry_migration and
		 * is_hugetlb_entry_hwpoisoned. This is because it simply covers
		 * both cases, and because we can't follow correct pages
		 * directly from any kind of swap entries.
		 */
		if (absent ||
		    __follow_hugetlb_must_fault(vma, flags, pte, &unshare)) {
			vm_fault_t ret;
			unsigned int fault_flags = 0;

			if (pte)
				spin_unlock(ptl);
			if (flags & FOLL_WRITE)
				fault_flags |= FAULT_FLAG_WRITE;
			else if (unshare)
				fault_flags |= FAULT_FLAG_UNSHARE;
			if (locked)
				fault_flags |= FAULT_FLAG_ALLOW_RETRY |
					FAULT_FLAG_KILLABLE;
			if (flags & FOLL_NOWAIT)
				fault_flags |= FAULT_FLAG_ALLOW_RETRY |
					FAULT_FLAG_RETRY_NOWAIT;
			if (flags & FOLL_TRIED) {
				/*
				 * Note: FAULT_FLAG_ALLOW_RETRY and
				 * FAULT_FLAG_TRIED can co-exist
				 */
				fault_flags |= FAULT_FLAG_TRIED;
			}
			ret = hugetlb_fault(mm, vma, vaddr, fault_flags);
			if (ret & VM_FAULT_ERROR) {
				err = vm_fault_to_errno(ret, flags);
				remainder = 0;
				break;
			}
			if (ret & VM_FAULT_RETRY) {
				if (locked &&
				    !(fault_flags & FAULT_FLAG_RETRY_NOWAIT))
					*locked = 0;
				*nr_pages = 0;
				/*
				 * VM_FAULT_RETRY must not return an
				 * error, it will return zero
				 * instead.
				 *
				 * No need to update "position" as the
				 * caller will not check it after
				 * *nr_pages is set to 0.
				 */
				return i;
			}
			continue;
		}

		pfn_offset = (vaddr & ~huge_page_mask(h)) >> PAGE_SHIFT;
		page = pte_page(huge_ptep_get(pte));

		VM_BUG_ON_PAGE((flags & FOLL_PIN) && PageAnon(page) &&
			       !PageAnonExclusive(page), page);

		/*
		 * If subpage information not requested, update counters
		 * and skip the same_page loop below.
		 */
		if (!pages && !vmas && !pfn_offset &&
		    (vaddr + huge_page_size(h) < vma->vm_end) &&
		    (remainder >= pages_per_huge_page(h))) {
			vaddr += huge_page_size(h);
			remainder -= pages_per_huge_page(h);
			i += pages_per_huge_page(h);
			spin_unlock(ptl);
			continue;
		}

		/* vaddr may not be aligned to PAGE_SIZE */
		refs = min3(pages_per_huge_page(h) - pfn_offset, remainder,
		    (vma->vm_end - ALIGN_DOWN(vaddr, PAGE_SIZE)) >> PAGE_SHIFT);

		if (pages || vmas)
			record_subpages_vmas(nth_page(page, pfn_offset),
					     vma, refs,
					     likely(pages) ? pages + i : NULL,
					     vmas ? vmas + i : NULL);

		if (pages) {
			/*
			 * try_grab_folio() should always succeed here,
			 * because: a) we hold the ptl lock, and b) we've just
			 * checked that the huge page is present in the page
			 * tables. If the huge page is present, then the tail
			 * pages must also be present. The ptl prevents the
			 * head page and tail pages from being rearranged in
			 * any way. As this is hugetlb, the pages will never
			 * be p2pdma or not longterm pinable. So this page
			 * must be available at this point, unless the page
			 * refcount overflowed:
			 */
			if (WARN_ON_ONCE(!try_grab_folio(pages[i], refs,
							 flags))) {
				spin_unlock(ptl);
				remainder = 0;
				err = -ENOMEM;
				break;
			}
		}

		vaddr += (refs << PAGE_SHIFT);
		remainder -= refs;
		i += refs;

		spin_unlock(ptl);
	}
	*nr_pages = remainder;
	/*
	 * setting position is actually required only if remainder is
	 * not zero but it's faster not to add a "if (remainder)"
	 * branch.
	 */
	*position = vaddr;

	return i ? i : err;
}

unsigned long hugetlb_change_protection(struct vm_area_struct *vma,
		unsigned long address, unsigned long end,
		pgprot_t newprot, unsigned long cp_flags)
{
	struct mm_struct *mm = vma->vm_mm;
	unsigned long start = address;
	pte_t *ptep;
	pte_t pte;
	struct hstate *h = hstate_vma(vma);
	unsigned long pages = 0, psize = huge_page_size(h);
	bool shared_pmd = false;
	struct mmu_notifier_range range;
	unsigned long last_addr_mask;
	bool uffd_wp = cp_flags & MM_CP_UFFD_WP;
	bool uffd_wp_resolve = cp_flags & MM_CP_UFFD_WP_RESOLVE;

	/*
	 * In the case of shared PMDs, the area to flush could be beyond
	 * start/end.  Set range.start/range.end to cover the maximum possible
	 * range if PMD sharing is possible.
	 */
	mmu_notifier_range_init(&range, MMU_NOTIFY_PROTECTION_VMA,
				0, vma, mm, start, end);
	adjust_range_if_pmd_sharing_possible(vma, &range.start, &range.end);

	BUG_ON(address >= end);
	flush_cache_range(vma, range.start, range.end);

	mmu_notifier_invalidate_range_start(&range);
	hugetlb_vma_lock_write(vma);
	i_mmap_lock_write(vma->vm_file->f_mapping);
	last_addr_mask = hugetlb_mask_last_page(h);
	for (; address < end; address += psize) {
		spinlock_t *ptl;
		ptep = huge_pte_offset(mm, address, psize);
		if (!ptep) {
			address |= last_addr_mask;
			continue;
		}
		ptl = huge_pte_lock(h, mm, ptep);
		if (huge_pmd_unshare(mm, vma, address, ptep)) {
			/*
			 * When uffd-wp is enabled on the vma, unshare
			 * shouldn't happen at all.  Warn about it if it
			 * happened due to some reason.
			 */
			WARN_ON_ONCE(uffd_wp || uffd_wp_resolve);
			pages++;
			spin_unlock(ptl);
			shared_pmd = true;
			address |= last_addr_mask;
			continue;
		}
		pte = huge_ptep_get(ptep);
		if (unlikely(is_hugetlb_entry_hwpoisoned(pte))) {
			spin_unlock(ptl);
			continue;
		}
		if (unlikely(is_hugetlb_entry_migration(pte))) {
			swp_entry_t entry = pte_to_swp_entry(pte);
			struct page *page = pfn_swap_entry_to_page(entry);

			if (!is_readable_migration_entry(entry)) {
				pte_t newpte;

				if (PageAnon(page))
					entry = make_readable_exclusive_migration_entry(
								swp_offset(entry));
				else
					entry = make_readable_migration_entry(
								swp_offset(entry));
				newpte = swp_entry_to_pte(entry);
				if (uffd_wp)
					newpte = pte_swp_mkuffd_wp(newpte);
				else if (uffd_wp_resolve)
					newpte = pte_swp_clear_uffd_wp(newpte);
				set_huge_pte_at(mm, address, ptep, newpte);
				pages++;
			}
			spin_unlock(ptl);
			continue;
		}
		if (unlikely(pte_marker_uffd_wp(pte))) {
			/*
			 * This is changing a non-present pte into a none pte,
			 * no need for huge_ptep_modify_prot_start/commit().
			 */
			if (uffd_wp_resolve)
				huge_pte_clear(mm, address, ptep, psize);
		}
		if (!huge_pte_none(pte)) {
			pte_t old_pte;
			unsigned int shift = huge_page_shift(hstate_vma(vma));

			old_pte = huge_ptep_modify_prot_start(vma, address, ptep);
			pte = huge_pte_modify(old_pte, newprot);
			pte = arch_make_huge_pte(pte, shift, vma->vm_flags);
			if (uffd_wp)
				pte = huge_pte_mkuffd_wp(huge_pte_wrprotect(pte));
			else if (uffd_wp_resolve)
				pte = huge_pte_clear_uffd_wp(pte);
			huge_ptep_modify_prot_commit(vma, address, ptep, old_pte, pte);
			pages++;
		} else {
			/* None pte */
			if (unlikely(uffd_wp))
				/* Safe to modify directly (none->non-present). */
				set_huge_pte_at(mm, address, ptep,
						make_pte_marker(PTE_MARKER_UFFD_WP));
		}
		spin_unlock(ptl);
	}
	/*
	 * Must flush TLB before releasing i_mmap_rwsem: x86's huge_pmd_unshare
	 * may have cleared our pud entry and done put_page on the page table:
	 * once we release i_mmap_rwsem, another task can do the final put_page
	 * and that page table be reused and filled with junk.  If we actually
	 * did unshare a page of pmds, flush the range corresponding to the pud.
	 */
	if (shared_pmd)
		flush_hugetlb_tlb_range(vma, range.start, range.end);
	else
		flush_hugetlb_tlb_range(vma, start, end);
	/*
	 * No need to call mmu_notifier_invalidate_range() we are downgrading
	 * page table protection not changing it to point to a new page.
	 *
	 * See Documentation/mm/mmu_notifier.rst
	 */
	i_mmap_unlock_write(vma->vm_file->f_mapping);
	hugetlb_vma_unlock_write(vma);
	mmu_notifier_invalidate_range_end(&range);

	return pages << h->order;
}

/* Return true if reservation was successful, false otherwise.  */
bool hugetlb_reserve_pages(struct inode *inode,
					long from, long to,
					struct vm_area_struct *vma,
					vm_flags_t vm_flags)
{
	long chg, add = -1;
	struct hstate *h = hstate_inode(inode);
	struct hugepage_subpool *spool = subpool_inode(inode);
	struct resv_map *resv_map;
	struct hugetlb_cgroup *h_cg = NULL;
	long gbl_reserve, regions_needed = 0;

	/* This should never happen */
	if (from > to) {
		VM_WARN(1, "%s called with a negative range\n", __func__);
		return false;
	}

	/*
	 * vma specific semaphore used for pmd sharing synchronization
	 */
	hugetlb_vma_lock_alloc(vma);

	/*
	 * Only apply hugepage reservation if asked. At fault time, an
	 * attempt will be made for VM_NORESERVE to allocate a page
	 * without using reserves
	 */
	if (vm_flags & VM_NORESERVE)
		return true;

	/*
	 * Shared mappings base their reservation on the number of pages that
	 * are already allocated on behalf of the file. Private mappings need
	 * to reserve the full area even if read-only as mprotect() may be
	 * called to make the mapping read-write. Assume !vma is a shm mapping
	 */
	if (!vma || vma->vm_flags & VM_MAYSHARE) {
		/*
		 * resv_map can not be NULL as hugetlb_reserve_pages is only
		 * called for inodes for which resv_maps were created (see
		 * hugetlbfs_get_inode).
		 */
		resv_map = inode_resv_map(inode);

		chg = region_chg(resv_map, from, to, &regions_needed);
	} else {
		/* Private mapping. */
		resv_map = resv_map_alloc();
		if (!resv_map)
			goto out_err;

		chg = to - from;

		set_vma_resv_map(vma, resv_map);
		set_vma_resv_flags(vma, HPAGE_RESV_OWNER);
	}

	if (chg < 0)
		goto out_err;

	if (hugetlb_cgroup_charge_cgroup_rsvd(hstate_index(h),
				chg * pages_per_huge_page(h), &h_cg) < 0)
		goto out_err;

	if (vma && !(vma->vm_flags & VM_MAYSHARE) && h_cg) {
		/* For private mappings, the hugetlb_cgroup uncharge info hangs
		 * of the resv_map.
		 */
		resv_map_set_hugetlb_cgroup_uncharge_info(resv_map, h_cg, h);
	}

	/*
	 * There must be enough pages in the subpool for the mapping. If
	 * the subpool has a minimum size, there may be some global
	 * reservations already in place (gbl_reserve).
	 */
	gbl_reserve = hugepage_subpool_get_pages(spool, chg);
	if (gbl_reserve < 0)
		goto out_uncharge_cgroup;

	/*
	 * Check enough hugepages are available for the reservation.
	 * Hand the pages back to the subpool if there are not
	 */
	if (hugetlb_acct_memory(h, gbl_reserve) < 0)
		goto out_put_pages;

	/*
	 * Account for the reservations made. Shared mappings record regions
	 * that have reservations as they are shared by multiple VMAs.
	 * When the last VMA disappears, the region map says how much
	 * the reservation was and the page cache tells how much of
	 * the reservation was consumed. Private mappings are per-VMA and
	 * only the consumed reservations are tracked. When the VMA
	 * disappears, the original reservation is the VMA size and the
	 * consumed reservations are stored in the map. Hence, nothing
	 * else has to be done for private mappings here
	 */
	if (!vma || vma->vm_flags & VM_MAYSHARE) {
		add = region_add(resv_map, from, to, regions_needed, h, h_cg);

		if (unlikely(add < 0)) {
			hugetlb_acct_memory(h, -gbl_reserve);
			goto out_put_pages;
		} else if (unlikely(chg > add)) {
			/*
			 * pages in this range were added to the reserve
			 * map between region_chg and region_add.  This
			 * indicates a race with alloc_huge_page.  Adjust
			 * the subpool and reserve counts modified above
			 * based on the difference.
			 */
			long rsv_adjust;

			/*
			 * hugetlb_cgroup_uncharge_cgroup_rsvd() will put the
			 * reference to h_cg->css. See comment below for detail.
			 */
			hugetlb_cgroup_uncharge_cgroup_rsvd(
				hstate_index(h),
				(chg - add) * pages_per_huge_page(h), h_cg);

			rsv_adjust = hugepage_subpool_put_pages(spool,
								chg - add);
			hugetlb_acct_memory(h, -rsv_adjust);
		} else if (h_cg) {
			/*
			 * The file_regions will hold their own reference to
			 * h_cg->css. So we should release the reference held
			 * via hugetlb_cgroup_charge_cgroup_rsvd() when we are
			 * done.
			 */
			hugetlb_cgroup_put_rsvd_cgroup(h_cg);
		}
	}
	return true;

out_put_pages:
	/* put back original number of pages, chg */
	(void)hugepage_subpool_put_pages(spool, chg);
out_uncharge_cgroup:
	hugetlb_cgroup_uncharge_cgroup_rsvd(hstate_index(h),
					    chg * pages_per_huge_page(h), h_cg);
out_err:
	hugetlb_vma_lock_free(vma);
	if (!vma || vma->vm_flags & VM_MAYSHARE)
		/* Only call region_abort if the region_chg succeeded but the
		 * region_add failed or didn't run.
		 */
		if (chg >= 0 && add < 0)
			region_abort(resv_map, from, to, regions_needed);
	if (vma && is_vma_resv_set(vma, HPAGE_RESV_OWNER))
		kref_put(&resv_map->refs, resv_map_release);
	return false;
}

long hugetlb_unreserve_pages(struct inode *inode, long start, long end,
								long freed)
{
	struct hstate *h = hstate_inode(inode);
	struct resv_map *resv_map = inode_resv_map(inode);
	long chg = 0;
	struct hugepage_subpool *spool = subpool_inode(inode);
	long gbl_reserve;

	/*
	 * Since this routine can be called in the evict inode path for all
	 * hugetlbfs inodes, resv_map could be NULL.
	 */
	if (resv_map) {
		chg = region_del(resv_map, start, end);
		/*
		 * region_del() can fail in the rare case where a region
		 * must be split and another region descriptor can not be
		 * allocated.  If end == LONG_MAX, it will not fail.
		 */
		if (chg < 0)
			return chg;
	}

	spin_lock(&inode->i_lock);
	inode->i_blocks -= (blocks_per_huge_page(h) * freed);
	spin_unlock(&inode->i_lock);

	/*
	 * If the subpool has a minimum size, the number of global
	 * reservations to be released may be adjusted.
	 *
	 * Note that !resv_map implies freed == 0. So (chg - freed)
	 * won't go negative.
	 */
	gbl_reserve = hugepage_subpool_put_pages(spool, (chg - freed));
	hugetlb_acct_memory(h, -gbl_reserve);

	return 0;
}

#ifdef CONFIG_ARCH_WANT_HUGE_PMD_SHARE
static unsigned long page_table_shareable(struct vm_area_struct *svma,
				struct vm_area_struct *vma,
				unsigned long addr, pgoff_t idx)
{
	unsigned long saddr = ((idx - svma->vm_pgoff) << PAGE_SHIFT) +
				svma->vm_start;
	unsigned long sbase = saddr & PUD_MASK;
	unsigned long s_end = sbase + PUD_SIZE;

	/* Allow segments to share if only one is marked locked */
	unsigned long vm_flags = vma->vm_flags & VM_LOCKED_CLEAR_MASK;
	unsigned long svm_flags = svma->vm_flags & VM_LOCKED_CLEAR_MASK;

	/*
	 * match the virtual addresses, permission and the alignment of the
	 * page table page.
	 *
	 * Also, vma_lock (vm_private_data) is required for sharing.
	 */
	if (pmd_index(addr) != pmd_index(saddr) ||
	    vm_flags != svm_flags ||
	    !range_in_vma(svma, sbase, s_end) ||
	    !svma->vm_private_data)
		return 0;

	return saddr;
}

bool want_pmd_share(struct vm_area_struct *vma, unsigned long addr)
{
	unsigned long start = addr & PUD_MASK;
	unsigned long end = start + PUD_SIZE;

#ifdef CONFIG_USERFAULTFD
	if (uffd_disable_huge_pmd_share(vma))
		return false;
#endif
	/*
	 * check on proper vm_flags and page table alignment
	 */
	if (!(vma->vm_flags & VM_MAYSHARE))
		return false;
	if (!vma->vm_private_data)	/* vma lock required for sharing */
		return false;
	if (!range_in_vma(vma, start, end))
		return false;
	return true;
}

/*
 * Determine if start,end range within vma could be mapped by shared pmd.
 * If yes, adjust start and end to cover range associated with possible
 * shared pmd mappings.
 */
void adjust_range_if_pmd_sharing_possible(struct vm_area_struct *vma,
				unsigned long *start, unsigned long *end)
{
	unsigned long v_start = ALIGN(vma->vm_start, PUD_SIZE),
		v_end = ALIGN_DOWN(vma->vm_end, PUD_SIZE);

	/*
	 * vma needs to span at least one aligned PUD size, and the range
	 * must be at least partially within in.
	 */
	if (!(vma->vm_flags & VM_MAYSHARE) || !(v_end > v_start) ||
		(*end <= v_start) || (*start >= v_end))
		return;

	/* Extend the range to be PUD aligned for a worst case scenario */
	if (*start > v_start)
		*start = ALIGN_DOWN(*start, PUD_SIZE);

	if (*end < v_end)
		*end = ALIGN(*end, PUD_SIZE);
}

static bool __vma_shareable_flags_pmd(struct vm_area_struct *vma)
{
	return vma->vm_flags & (VM_MAYSHARE | VM_SHARED) &&
		vma->vm_private_data;
}

void hugetlb_vma_lock_read(struct vm_area_struct *vma)
{
	if (__vma_shareable_flags_pmd(vma)) {
		struct hugetlb_vma_lock *vma_lock = vma->vm_private_data;

		down_read(&vma_lock->rw_sema);
	}
}

void hugetlb_vma_unlock_read(struct vm_area_struct *vma)
{
	if (__vma_shareable_flags_pmd(vma)) {
		struct hugetlb_vma_lock *vma_lock = vma->vm_private_data;

		up_read(&vma_lock->rw_sema);
	}
}

void hugetlb_vma_lock_write(struct vm_area_struct *vma)
{
	if (__vma_shareable_flags_pmd(vma)) {
		struct hugetlb_vma_lock *vma_lock = vma->vm_private_data;

		down_write(&vma_lock->rw_sema);
	}
}

void hugetlb_vma_unlock_write(struct vm_area_struct *vma)
{
	if (__vma_shareable_flags_pmd(vma)) {
		struct hugetlb_vma_lock *vma_lock = vma->vm_private_data;

		up_write(&vma_lock->rw_sema);
	}
}

int hugetlb_vma_trylock_write(struct vm_area_struct *vma)
{
	struct hugetlb_vma_lock *vma_lock = vma->vm_private_data;

	if (!__vma_shareable_flags_pmd(vma))
		return 1;

	return down_write_trylock(&vma_lock->rw_sema);
}

void hugetlb_vma_assert_locked(struct vm_area_struct *vma)
{
	if (__vma_shareable_flags_pmd(vma)) {
		struct hugetlb_vma_lock *vma_lock = vma->vm_private_data;

		lockdep_assert_held(&vma_lock->rw_sema);
	}
}

void hugetlb_vma_lock_release(struct kref *kref)
{
	struct hugetlb_vma_lock *vma_lock = container_of(kref,
			struct hugetlb_vma_lock, refs);

	kfree(vma_lock);
}

static void __hugetlb_vma_unlock_write_put(struct hugetlb_vma_lock *vma_lock)
{
	struct vm_area_struct *vma = vma_lock->vma;

	/*
	 * vma_lock structure may or not be released as a result of put,
	 * it certainly will no longer be attached to vma so clear pointer.
	 * Semaphore synchronizes access to vma_lock->vma field.
	 */
	vma_lock->vma = NULL;
	vma->vm_private_data = NULL;
	up_write(&vma_lock->rw_sema);
	kref_put(&vma_lock->refs, hugetlb_vma_lock_release);
}

static void __hugetlb_vma_unlock_write_free(struct vm_area_struct *vma)
{
	if (__vma_shareable_flags_pmd(vma)) {
		struct hugetlb_vma_lock *vma_lock = vma->vm_private_data;

		__hugetlb_vma_unlock_write_put(vma_lock);
	}
}

static void hugetlb_vma_lock_free(struct vm_area_struct *vma)
{
	/*
	 * Only present in sharable vmas.
	 */
	if (!vma || !__vma_shareable_flags_pmd(vma))
		return;

	if (vma->vm_private_data) {
		struct hugetlb_vma_lock *vma_lock = vma->vm_private_data;

		down_write(&vma_lock->rw_sema);
		__hugetlb_vma_unlock_write_put(vma_lock);
	}
}

static void hugetlb_vma_lock_alloc(struct vm_area_struct *vma)
{
	struct hugetlb_vma_lock *vma_lock;

	/* Only establish in (flags) sharable vmas */
	if (!vma || !(vma->vm_flags & VM_MAYSHARE))
		return;

	/* Should never get here with non-NULL vm_private_data */
	if (vma->vm_private_data)
		return;

	vma_lock = kmalloc(sizeof(*vma_lock), GFP_KERNEL);
	if (!vma_lock) {
		/*
		 * If we can not allocate structure, then vma can not
		 * participate in pmd sharing.  This is only a possible
		 * performance enhancement and memory saving issue.
		 * However, the lock is also used to synchronize page
		 * faults with truncation.  If the lock is not present,
		 * unlikely races could leave pages in a file past i_size
		 * until the file is removed.  Warn in the unlikely case of
		 * allocation failure.
		 */
		pr_warn_once("HugeTLB: unable to allocate vma specific lock\n");
		return;
	}

	kref_init(&vma_lock->refs);
	init_rwsem(&vma_lock->rw_sema);
	vma_lock->vma = vma;
	vma->vm_private_data = vma_lock;
}

/*
 * Search for a shareable pmd page for hugetlb. In any case calls pmd_alloc()
 * and returns the corresponding pte. While this is not necessary for the
 * !shared pmd case because we can allocate the pmd later as well, it makes the
 * code much cleaner. pmd allocation is essential for the shared case because
 * pud has to be populated inside the same i_mmap_rwsem section - otherwise
 * racing tasks could either miss the sharing (see huge_pte_offset) or select a
 * bad pmd for sharing.
 */
pte_t *huge_pmd_share(struct mm_struct *mm, struct vm_area_struct *vma,
		      unsigned long addr, pud_t *pud)
{
	struct address_space *mapping = vma->vm_file->f_mapping;
	pgoff_t idx = ((addr - vma->vm_start) >> PAGE_SHIFT) +
			vma->vm_pgoff;
	struct vm_area_struct *svma;
	unsigned long saddr;
	pte_t *spte = NULL;
	pte_t *pte;
	spinlock_t *ptl;

	i_mmap_lock_read(mapping);
	vma_interval_tree_foreach(svma, &mapping->i_mmap, idx, idx) {
		if (svma == vma)
			continue;

		saddr = page_table_shareable(svma, vma, addr, idx);
		if (saddr) {
			spte = huge_pte_offset(svma->vm_mm, saddr,
					       vma_mmu_pagesize(svma));
			if (spte) {
				get_page(virt_to_page(spte));
				break;
			}
		}
	}

	if (!spte)
		goto out;

	ptl = huge_pte_lock(hstate_vma(vma), mm, spte);
	if (pud_none(*pud)) {
		pud_populate(mm, pud,
				(pmd_t *)((unsigned long)spte & PAGE_MASK));
		mm_inc_nr_pmds(mm);
	} else {
		put_page(virt_to_page(spte));
	}
	spin_unlock(ptl);
out:
	pte = (pte_t *)pmd_alloc(mm, pud, addr);
	i_mmap_unlock_read(mapping);
	return pte;
}

/*
 * unmap huge page backed by shared pte.
 *
 * Hugetlb pte page is ref counted at the time of mapping.  If pte is shared
 * indicated by page_count > 1, unmap is achieved by clearing pud and
 * decrementing the ref count. If count == 1, the pte page is not shared.
 *
 * Called with page table lock held.
 *
 * returns: 1 successfully unmapped a shared pte page
 *	    0 the underlying pte page is not shared, or it is the last user
 */
int huge_pmd_unshare(struct mm_struct *mm, struct vm_area_struct *vma,
					unsigned long addr, pte_t *ptep)
{
	pgd_t *pgd = pgd_offset(mm, addr);
	p4d_t *p4d = p4d_offset(pgd, addr);
	pud_t *pud = pud_offset(p4d, addr);

	i_mmap_assert_write_locked(vma->vm_file->f_mapping);
	hugetlb_vma_assert_locked(vma);
	BUG_ON(page_count(virt_to_page(ptep)) == 0);
	if (page_count(virt_to_page(ptep)) == 1)
		return 0;

	pud_clear(pud);
	put_page(virt_to_page(ptep));
	mm_dec_nr_pmds(mm);
	return 1;
}

#else /* !CONFIG_ARCH_WANT_HUGE_PMD_SHARE */

void hugetlb_vma_lock_read(struct vm_area_struct *vma)
{
}

void hugetlb_vma_unlock_read(struct vm_area_struct *vma)
{
}

void hugetlb_vma_lock_write(struct vm_area_struct *vma)
{
}

void hugetlb_vma_unlock_write(struct vm_area_struct *vma)
{
}

int hugetlb_vma_trylock_write(struct vm_area_struct *vma)
{
	return 1;
}

void hugetlb_vma_assert_locked(struct vm_area_struct *vma)
{
}

void hugetlb_vma_lock_release(struct kref *kref)
{
}

static void __hugetlb_vma_unlock_write_free(struct vm_area_struct *vma)
{
}

static void hugetlb_vma_lock_free(struct vm_area_struct *vma)
{
}

static void hugetlb_vma_lock_alloc(struct vm_area_struct *vma)
{
}

pte_t *huge_pmd_share(struct mm_struct *mm, struct vm_area_struct *vma,
		      unsigned long addr, pud_t *pud)
{
	return NULL;
}

int huge_pmd_unshare(struct mm_struct *mm, struct vm_area_struct *vma,
				unsigned long addr, pte_t *ptep)
{
	return 0;
}

void adjust_range_if_pmd_sharing_possible(struct vm_area_struct *vma,
				unsigned long *start, unsigned long *end)
{
}

bool want_pmd_share(struct vm_area_struct *vma, unsigned long addr)
{
	return false;
}
#endif /* CONFIG_ARCH_WANT_HUGE_PMD_SHARE */

#ifdef CONFIG_ARCH_WANT_GENERAL_HUGETLB
pte_t *huge_pte_alloc(struct mm_struct *mm, struct vm_area_struct *vma,
			unsigned long addr, unsigned long sz)
{
	pgd_t *pgd;
	p4d_t *p4d;
	pud_t *pud;
	pte_t *pte = NULL;

	pgd = pgd_offset(mm, addr);
	p4d = p4d_alloc(mm, pgd, addr);
	if (!p4d)
		return NULL;
	pud = pud_alloc(mm, p4d, addr);
	if (pud) {
		if (sz == PUD_SIZE) {
			pte = (pte_t *)pud;
		} else {
			BUG_ON(sz != PMD_SIZE);
			if (want_pmd_share(vma, addr) && pud_none(*pud))
				pte = huge_pmd_share(mm, vma, addr, pud);
			else
				pte = (pte_t *)pmd_alloc(mm, pud, addr);
		}
	}
	BUG_ON(pte && pte_present(*pte) && !pte_huge(*pte));

	return pte;
}

/*
 * huge_pte_offset() - Walk the page table to resolve the hugepage
 * entry at address @addr
 *
 * Return: Pointer to page table entry (PUD or PMD) for
 * address @addr, or NULL if a !p*d_present() entry is encountered and the
 * size @sz doesn't match the hugepage size at this level of the page
 * table.
 */
pte_t *huge_pte_offset(struct mm_struct *mm,
		       unsigned long addr, unsigned long sz)
{
	pgd_t *pgd;
	p4d_t *p4d;
	pud_t *pud;
	pmd_t *pmd;

	pgd = pgd_offset(mm, addr);
	if (!pgd_present(*pgd))
		return NULL;
	p4d = p4d_offset(pgd, addr);
	if (!p4d_present(*p4d))
		return NULL;

	pud = pud_offset(p4d, addr);
	if (sz == PUD_SIZE)
		/* must be pud huge, non-present or none */
		return (pte_t *)pud;
	if (!pud_present(*pud))
		return NULL;
	/* must have a valid entry and size to go further */

	pmd = pmd_offset(pud, addr);
	/* must be pmd huge, non-present or none */
	return (pte_t *)pmd;
}

/*
 * Return a mask that can be used to update an address to the last huge
 * page in a page table page mapping size.  Used to skip non-present
 * page table entries when linearly scanning address ranges.  Architectures
 * with unique huge page to page table relationships can define their own
 * version of this routine.
 */
unsigned long hugetlb_mask_last_page(struct hstate *h)
{
	unsigned long hp_size = huge_page_size(h);

	if (hp_size == PUD_SIZE)
		return P4D_SIZE - PUD_SIZE;
	else if (hp_size == PMD_SIZE)
		return PUD_SIZE - PMD_SIZE;
	else
		return 0UL;
}

#else

/* See description above.  Architectures can provide their own version. */
__weak unsigned long hugetlb_mask_last_page(struct hstate *h)
{
#ifdef CONFIG_ARCH_WANT_HUGE_PMD_SHARE
	if (huge_page_size(h) == PMD_SIZE)
		return PUD_SIZE - PMD_SIZE;
#endif
	return 0UL;
}

#endif /* CONFIG_ARCH_WANT_GENERAL_HUGETLB */

/*
 * These functions are overwritable if your architecture needs its own
 * behavior.
 */
<<<<<<< HEAD
struct page * __weak
follow_huge_addr(struct mm_struct *mm, unsigned long address,
			      int write)
{
	return ERR_PTR(-EINVAL);
}

struct page * __weak
follow_huge_pd(struct vm_area_struct *vma,
	       unsigned long address, hugepd_t hpd, int flags, int pdshift)
{
	WARN(1, "hugepd follow called with no support for hugepage directory format\n");
	return NULL;
}

struct page * __weak
follow_huge_pmd_pte(struct vm_area_struct *vma, unsigned long address, int flags)
{
	struct hstate *h = hstate_vma(vma);
	struct mm_struct *mm = vma->vm_mm;
	struct page *page = NULL;
	spinlock_t *ptl;
	pte_t *ptep, pte;

	/*
	 * FOLL_PIN is not supported for follow_page(). Ordinary GUP goes via
	 * follow_hugetlb_page().
	 */
	if (WARN_ON_ONCE(flags & FOLL_PIN))
		return NULL;

retry:
	ptep = huge_pte_offset(mm, address, huge_page_size(h));
	if (!ptep)
		return NULL;

	ptl = huge_pte_lock(h, mm, ptep);
	pte = huge_ptep_get(ptep);
	if (pte_present(pte)) {
		page = pte_page(pte) +
			((address & ~huge_page_mask(h)) >> PAGE_SHIFT);
		/*
		 * try_grab_page() should always be able to get the page here,
		 * because: a) we hold the pmd (ptl) lock, and b) we've just
		 * checked that the huge pmd (head) page is present in the
		 * page tables. The ptl prevents the head page and tail pages
		 * from being rearranged in any way. So this page must be
		 * available at this point, unless the page refcount
		 * overflowed:
		 */
		if (try_grab_page(page, flags)) {
			page = NULL;
			goto out;
		}
	} else {
		if (is_hugetlb_entry_migration(pte)) {
			spin_unlock(ptl);
			__migration_entry_wait_huge(ptep, ptl);
			goto retry;
		}
		/*
		 * hwpoisoned entry is treated as no_page_table in
		 * follow_page_mask().
		 */
	}
out:
	spin_unlock(ptl);
	return page;
}

struct page * __weak
follow_huge_pud(struct mm_struct *mm, unsigned long address,
		pud_t *pud, int flags)
{
	struct page *page = NULL;
	spinlock_t *ptl;
	pte_t pte;

	if (WARN_ON_ONCE(flags & FOLL_PIN))
		return NULL;

retry:
	ptl = huge_pte_lock(hstate_sizelog(PUD_SHIFT), mm, (pte_t *)pud);
	if (!pud_huge(*pud))
		goto out;
	pte = huge_ptep_get((pte_t *)pud);
	if (pte_present(pte)) {
		page = pud_page(*pud) + ((address & ~PUD_MASK) >> PAGE_SHIFT);
		if (try_grab_page(page, flags)) {
			page = NULL;
			goto out;
		}
	} else {
		if (is_hugetlb_entry_migration(pte)) {
			spin_unlock(ptl);
			__migration_entry_wait(mm, (pte_t *)pud, ptl);
			goto retry;
		}
		/*
		 * hwpoisoned entry is treated as no_page_table in
		 * follow_page_mask().
		 */
	}
out:
	spin_unlock(ptl);
	return page;
}

struct page * __weak
follow_huge_pgd(struct mm_struct *mm, unsigned long address, pgd_t *pgd, int flags)
{
	if (flags & (FOLL_GET | FOLL_PIN))
		return NULL;

	return pte_page(*(pte_t *)pgd) + ((address & ~PGDIR_MASK) >> PAGE_SHIFT);
}

=======
>>>>>>> c45bc55a
int isolate_hugetlb(struct page *page, struct list_head *list)
{
	int ret = 0;

	spin_lock_irq(&hugetlb_lock);
	if (!PageHeadHuge(page) ||
	    !HPageMigratable(page) ||
	    !get_page_unless_zero(page)) {
		ret = -EBUSY;
		goto unlock;
	}
	ClearHPageMigratable(page);
	list_move_tail(&page->lru, list);
unlock:
	spin_unlock_irq(&hugetlb_lock);
	return ret;
}

int get_hwpoison_huge_page(struct page *page, bool *hugetlb, bool unpoison)
{
	int ret = 0;

	*hugetlb = false;
	spin_lock_irq(&hugetlb_lock);
	if (PageHeadHuge(page)) {
		*hugetlb = true;
		if (HPageFreed(page))
			ret = 0;
		else if (HPageMigratable(page) || unpoison)
			ret = get_page_unless_zero(page);
		else
			ret = -EBUSY;
	}
	spin_unlock_irq(&hugetlb_lock);
	return ret;
}

int get_huge_page_for_hwpoison(unsigned long pfn, int flags,
				bool *migratable_cleared)
{
	int ret;

	spin_lock_irq(&hugetlb_lock);
	ret = __get_huge_page_for_hwpoison(pfn, flags, migratable_cleared);
	spin_unlock_irq(&hugetlb_lock);
	return ret;
}

void putback_active_hugepage(struct page *page)
{
	spin_lock_irq(&hugetlb_lock);
	SetHPageMigratable(page);
	list_move_tail(&page->lru, &(page_hstate(page))->hugepage_activelist);
	spin_unlock_irq(&hugetlb_lock);
	put_page(page);
}

void move_hugetlb_state(struct folio *old_folio, struct folio *new_folio, int reason)
{
	struct hstate *h = folio_hstate(old_folio);

	hugetlb_cgroup_migrate(old_folio, new_folio);
	set_page_owner_migrate_reason(&new_folio->page, reason);

	/*
	 * transfer temporary state of the new hugetlb folio. This is
	 * reverse to other transitions because the newpage is going to
	 * be final while the old one will be freed so it takes over
	 * the temporary status.
	 *
	 * Also note that we have to transfer the per-node surplus state
	 * here as well otherwise the global surplus count will not match
	 * the per-node's.
	 */
	if (folio_test_hugetlb_temporary(new_folio)) {
		int old_nid = folio_nid(old_folio);
		int new_nid = folio_nid(new_folio);

		folio_set_hugetlb_temporary(old_folio);
		folio_clear_hugetlb_temporary(new_folio);


		/*
		 * There is no need to transfer the per-node surplus state
		 * when we do not cross the node.
		 */
		if (new_nid == old_nid)
			return;
		spin_lock_irq(&hugetlb_lock);
		if (h->surplus_huge_pages_node[old_nid]) {
			h->surplus_huge_pages_node[old_nid]--;
			h->surplus_huge_pages_node[new_nid]++;
		}
		spin_unlock_irq(&hugetlb_lock);
	}
}

/*
 * This function will unconditionally remove all the shared pmd pgtable entries
 * within the specific vma for a hugetlbfs memory range.
 */
void hugetlb_unshare_all_pmds(struct vm_area_struct *vma)
{
	struct hstate *h = hstate_vma(vma);
	unsigned long sz = huge_page_size(h);
	struct mm_struct *mm = vma->vm_mm;
	struct mmu_notifier_range range;
	unsigned long address, start, end;
	spinlock_t *ptl;
	pte_t *ptep;

	if (!(vma->vm_flags & VM_MAYSHARE))
		return;

	start = ALIGN(vma->vm_start, PUD_SIZE);
	end = ALIGN_DOWN(vma->vm_end, PUD_SIZE);

	if (start >= end)
		return;

	flush_cache_range(vma, start, end);
	/*
	 * No need to call adjust_range_if_pmd_sharing_possible(), because
	 * we have already done the PUD_SIZE alignment.
	 */
	mmu_notifier_range_init(&range, MMU_NOTIFY_CLEAR, 0, vma, mm,
				start, end);
	mmu_notifier_invalidate_range_start(&range);
	hugetlb_vma_lock_write(vma);
	i_mmap_lock_write(vma->vm_file->f_mapping);
	for (address = start; address < end; address += PUD_SIZE) {
		ptep = huge_pte_offset(mm, address, sz);
		if (!ptep)
			continue;
		ptl = huge_pte_lock(h, mm, ptep);
		huge_pmd_unshare(mm, vma, address, ptep);
		spin_unlock(ptl);
	}
	flush_hugetlb_tlb_range(vma, start, end);
	i_mmap_unlock_write(vma->vm_file->f_mapping);
	hugetlb_vma_unlock_write(vma);
	/*
	 * No need to call mmu_notifier_invalidate_range(), see
	 * Documentation/mm/mmu_notifier.rst.
	 */
	mmu_notifier_invalidate_range_end(&range);
}

#ifdef CONFIG_CMA
static bool cma_reserve_called __initdata;

static int __init cmdline_parse_hugetlb_cma(char *p)
{
	int nid, count = 0;
	unsigned long tmp;
	char *s = p;

	while (*s) {
		if (sscanf(s, "%lu%n", &tmp, &count) != 1)
			break;

		if (s[count] == ':') {
			if (tmp >= MAX_NUMNODES)
				break;
			nid = array_index_nospec(tmp, MAX_NUMNODES);

			s += count + 1;
			tmp = memparse(s, &s);
			hugetlb_cma_size_in_node[nid] = tmp;
			hugetlb_cma_size += tmp;

			/*
			 * Skip the separator if have one, otherwise
			 * break the parsing.
			 */
			if (*s == ',')
				s++;
			else
				break;
		} else {
			hugetlb_cma_size = memparse(p, &p);
			break;
		}
	}

	return 0;
}

early_param("hugetlb_cma", cmdline_parse_hugetlb_cma);

void __init hugetlb_cma_reserve(int order)
{
	unsigned long size, reserved, per_node;
	bool node_specific_cma_alloc = false;
	int nid;

	cma_reserve_called = true;

	if (!hugetlb_cma_size)
		return;

	for (nid = 0; nid < MAX_NUMNODES; nid++) {
		if (hugetlb_cma_size_in_node[nid] == 0)
			continue;

		if (!node_online(nid)) {
			pr_warn("hugetlb_cma: invalid node %d specified\n", nid);
			hugetlb_cma_size -= hugetlb_cma_size_in_node[nid];
			hugetlb_cma_size_in_node[nid] = 0;
			continue;
		}

		if (hugetlb_cma_size_in_node[nid] < (PAGE_SIZE << order)) {
			pr_warn("hugetlb_cma: cma area of node %d should be at least %lu MiB\n",
				nid, (PAGE_SIZE << order) / SZ_1M);
			hugetlb_cma_size -= hugetlb_cma_size_in_node[nid];
			hugetlb_cma_size_in_node[nid] = 0;
		} else {
			node_specific_cma_alloc = true;
		}
	}

	/* Validate the CMA size again in case some invalid nodes specified. */
	if (!hugetlb_cma_size)
		return;

	if (hugetlb_cma_size < (PAGE_SIZE << order)) {
		pr_warn("hugetlb_cma: cma area should be at least %lu MiB\n",
			(PAGE_SIZE << order) / SZ_1M);
		hugetlb_cma_size = 0;
		return;
	}

	if (!node_specific_cma_alloc) {
		/*
		 * If 3 GB area is requested on a machine with 4 numa nodes,
		 * let's allocate 1 GB on first three nodes and ignore the last one.
		 */
		per_node = DIV_ROUND_UP(hugetlb_cma_size, nr_online_nodes);
		pr_info("hugetlb_cma: reserve %lu MiB, up to %lu MiB per node\n",
			hugetlb_cma_size / SZ_1M, per_node / SZ_1M);
	}

	reserved = 0;
	for_each_online_node(nid) {
		int res;
		char name[CMA_MAX_NAME];

		if (node_specific_cma_alloc) {
			if (hugetlb_cma_size_in_node[nid] == 0)
				continue;

			size = hugetlb_cma_size_in_node[nid];
		} else {
			size = min(per_node, hugetlb_cma_size - reserved);
		}

		size = round_up(size, PAGE_SIZE << order);

		snprintf(name, sizeof(name), "hugetlb%d", nid);
		/*
		 * Note that 'order per bit' is based on smallest size that
		 * may be returned to CMA allocator in the case of
		 * huge page demotion.
		 */
		res = cma_declare_contiguous_nid(0, size, 0,
						PAGE_SIZE << HUGETLB_PAGE_ORDER,
						 0, false, name,
						 &hugetlb_cma[nid], nid);
		if (res) {
			pr_warn("hugetlb_cma: reservation failed: err %d, node %d",
				res, nid);
			continue;
		}

		reserved += size;
		pr_info("hugetlb_cma: reserved %lu MiB on node %d\n",
			size / SZ_1M, nid);

		if (reserved >= hugetlb_cma_size)
			break;
	}

	if (!reserved)
		/*
		 * hugetlb_cma_size is used to determine if allocations from
		 * cma are possible.  Set to zero if no cma regions are set up.
		 */
		hugetlb_cma_size = 0;
}

static void __init hugetlb_cma_check(void)
{
	if (!hugetlb_cma_size || cma_reserve_called)
		return;

	pr_warn("hugetlb_cma: the option isn't supported by current arch\n");
}

#endif /* CONFIG_CMA */<|MERGE_RESOLUTION|>--- conflicted
+++ resolved
@@ -6248,10 +6248,10 @@
 		 * try_grab_page() will increase the ref count on the
 		 * head page, so this will be OK.
 		 *
-		 * try_grab_page() should always succeed here, because we hold
-		 * the ptl lock and have verified pte_present().
+		 * try_grab_page() should always be able to get the page here,
+		 * because we hold the ptl lock and have verified pte_present().
 		 */
-		if (WARN_ON_ONCE(!try_grab_page(page, flags))) {
+		if (try_grab_page(page, flags)) {
 			page = NULL;
 			goto out;
 		}
@@ -7265,126 +7265,6 @@
  * These functions are overwritable if your architecture needs its own
  * behavior.
  */
-<<<<<<< HEAD
-struct page * __weak
-follow_huge_addr(struct mm_struct *mm, unsigned long address,
-			      int write)
-{
-	return ERR_PTR(-EINVAL);
-}
-
-struct page * __weak
-follow_huge_pd(struct vm_area_struct *vma,
-	       unsigned long address, hugepd_t hpd, int flags, int pdshift)
-{
-	WARN(1, "hugepd follow called with no support for hugepage directory format\n");
-	return NULL;
-}
-
-struct page * __weak
-follow_huge_pmd_pte(struct vm_area_struct *vma, unsigned long address, int flags)
-{
-	struct hstate *h = hstate_vma(vma);
-	struct mm_struct *mm = vma->vm_mm;
-	struct page *page = NULL;
-	spinlock_t *ptl;
-	pte_t *ptep, pte;
-
-	/*
-	 * FOLL_PIN is not supported for follow_page(). Ordinary GUP goes via
-	 * follow_hugetlb_page().
-	 */
-	if (WARN_ON_ONCE(flags & FOLL_PIN))
-		return NULL;
-
-retry:
-	ptep = huge_pte_offset(mm, address, huge_page_size(h));
-	if (!ptep)
-		return NULL;
-
-	ptl = huge_pte_lock(h, mm, ptep);
-	pte = huge_ptep_get(ptep);
-	if (pte_present(pte)) {
-		page = pte_page(pte) +
-			((address & ~huge_page_mask(h)) >> PAGE_SHIFT);
-		/*
-		 * try_grab_page() should always be able to get the page here,
-		 * because: a) we hold the pmd (ptl) lock, and b) we've just
-		 * checked that the huge pmd (head) page is present in the
-		 * page tables. The ptl prevents the head page and tail pages
-		 * from being rearranged in any way. So this page must be
-		 * available at this point, unless the page refcount
-		 * overflowed:
-		 */
-		if (try_grab_page(page, flags)) {
-			page = NULL;
-			goto out;
-		}
-	} else {
-		if (is_hugetlb_entry_migration(pte)) {
-			spin_unlock(ptl);
-			__migration_entry_wait_huge(ptep, ptl);
-			goto retry;
-		}
-		/*
-		 * hwpoisoned entry is treated as no_page_table in
-		 * follow_page_mask().
-		 */
-	}
-out:
-	spin_unlock(ptl);
-	return page;
-}
-
-struct page * __weak
-follow_huge_pud(struct mm_struct *mm, unsigned long address,
-		pud_t *pud, int flags)
-{
-	struct page *page = NULL;
-	spinlock_t *ptl;
-	pte_t pte;
-
-	if (WARN_ON_ONCE(flags & FOLL_PIN))
-		return NULL;
-
-retry:
-	ptl = huge_pte_lock(hstate_sizelog(PUD_SHIFT), mm, (pte_t *)pud);
-	if (!pud_huge(*pud))
-		goto out;
-	pte = huge_ptep_get((pte_t *)pud);
-	if (pte_present(pte)) {
-		page = pud_page(*pud) + ((address & ~PUD_MASK) >> PAGE_SHIFT);
-		if (try_grab_page(page, flags)) {
-			page = NULL;
-			goto out;
-		}
-	} else {
-		if (is_hugetlb_entry_migration(pte)) {
-			spin_unlock(ptl);
-			__migration_entry_wait(mm, (pte_t *)pud, ptl);
-			goto retry;
-		}
-		/*
-		 * hwpoisoned entry is treated as no_page_table in
-		 * follow_page_mask().
-		 */
-	}
-out:
-	spin_unlock(ptl);
-	return page;
-}
-
-struct page * __weak
-follow_huge_pgd(struct mm_struct *mm, unsigned long address, pgd_t *pgd, int flags)
-{
-	if (flags & (FOLL_GET | FOLL_PIN))
-		return NULL;
-
-	return pte_page(*(pte_t *)pgd) + ((address & ~PGDIR_MASK) >> PAGE_SHIFT);
-}
-
-=======
->>>>>>> c45bc55a
 int isolate_hugetlb(struct page *page, struct list_head *list)
 {
 	int ret = 0;
