// SPDX-License-Identifier: GPL-2.0
/*
 *  Copyright (C) 1995  Linus Torvalds
 *  Copyright (C) 2001, 2002 Andi Kleen, SuSE Labs.
 *  Copyright (C) 2008-2009, Red Hat Inc., Ingo Molnar
 */
#include <linux/sched.h>		/* test_thread_flag(), ...	*/
#include <linux/sched/task_stack.h>	/* task_stack_*(), ...		*/
#include <linux/kdebug.h>		/* oops_begin/end, ...		*/
#include <linux/extable.h>		/* search_exception_tables	*/
#include <linux/memblock.h>		/* max_low_pfn			*/
#include <linux/kfence.h>		/* kfence_handle_page_fault	*/
#include <linux/kprobes.h>		/* NOKPROBE_SYMBOL, ...		*/
#include <linux/mmiotrace.h>		/* kmmio_handler, ...		*/
#include <linux/perf_event.h>		/* perf_sw_event		*/
#include <linux/hugetlb.h>		/* hstate_index_to_shift	*/
#include <linux/prefetch.h>		/* prefetchw			*/
#include <linux/context_tracking.h>	/* exception_enter(), ...	*/
#include <linux/uaccess.h>		/* faulthandler_disabled()	*/
#include <linux/efi.h>			/* efi_crash_gracefully_on_page_fault()*/
#include <linux/mm_types.h>
#include <linux/mm.h>			/* find_and_lock_vma() */

#include <asm/cpufeature.h>		/* boot_cpu_has, ...		*/
#include <asm/traps.h>			/* dotraplinkage, ...		*/
#include <asm/fixmap.h>			/* VSYSCALL_ADDR		*/
#include <asm/vsyscall.h>		/* emulate_vsyscall		*/
#include <asm/vm86.h>			/* struct vm86			*/
#include <asm/mmu_context.h>		/* vma_pkey()			*/
#include <asm/efi.h>			/* efi_crash_gracefully_on_page_fault()*/
#include <asm/desc.h>			/* store_idt(), ...		*/
#include <asm/cpu_entry_area.h>		/* exception stack		*/
#include <asm/pgtable_areas.h>		/* VMALLOC_START, ...		*/
#include <asm/kvm_para.h>		/* kvm_handle_async_pf		*/
#include <asm/vdso.h>			/* fixup_vdso_exception()	*/
#include <asm/irq_stack.h>
<<<<<<< HEAD
=======
#include <asm/fred.h>
>>>>>>> 855684c7
#include <asm/sev.h>			/* snp_dump_hva_rmpentry()	*/

#define CREATE_TRACE_POINTS
#include <asm/trace/exceptions.h>

/*
 * Returns 0 if mmiotrace is disabled, or if the fault is not
 * handled by mmiotrace:
 */
static nokprobe_inline int
kmmio_fault(struct pt_regs *regs, unsigned long addr)
{
	if (unlikely(is_kmmio_active()))
		if (kmmio_handler(regs, addr) == 1)
			return -1;
	return 0;
}

/*
 * Prefetch quirks:
 *
 * 32-bit mode:
 *
 *   Sometimes AMD Athlon/Opteron CPUs report invalid exceptions on prefetch.
 *   Check that here and ignore it.  This is AMD erratum #91.
 *
 * 64-bit mode:
 *
 *   Sometimes the CPU reports invalid exceptions on prefetch.
 *   Check that here and ignore it.
 *
 * Opcode checker based on code by Richard Brunner.
 */
static inline int
check_prefetch_opcode(struct pt_regs *regs, unsigned char *instr,
		      unsigned char opcode, int *prefetch)
{
	unsigned char instr_hi = opcode & 0xf0;
	unsigned char instr_lo = opcode & 0x0f;

	switch (instr_hi) {
	case 0x20:
	case 0x30:
		/*
		 * Values 0x26,0x2E,0x36,0x3E are valid x86 prefixes.
		 * In X86_64 long mode, the CPU will signal invalid
		 * opcode if some of these prefixes are present so
		 * X86_64 will never get here anyway
		 */
		return ((instr_lo & 7) == 0x6);
#ifdef CONFIG_X86_64
	case 0x40:
		/*
		 * In 64-bit mode 0x40..0x4F are valid REX prefixes
		 */
		return (!user_mode(regs) || user_64bit_mode(regs));
#endif
	case 0x60:
		/* 0x64 thru 0x67 are valid prefixes in all modes. */
		return (instr_lo & 0xC) == 0x4;
	case 0xF0:
		/* 0xF0, 0xF2, 0xF3 are valid prefixes in all modes. */
		return !instr_lo || (instr_lo>>1) == 1;
	case 0x00:
		/* Prefetch instruction is 0x0F0D or 0x0F18 */
		if (get_kernel_nofault(opcode, instr))
			return 0;

		*prefetch = (instr_lo == 0xF) &&
			(opcode == 0x0D || opcode == 0x18);
		return 0;
	default:
		return 0;
	}
}

static bool is_amd_k8_pre_npt(void)
{
	struct cpuinfo_x86 *c = &boot_cpu_data;

	return unlikely(IS_ENABLED(CONFIG_CPU_SUP_AMD) &&
			c->x86_vendor == X86_VENDOR_AMD &&
			c->x86 == 0xf && c->x86_model < 0x40);
}

static int
is_prefetch(struct pt_regs *regs, unsigned long error_code, unsigned long addr)
{
	unsigned char *max_instr;
	unsigned char *instr;
	int prefetch = 0;

	/* Erratum #91 affects AMD K8, pre-NPT CPUs */
	if (!is_amd_k8_pre_npt())
		return 0;

	/*
	 * If it was a exec (instruction fetch) fault on NX page, then
	 * do not ignore the fault:
	 */
	if (error_code & X86_PF_INSTR)
		return 0;

	instr = (void *)convert_ip_to_linear(current, regs);
	max_instr = instr + 15;

	/*
	 * This code has historically always bailed out if IP points to a
	 * not-present page (e.g. due to a race).  No one has ever
	 * complained about this.
	 */
	pagefault_disable();

	while (instr < max_instr) {
		unsigned char opcode;

		if (user_mode(regs)) {
			if (get_user(opcode, (unsigned char __user *) instr))
				break;
		} else {
			if (get_kernel_nofault(opcode, instr))
				break;
		}

		instr++;

		if (!check_prefetch_opcode(regs, instr, opcode, &prefetch))
			break;
	}

	pagefault_enable();
	return prefetch;
}

DEFINE_SPINLOCK(pgd_lock);
LIST_HEAD(pgd_list);

#ifdef CONFIG_X86_32
static inline pmd_t *vmalloc_sync_one(pgd_t *pgd, unsigned long address)
{
	unsigned index = pgd_index(address);
	pgd_t *pgd_k;
	p4d_t *p4d, *p4d_k;
	pud_t *pud, *pud_k;
	pmd_t *pmd, *pmd_k;

	pgd += index;
	pgd_k = init_mm.pgd + index;

	if (!pgd_present(*pgd_k))
		return NULL;

	/*
	 * set_pgd(pgd, *pgd_k); here would be useless on PAE
	 * and redundant with the set_pmd() on non-PAE. As would
	 * set_p4d/set_pud.
	 */
	p4d = p4d_offset(pgd, address);
	p4d_k = p4d_offset(pgd_k, address);
	if (!p4d_present(*p4d_k))
		return NULL;

	pud = pud_offset(p4d, address);
	pud_k = pud_offset(p4d_k, address);
	if (!pud_present(*pud_k))
		return NULL;

	pmd = pmd_offset(pud, address);
	pmd_k = pmd_offset(pud_k, address);

	if (pmd_present(*pmd) != pmd_present(*pmd_k))
		set_pmd(pmd, *pmd_k);

	if (!pmd_present(*pmd_k))
		return NULL;
	else
		BUG_ON(pmd_pfn(*pmd) != pmd_pfn(*pmd_k));

	return pmd_k;
}

/*
 *   Handle a fault on the vmalloc or module mapping area
 *
 *   This is needed because there is a race condition between the time
 *   when the vmalloc mapping code updates the PMD to the point in time
 *   where it synchronizes this update with the other page-tables in the
 *   system.
 *
 *   In this race window another thread/CPU can map an area on the same
 *   PMD, finds it already present and does not synchronize it with the
 *   rest of the system yet. As a result v[mz]alloc might return areas
 *   which are not mapped in every page-table in the system, causing an
 *   unhandled page-fault when they are accessed.
 */
static noinline int vmalloc_fault(unsigned long address)
{
	unsigned long pgd_paddr;
	pmd_t *pmd_k;
	pte_t *pte_k;

	/* Make sure we are in vmalloc area: */
	if (!(address >= VMALLOC_START && address < VMALLOC_END))
		return -1;

	/*
	 * Synchronize this task's top level page-table
	 * with the 'reference' page table.
	 *
	 * Do _not_ use "current" here. We might be inside
	 * an interrupt in the middle of a task switch..
	 */
	pgd_paddr = read_cr3_pa();
	pmd_k = vmalloc_sync_one(__va(pgd_paddr), address);
	if (!pmd_k)
		return -1;

	if (pmd_large(*pmd_k))
		return 0;

	pte_k = pte_offset_kernel(pmd_k, address);
	if (!pte_present(*pte_k))
		return -1;

	return 0;
}
NOKPROBE_SYMBOL(vmalloc_fault);

void arch_sync_kernel_mappings(unsigned long start, unsigned long end)
{
	unsigned long addr;

	for (addr = start & PMD_MASK;
	     addr >= TASK_SIZE_MAX && addr < VMALLOC_END;
	     addr += PMD_SIZE) {
		struct page *page;

		spin_lock(&pgd_lock);
		list_for_each_entry(page, &pgd_list, lru) {
			spinlock_t *pgt_lock;

			/* the pgt_lock only for Xen */
			pgt_lock = &pgd_page_get_mm(page)->page_table_lock;

			spin_lock(pgt_lock);
			vmalloc_sync_one(page_address(page), addr);
			spin_unlock(pgt_lock);
		}
		spin_unlock(&pgd_lock);
	}
}

static bool low_pfn(unsigned long pfn)
{
	return pfn < max_low_pfn;
}

static void dump_pagetable(unsigned long address)
{
	pgd_t *base = __va(read_cr3_pa());
	pgd_t *pgd = &base[pgd_index(address)];
	p4d_t *p4d;
	pud_t *pud;
	pmd_t *pmd;
	pte_t *pte;

#ifdef CONFIG_X86_PAE
	pr_info("*pdpt = %016Lx ", pgd_val(*pgd));
	if (!low_pfn(pgd_val(*pgd) >> PAGE_SHIFT) || !pgd_present(*pgd))
		goto out;
#define pr_pde pr_cont
#else
#define pr_pde pr_info
#endif
	p4d = p4d_offset(pgd, address);
	pud = pud_offset(p4d, address);
	pmd = pmd_offset(pud, address);
	pr_pde("*pde = %0*Lx ", sizeof(*pmd) * 2, (u64)pmd_val(*pmd));
#undef pr_pde

	/*
	 * We must not directly access the pte in the highpte
	 * case if the page table is located in highmem.
	 * And let's rather not kmap-atomic the pte, just in case
	 * it's allocated already:
	 */
	if (!low_pfn(pmd_pfn(*pmd)) || !pmd_present(*pmd) || pmd_large(*pmd))
		goto out;

	pte = pte_offset_kernel(pmd, address);
	pr_cont("*pte = %0*Lx ", sizeof(*pte) * 2, (u64)pte_val(*pte));
out:
	pr_cont("\n");
}

#else /* CONFIG_X86_64: */

#ifdef CONFIG_CPU_SUP_AMD
static const char errata93_warning[] =
KERN_ERR 
"******* Your BIOS seems to not contain a fix for K8 errata #93\n"
"******* Working around it, but it may cause SEGVs or burn power.\n"
"******* Please consider a BIOS update.\n"
"******* Disabling USB legacy in the BIOS may also help.\n";
#endif

static int bad_address(void *p)
{
	unsigned long dummy;

	return get_kernel_nofault(dummy, (unsigned long *)p);
}

static void dump_pagetable(unsigned long address)
{
	pgd_t *base = __va(read_cr3_pa());
	pgd_t *pgd = base + pgd_index(address);
	p4d_t *p4d;
	pud_t *pud;
	pmd_t *pmd;
	pte_t *pte;

	if (bad_address(pgd))
		goto bad;

	pr_info("PGD %lx ", pgd_val(*pgd));

	if (!pgd_present(*pgd))
		goto out;

	p4d = p4d_offset(pgd, address);
	if (bad_address(p4d))
		goto bad;

	pr_cont("P4D %lx ", p4d_val(*p4d));
	if (!p4d_present(*p4d) || p4d_large(*p4d))
		goto out;

	pud = pud_offset(p4d, address);
	if (bad_address(pud))
		goto bad;

	pr_cont("PUD %lx ", pud_val(*pud));
	if (!pud_present(*pud) || pud_large(*pud))
		goto out;

	pmd = pmd_offset(pud, address);
	if (bad_address(pmd))
		goto bad;

	pr_cont("PMD %lx ", pmd_val(*pmd));
	if (!pmd_present(*pmd) || pmd_large(*pmd))
		goto out;

	pte = pte_offset_kernel(pmd, address);
	if (bad_address(pte))
		goto bad;

	pr_cont("PTE %lx", pte_val(*pte));
out:
	pr_cont("\n");
	return;
bad:
	pr_info("BAD\n");
}

#endif /* CONFIG_X86_64 */

/*
 * Workaround for K8 erratum #93 & buggy BIOS.
 *
 * BIOS SMM functions are required to use a specific workaround
 * to avoid corruption of the 64bit RIP register on C stepping K8.
 *
 * A lot of BIOS that didn't get tested properly miss this.
 *
 * The OS sees this as a page fault with the upper 32bits of RIP cleared.
 * Try to work around it here.
 *
 * Note we only handle faults in kernel here.
 * Does nothing on 32-bit.
 */
static int is_errata93(struct pt_regs *regs, unsigned long address)
{
#if defined(CONFIG_X86_64) && defined(CONFIG_CPU_SUP_AMD)
	if (boot_cpu_data.x86_vendor != X86_VENDOR_AMD
	    || boot_cpu_data.x86 != 0xf)
		return 0;

	if (user_mode(regs))
		return 0;

	if (address != regs->ip)
		return 0;

	if ((address >> 32) != 0)
		return 0;

	address |= 0xffffffffUL << 32;
	if ((address >= (u64)_stext && address <= (u64)_etext) ||
	    (address >= MODULES_VADDR && address <= MODULES_END)) {
		printk_once(errata93_warning);
		regs->ip = address;
		return 1;
	}
#endif
	return 0;
}

/*
 * Work around K8 erratum #100 K8 in compat mode occasionally jumps
 * to illegal addresses >4GB.
 *
 * We catch this in the page fault handler because these addresses
 * are not reachable. Just detect this case and return.  Any code
 * segment in LDT is compatibility mode.
 */
static int is_errata100(struct pt_regs *regs, unsigned long address)
{
#ifdef CONFIG_X86_64
	if ((regs->cs == __USER32_CS || (regs->cs & (1<<2))) && (address >> 32))
		return 1;
#endif
	return 0;
}

/* Pentium F0 0F C7 C8 bug workaround: */
static int is_f00f_bug(struct pt_regs *regs, unsigned long error_code,
		       unsigned long address)
{
#ifdef CONFIG_X86_F00F_BUG
	if (boot_cpu_has_bug(X86_BUG_F00F) && !(error_code & X86_PF_USER) &&
	    idt_is_f00f_address(address)) {
		handle_invalid_op(regs);
		return 1;
	}
#endif
	return 0;
}

static void show_ldttss(const struct desc_ptr *gdt, const char *name, u16 index)
{
	u32 offset = (index >> 3) * sizeof(struct desc_struct);
	unsigned long addr;
	struct ldttss_desc desc;

	if (index == 0) {
		pr_alert("%s: NULL\n", name);
		return;
	}

	if (offset + sizeof(struct ldttss_desc) >= gdt->size) {
		pr_alert("%s: 0x%hx -- out of bounds\n", name, index);
		return;
	}

	if (copy_from_kernel_nofault(&desc, (void *)(gdt->address + offset),
			      sizeof(struct ldttss_desc))) {
		pr_alert("%s: 0x%hx -- GDT entry is not readable\n",
			 name, index);
		return;
	}

	addr = desc.base0 | (desc.base1 << 16) | ((unsigned long)desc.base2 << 24);
#ifdef CONFIG_X86_64
	addr |= ((u64)desc.base3 << 32);
#endif
	pr_alert("%s: 0x%hx -- base=0x%lx limit=0x%x\n",
		 name, index, addr, (desc.limit0 | (desc.limit1 << 16)));
}

static void
show_fault_oops(struct pt_regs *regs, unsigned long error_code, unsigned long address)
{
	if (!oops_may_print())
		return;

	if (error_code & X86_PF_INSTR) {
		unsigned int level;
		pgd_t *pgd;
		pte_t *pte;

		pgd = __va(read_cr3_pa());
		pgd += pgd_index(address);

		pte = lookup_address_in_pgd(pgd, address, &level);

		if (pte && pte_present(*pte) && !pte_exec(*pte))
			pr_crit("kernel tried to execute NX-protected page - exploit attempt? (uid: %d)\n",
				from_kuid(&init_user_ns, current_uid()));
		if (pte && pte_present(*pte) && pte_exec(*pte) &&
				(pgd_flags(*pgd) & _PAGE_USER) &&
				(__read_cr4() & X86_CR4_SMEP))
			pr_crit("unable to execute userspace code (SMEP?) (uid: %d)\n",
				from_kuid(&init_user_ns, current_uid()));
	}

	if (address < PAGE_SIZE && !user_mode(regs))
		pr_alert("BUG: kernel NULL pointer dereference, address: %px\n",
			(void *)address);
	else
		pr_alert("BUG: unable to handle page fault for address: %px\n",
			(void *)address);

	pr_alert("#PF: %s %s in %s mode\n",
		 (error_code & X86_PF_USER)  ? "user" : "supervisor",
		 (error_code & X86_PF_INSTR) ? "instruction fetch" :
		 (error_code & X86_PF_WRITE) ? "write access" :
					       "read access",
			     user_mode(regs) ? "user" : "kernel");
	pr_alert("#PF: error_code(0x%04lx) - %s\n", error_code,
		 !(error_code & X86_PF_PROT) ? "not-present page" :
		 (error_code & X86_PF_RSVD)  ? "reserved bit violation" :
		 (error_code & X86_PF_PK)    ? "protection keys violation" :
		 (error_code & X86_PF_RMP)   ? "RMP violation" :
					       "permissions violation");

	if (!(error_code & X86_PF_USER) && user_mode(regs)) {
		struct desc_ptr idt, gdt;
		u16 ldtr, tr;

		/*
		 * This can happen for quite a few reasons.  The more obvious
		 * ones are faults accessing the GDT, or LDT.  Perhaps
		 * surprisingly, if the CPU tries to deliver a benign or
		 * contributory exception from user code and gets a page fault
		 * during delivery, the page fault can be delivered as though
		 * it originated directly from user code.  This could happen
		 * due to wrong permissions on the IDT, GDT, LDT, TSS, or
		 * kernel or IST stack.
		 */
		store_idt(&idt);

		/* Usable even on Xen PV -- it's just slow. */
		native_store_gdt(&gdt);

		pr_alert("IDT: 0x%lx (limit=0x%hx) GDT: 0x%lx (limit=0x%hx)\n",
			 idt.address, idt.size, gdt.address, gdt.size);

		store_ldt(ldtr);
		show_ldttss(&gdt, "LDTR", ldtr);

		store_tr(tr);
		show_ldttss(&gdt, "TR", tr);
	}

	dump_pagetable(address);

	if (error_code & X86_PF_RMP)
		snp_dump_hva_rmpentry(address);
}

static noinline void
pgtable_bad(struct pt_regs *regs, unsigned long error_code,
	    unsigned long address)
{
	struct task_struct *tsk;
	unsigned long flags;
	int sig;

	flags = oops_begin();
	tsk = current;
	sig = SIGKILL;

	printk(KERN_ALERT "%s: Corrupted page table at address %lx\n",
	       tsk->comm, address);
	dump_pagetable(address);

	if (__die("Bad pagetable", regs, error_code))
		sig = 0;

	oops_end(flags, regs, sig);
}

static void sanitize_error_code(unsigned long address,
				unsigned long *error_code)
{
	/*
	 * To avoid leaking information about the kernel page
	 * table layout, pretend that user-mode accesses to
	 * kernel addresses are always protection faults.
	 *
	 * NB: This means that failed vsyscalls with vsyscall=none
	 * will have the PROT bit.  This doesn't leak any
	 * information and does not appear to cause any problems.
	 */
	if (address >= TASK_SIZE_MAX)
		*error_code |= X86_PF_PROT;
}

static void set_signal_archinfo(unsigned long address,
				unsigned long error_code)
{
	struct task_struct *tsk = current;

	tsk->thread.trap_nr = X86_TRAP_PF;
	tsk->thread.error_code = error_code | X86_PF_USER;
	tsk->thread.cr2 = address;
}

static noinline void
page_fault_oops(struct pt_regs *regs, unsigned long error_code,
		unsigned long address)
{
#ifdef CONFIG_VMAP_STACK
	struct stack_info info;
#endif
	unsigned long flags;
	int sig;

	if (user_mode(regs)) {
		/*
		 * Implicit kernel access from user mode?  Skip the stack
		 * overflow and EFI special cases.
		 */
		goto oops;
	}

#ifdef CONFIG_VMAP_STACK
	/*
	 * Stack overflow?  During boot, we can fault near the initial
	 * stack in the direct map, but that's not an overflow -- check
	 * that we're in vmalloc space to avoid this.
	 */
	if (is_vmalloc_addr((void *)address) &&
	    get_stack_guard_info((void *)address, &info)) {
		/*
		 * We're likely to be running with very little stack space
		 * left.  It's plausible that we'd hit this condition but
		 * double-fault even before we get this far, in which case
		 * we're fine: the double-fault handler will deal with it.
		 *
		 * We don't want to make it all the way into the oops code
		 * and then double-fault, though, because we're likely to
		 * break the console driver and lose most of the stack dump.
		 */
		call_on_stack(__this_cpu_ist_top_va(DF) - sizeof(void*),
			      handle_stack_overflow,
			      ASM_CALL_ARG3,
			      , [arg1] "r" (regs), [arg2] "r" (address), [arg3] "r" (&info));

		unreachable();
	}
#endif

	/*
	 * Buggy firmware could access regions which might page fault.  If
	 * this happens, EFI has a special OOPS path that will try to
	 * avoid hanging the system.
	 */
	if (IS_ENABLED(CONFIG_EFI))
		efi_crash_gracefully_on_page_fault(address);

	/* Only not-present faults should be handled by KFENCE. */
	if (!(error_code & X86_PF_PROT) &&
	    kfence_handle_page_fault(address, error_code & X86_PF_WRITE, regs))
		return;

oops:
	/*
	 * Oops. The kernel tried to access some bad page. We'll have to
	 * terminate things with extreme prejudice:
	 */
	flags = oops_begin();

	show_fault_oops(regs, error_code, address);

	if (task_stack_end_corrupted(current))
		printk(KERN_EMERG "Thread overran stack, or stack corrupted\n");

	sig = SIGKILL;
	if (__die("Oops", regs, error_code))
		sig = 0;

	/* Executive summary in case the body of the oops scrolled away */
	printk(KERN_DEFAULT "CR2: %016lx\n", address);

	oops_end(flags, regs, sig);
}

static noinline void
kernelmode_fixup_or_oops(struct pt_regs *regs, unsigned long error_code,
			 unsigned long address, int signal, int si_code,
			 u32 pkey)
{
	WARN_ON_ONCE(user_mode(regs));

	/* Are we prepared to handle this kernel fault? */
	if (fixup_exception(regs, X86_TRAP_PF, error_code, address)) {
		/*
		 * Any interrupt that takes a fault gets the fixup. This makes
		 * the below recursive fault logic only apply to a faults from
		 * task context.
		 */
		if (in_interrupt())
			return;

		/*
		 * Per the above we're !in_interrupt(), aka. task context.
		 *
		 * In this case we need to make sure we're not recursively
		 * faulting through the emulate_vsyscall() logic.
		 */
		if (current->thread.sig_on_uaccess_err && signal) {
			sanitize_error_code(address, &error_code);

			set_signal_archinfo(address, error_code);

			if (si_code == SEGV_PKUERR) {
				force_sig_pkuerr((void __user *)address, pkey);
			} else {
				/* XXX: hwpoison faults will set the wrong code. */
				force_sig_fault(signal, si_code, (void __user *)address);
			}
		}

		/*
		 * Barring that, we can do the fixup and be happy.
		 */
		return;
	}

	/*
	 * AMD erratum #91 manifests as a spurious page fault on a PREFETCH
	 * instruction.
	 */
	if (is_prefetch(regs, error_code, address))
		return;

	page_fault_oops(regs, error_code, address);
}

/*
 * Print out info about fatal segfaults, if the show_unhandled_signals
 * sysctl is set:
 */
static inline void
show_signal_msg(struct pt_regs *regs, unsigned long error_code,
		unsigned long address, struct task_struct *tsk)
{
	const char *loglvl = task_pid_nr(tsk) > 1 ? KERN_INFO : KERN_EMERG;
	/* This is a racy snapshot, but it's better than nothing. */
	int cpu = raw_smp_processor_id();

	if (!unhandled_signal(tsk, SIGSEGV))
		return;

	if (!printk_ratelimit())
		return;

	printk("%s%s[%d]: segfault at %lx ip %px sp %px error %lx",
		loglvl, tsk->comm, task_pid_nr(tsk), address,
		(void *)regs->ip, (void *)regs->sp, error_code);

	print_vma_addr(KERN_CONT " in ", regs->ip);

	/*
	 * Dump the likely CPU where the fatal segfault happened.
	 * This can help identify faulty hardware.
	 */
	printk(KERN_CONT " likely on CPU %d (core %d, socket %d)", cpu,
	       topology_core_id(cpu), topology_physical_package_id(cpu));


	printk(KERN_CONT "\n");

	show_opcodes(regs, loglvl);
}

static void
__bad_area_nosemaphore(struct pt_regs *regs, unsigned long error_code,
		       unsigned long address, u32 pkey, int si_code)
{
	struct task_struct *tsk = current;

	if (!user_mode(regs)) {
		kernelmode_fixup_or_oops(regs, error_code, address,
					 SIGSEGV, si_code, pkey);
		return;
	}

	if (!(error_code & X86_PF_USER)) {
		/* Implicit user access to kernel memory -- just oops */
		page_fault_oops(regs, error_code, address);
		return;
	}

	/*
	 * User mode accesses just cause a SIGSEGV.
	 * It's possible to have interrupts off here:
	 */
	local_irq_enable();

	/*
	 * Valid to do another page fault here because this one came
	 * from user space:
	 */
	if (is_prefetch(regs, error_code, address))
		return;

	if (is_errata100(regs, address))
		return;

	sanitize_error_code(address, &error_code);

	if (fixup_vdso_exception(regs, X86_TRAP_PF, error_code, address))
		return;

	if (likely(show_unhandled_signals))
		show_signal_msg(regs, error_code, address, tsk);

	set_signal_archinfo(address, error_code);

	if (si_code == SEGV_PKUERR)
		force_sig_pkuerr((void __user *)address, pkey);
	else
		force_sig_fault(SIGSEGV, si_code, (void __user *)address);

	local_irq_disable();
}

static noinline void
bad_area_nosemaphore(struct pt_regs *regs, unsigned long error_code,
		     unsigned long address)
{
	__bad_area_nosemaphore(regs, error_code, address, 0, SEGV_MAPERR);
}

static void
__bad_area(struct pt_regs *regs, unsigned long error_code,
	   unsigned long address, u32 pkey, int si_code)
{
	struct mm_struct *mm = current->mm;
	/*
	 * Something tried to access memory that isn't in our memory map..
	 * Fix it, but check if it's kernel or user first..
	 */
	mmap_read_unlock(mm);

	__bad_area_nosemaphore(regs, error_code, address, pkey, si_code);
}

static inline bool bad_area_access_from_pkeys(unsigned long error_code,
		struct vm_area_struct *vma)
{
	/* This code is always called on the current mm */
	bool foreign = false;

	if (!cpu_feature_enabled(X86_FEATURE_OSPKE))
		return false;
	if (error_code & X86_PF_PK)
		return true;
	/* this checks permission keys on the VMA: */
	if (!arch_vma_access_permitted(vma, (error_code & X86_PF_WRITE),
				       (error_code & X86_PF_INSTR), foreign))
		return true;
	return false;
}

static noinline void
bad_area_access_error(struct pt_regs *regs, unsigned long error_code,
		      unsigned long address, struct vm_area_struct *vma)
{
	/*
	 * This OSPKE check is not strictly necessary at runtime.
	 * But, doing it this way allows compiler optimizations
	 * if pkeys are compiled out.
	 */
	if (bad_area_access_from_pkeys(error_code, vma)) {
		/*
		 * A protection key fault means that the PKRU value did not allow
		 * access to some PTE.  Userspace can figure out what PKRU was
		 * from the XSAVE state.  This function captures the pkey from
		 * the vma and passes it to userspace so userspace can discover
		 * which protection key was set on the PTE.
		 *
		 * If we get here, we know that the hardware signaled a X86_PF_PK
		 * fault and that there was a VMA once we got in the fault
		 * handler.  It does *not* guarantee that the VMA we find here
		 * was the one that we faulted on.
		 *
		 * 1. T1   : mprotect_key(foo, PAGE_SIZE, pkey=4);
		 * 2. T1   : set PKRU to deny access to pkey=4, touches page
		 * 3. T1   : faults...
		 * 4.    T2: mprotect_key(foo, PAGE_SIZE, pkey=5);
		 * 5. T1   : enters fault handler, takes mmap_lock, etc...
		 * 6. T1   : reaches here, sees vma_pkey(vma)=5, when we really
		 *	     faulted on a pte with its pkey=4.
		 */
		u32 pkey = vma_pkey(vma);

		__bad_area(regs, error_code, address, pkey, SEGV_PKUERR);
	} else {
		__bad_area(regs, error_code, address, 0, SEGV_ACCERR);
	}
}

static void
do_sigbus(struct pt_regs *regs, unsigned long error_code, unsigned long address,
	  vm_fault_t fault)
{
	/* Kernel mode? Handle exceptions or die: */
	if (!user_mode(regs)) {
		kernelmode_fixup_or_oops(regs, error_code, address,
					 SIGBUS, BUS_ADRERR, ARCH_DEFAULT_PKEY);
		return;
	}

	/* User-space => ok to do another page fault: */
	if (is_prefetch(regs, error_code, address))
		return;

	sanitize_error_code(address, &error_code);

	if (fixup_vdso_exception(regs, X86_TRAP_PF, error_code, address))
		return;

	set_signal_archinfo(address, error_code);

#ifdef CONFIG_MEMORY_FAILURE
	if (fault & (VM_FAULT_HWPOISON|VM_FAULT_HWPOISON_LARGE)) {
		struct task_struct *tsk = current;
		unsigned lsb = 0;

		pr_err(
	"MCE: Killing %s:%d due to hardware memory corruption fault at %lx\n",
			tsk->comm, tsk->pid, address);
		if (fault & VM_FAULT_HWPOISON_LARGE)
			lsb = hstate_index_to_shift(VM_FAULT_GET_HINDEX(fault));
		if (fault & VM_FAULT_HWPOISON)
			lsb = PAGE_SHIFT;
		force_sig_mceerr(BUS_MCEERR_AR, (void __user *)address, lsb);
		return;
	}
#endif
	force_sig_fault(SIGBUS, BUS_ADRERR, (void __user *)address);
}

static int spurious_kernel_fault_check(unsigned long error_code, pte_t *pte)
{
	if ((error_code & X86_PF_WRITE) && !pte_write(*pte))
		return 0;

	if ((error_code & X86_PF_INSTR) && !pte_exec(*pte))
		return 0;

	return 1;
}

/*
 * Handle a spurious fault caused by a stale TLB entry.
 *
 * This allows us to lazily refresh the TLB when increasing the
 * permissions of a kernel page (RO -> RW or NX -> X).  Doing it
 * eagerly is very expensive since that implies doing a full
 * cross-processor TLB flush, even if no stale TLB entries exist
 * on other processors.
 *
 * Spurious faults may only occur if the TLB contains an entry with
 * fewer permission than the page table entry.  Non-present (P = 0)
 * and reserved bit (R = 1) faults are never spurious.
 *
 * There are no security implications to leaving a stale TLB when
 * increasing the permissions on a page.
 *
 * Returns non-zero if a spurious fault was handled, zero otherwise.
 *
 * See Intel Developer's Manual Vol 3 Section 4.10.4.3, bullet 3
 * (Optional Invalidation).
 */
static noinline int
spurious_kernel_fault(unsigned long error_code, unsigned long address)
{
	pgd_t *pgd;
	p4d_t *p4d;
	pud_t *pud;
	pmd_t *pmd;
	pte_t *pte;
	int ret;

	/*
	 * Only writes to RO or instruction fetches from NX may cause
	 * spurious faults.
	 *
	 * These could be from user or supervisor accesses but the TLB
	 * is only lazily flushed after a kernel mapping protection
	 * change, so user accesses are not expected to cause spurious
	 * faults.
	 */
	if (error_code != (X86_PF_WRITE | X86_PF_PROT) &&
	    error_code != (X86_PF_INSTR | X86_PF_PROT))
		return 0;

	pgd = init_mm.pgd + pgd_index(address);
	if (!pgd_present(*pgd))
		return 0;

	p4d = p4d_offset(pgd, address);
	if (!p4d_present(*p4d))
		return 0;

	if (p4d_large(*p4d))
		return spurious_kernel_fault_check(error_code, (pte_t *) p4d);

	pud = pud_offset(p4d, address);
	if (!pud_present(*pud))
		return 0;

	if (pud_large(*pud))
		return spurious_kernel_fault_check(error_code, (pte_t *) pud);

	pmd = pmd_offset(pud, address);
	if (!pmd_present(*pmd))
		return 0;

	if (pmd_large(*pmd))
		return spurious_kernel_fault_check(error_code, (pte_t *) pmd);

	pte = pte_offset_kernel(pmd, address);
	if (!pte_present(*pte))
		return 0;

	ret = spurious_kernel_fault_check(error_code, pte);
	if (!ret)
		return 0;

	/*
	 * Make sure we have permissions in PMD.
	 * If not, then there's a bug in the page tables:
	 */
	ret = spurious_kernel_fault_check(error_code, (pte_t *) pmd);
	WARN_ONCE(!ret, "PMD has incorrect permission bits\n");

	return ret;
}
NOKPROBE_SYMBOL(spurious_kernel_fault);

int show_unhandled_signals = 1;

static inline int
access_error(unsigned long error_code, struct vm_area_struct *vma)
{
	/* This is only called for the current mm, so: */
	bool foreign = false;

	/*
	 * Read or write was blocked by protection keys.  This is
	 * always an unconditional error and can never result in
	 * a follow-up action to resolve the fault, like a COW.
	 */
	if (error_code & X86_PF_PK)
		return 1;

	/*
	 * SGX hardware blocked the access.  This usually happens
	 * when the enclave memory contents have been destroyed, like
	 * after a suspend/resume cycle. In any case, the kernel can't
	 * fix the cause of the fault.  Handle the fault as an access
	 * error even in cases where no actual access violation
	 * occurred.  This allows userspace to rebuild the enclave in
	 * response to the signal.
	 */
	if (unlikely(error_code & X86_PF_SGX))
		return 1;

	/*
	 * Make sure to check the VMA so that we do not perform
	 * faults just to hit a X86_PF_PK as soon as we fill in a
	 * page.
	 */
	if (!arch_vma_access_permitted(vma, (error_code & X86_PF_WRITE),
				       (error_code & X86_PF_INSTR), foreign))
		return 1;

	/*
	 * Shadow stack accesses (PF_SHSTK=1) are only permitted to
	 * shadow stack VMAs. All other accesses result in an error.
	 */
	if (error_code & X86_PF_SHSTK) {
		if (unlikely(!(vma->vm_flags & VM_SHADOW_STACK)))
			return 1;
		if (unlikely(!(vma->vm_flags & VM_WRITE)))
			return 1;
		return 0;
	}

	if (error_code & X86_PF_WRITE) {
		/* write, present and write, not present: */
		if (unlikely(vma->vm_flags & VM_SHADOW_STACK))
			return 1;
		if (unlikely(!(vma->vm_flags & VM_WRITE)))
			return 1;
		return 0;
	}

	/* read, present: */
	if (unlikely(error_code & X86_PF_PROT))
		return 1;

	/* read, not present: */
	if (unlikely(!vma_is_accessible(vma)))
		return 1;

	return 0;
}

bool fault_in_kernel_space(unsigned long address)
{
	/*
	 * On 64-bit systems, the vsyscall page is at an address above
	 * TASK_SIZE_MAX, but is not considered part of the kernel
	 * address space.
	 */
	if (IS_ENABLED(CONFIG_X86_64) && is_vsyscall_vaddr(address))
		return false;

	return address >= TASK_SIZE_MAX;
}

/*
 * Called for all faults where 'address' is part of the kernel address
 * space.  Might get called for faults that originate from *code* that
 * ran in userspace or the kernel.
 */
static void
do_kern_addr_fault(struct pt_regs *regs, unsigned long hw_error_code,
		   unsigned long address)
{
	/*
	 * Protection keys exceptions only happen on user pages.  We
	 * have no user pages in the kernel portion of the address
	 * space, so do not expect them here.
	 */
	WARN_ON_ONCE(hw_error_code & X86_PF_PK);

#ifdef CONFIG_X86_32
	/*
	 * We can fault-in kernel-space virtual memory on-demand. The
	 * 'reference' page table is init_mm.pgd.
	 *
	 * NOTE! We MUST NOT take any locks for this case. We may
	 * be in an interrupt or a critical region, and should
	 * only copy the information from the master page table,
	 * nothing more.
	 *
	 * Before doing this on-demand faulting, ensure that the
	 * fault is not any of the following:
	 * 1. A fault on a PTE with a reserved bit set.
	 * 2. A fault caused by a user-mode access.  (Do not demand-
	 *    fault kernel memory due to user-mode accesses).
	 * 3. A fault caused by a page-level protection violation.
	 *    (A demand fault would be on a non-present page which
	 *     would have X86_PF_PROT==0).
	 *
	 * This is only needed to close a race condition on x86-32 in
	 * the vmalloc mapping/unmapping code. See the comment above
	 * vmalloc_fault() for details. On x86-64 the race does not
	 * exist as the vmalloc mappings don't need to be synchronized
	 * there.
	 */
	if (!(hw_error_code & (X86_PF_RSVD | X86_PF_USER | X86_PF_PROT))) {
		if (vmalloc_fault(address) >= 0)
			return;
	}
#endif

	if (is_f00f_bug(regs, hw_error_code, address))
		return;

	/* Was the fault spurious, caused by lazy TLB invalidation? */
	if (spurious_kernel_fault(hw_error_code, address))
		return;

	/* kprobes don't want to hook the spurious faults: */
	if (WARN_ON_ONCE(kprobe_page_fault(regs, X86_TRAP_PF)))
		return;

	/*
	 * Note, despite being a "bad area", there are quite a few
	 * acceptable reasons to get here, such as erratum fixups
	 * and handling kernel code that can fault, like get_user().
	 *
	 * Don't take the mm semaphore here. If we fixup a prefetch
	 * fault we could otherwise deadlock:
	 */
	bad_area_nosemaphore(regs, hw_error_code, address);
}
NOKPROBE_SYMBOL(do_kern_addr_fault);

/*
 * Handle faults in the user portion of the address space.  Nothing in here
 * should check X86_PF_USER without a specific justification: for almost
 * all purposes, we should treat a normal kernel access to user memory
 * (e.g. get_user(), put_user(), etc.) the same as the WRUSS instruction.
 * The one exception is AC flag handling, which is, per the x86
 * architecture, special for WRUSS.
 */
static inline
void do_user_addr_fault(struct pt_regs *regs,
			unsigned long error_code,
			unsigned long address)
{
	struct vm_area_struct *vma;
	struct task_struct *tsk;
	struct mm_struct *mm;
	vm_fault_t fault;
	unsigned int flags = FAULT_FLAG_DEFAULT;

	tsk = current;
	mm = tsk->mm;

	if (unlikely((error_code & (X86_PF_USER | X86_PF_INSTR)) == X86_PF_INSTR)) {
		/*
		 * Whoops, this is kernel mode code trying to execute from
		 * user memory.  Unless this is AMD erratum #93, which
		 * corrupts RIP such that it looks like a user address,
		 * this is unrecoverable.  Don't even try to look up the
		 * VMA or look for extable entries.
		 */
		if (is_errata93(regs, address))
			return;

		page_fault_oops(regs, error_code, address);
		return;
	}

	/* kprobes don't want to hook the spurious faults: */
	if (WARN_ON_ONCE(kprobe_page_fault(regs, X86_TRAP_PF)))
		return;

	/*
	 * Reserved bits are never expected to be set on
	 * entries in the user portion of the page tables.
	 */
	if (unlikely(error_code & X86_PF_RSVD))
		pgtable_bad(regs, error_code, address);

	/*
	 * If SMAP is on, check for invalid kernel (supervisor) access to user
	 * pages in the user address space.  The odd case here is WRUSS,
	 * which, according to the preliminary documentation, does not respect
	 * SMAP and will have the USER bit set so, in all cases, SMAP
	 * enforcement appears to be consistent with the USER bit.
	 */
	if (unlikely(cpu_feature_enabled(X86_FEATURE_SMAP) &&
		     !(error_code & X86_PF_USER) &&
		     !(regs->flags & X86_EFLAGS_AC))) {
		/*
		 * No extable entry here.  This was a kernel access to an
		 * invalid pointer.  get_kernel_nofault() will not get here.
		 */
		page_fault_oops(regs, error_code, address);
		return;
	}

	/*
	 * If we're in an interrupt, have no user context or are running
	 * in a region with pagefaults disabled then we must not take the fault
	 */
	if (unlikely(faulthandler_disabled() || !mm)) {
		bad_area_nosemaphore(regs, error_code, address);
		return;
	}

	/* Legacy check - remove this after verifying that it doesn't trigger */
	if (WARN_ON_ONCE(!(regs->flags & X86_EFLAGS_IF))) {
		bad_area_nosemaphore(regs, error_code, address);
		return;
	}

	local_irq_enable();

	perf_sw_event(PERF_COUNT_SW_PAGE_FAULTS, 1, regs, address);

	/*
	 * Read-only permissions can not be expressed in shadow stack PTEs.
	 * Treat all shadow stack accesses as WRITE faults. This ensures
	 * that the MM will prepare everything (e.g., break COW) such that
	 * maybe_mkwrite() can create a proper shadow stack PTE.
	 */
	if (error_code & X86_PF_SHSTK)
		flags |= FAULT_FLAG_WRITE;
	if (error_code & X86_PF_WRITE)
		flags |= FAULT_FLAG_WRITE;
	if (error_code & X86_PF_INSTR)
		flags |= FAULT_FLAG_INSTRUCTION;

	/*
	 * We set FAULT_FLAG_USER based on the register state, not
	 * based on X86_PF_USER. User space accesses that cause
	 * system page faults are still user accesses.
	 */
	if (user_mode(regs))
		flags |= FAULT_FLAG_USER;

#ifdef CONFIG_X86_64
	/*
	 * Faults in the vsyscall page might need emulation.  The
	 * vsyscall page is at a high address (>PAGE_OFFSET), but is
	 * considered to be part of the user address space.
	 *
	 * The vsyscall page does not have a "real" VMA, so do this
	 * emulation before we go searching for VMAs.
	 *
	 * PKRU never rejects instruction fetches, so we don't need
	 * to consider the PF_PK bit.
	 */
	if (is_vsyscall_vaddr(address)) {
		if (emulate_vsyscall(error_code, regs, address))
			return;
	}
#endif

	if (!(flags & FAULT_FLAG_USER))
		goto lock_mmap;

	vma = lock_vma_under_rcu(mm, address);
	if (!vma)
		goto lock_mmap;

	if (unlikely(access_error(error_code, vma))) {
		vma_end_read(vma);
		goto lock_mmap;
	}
	fault = handle_mm_fault(vma, address, flags | FAULT_FLAG_VMA_LOCK, regs);
	if (!(fault & (VM_FAULT_RETRY | VM_FAULT_COMPLETED)))
		vma_end_read(vma);

	if (!(fault & VM_FAULT_RETRY)) {
		count_vm_vma_lock_event(VMA_LOCK_SUCCESS);
		goto done;
	}
	count_vm_vma_lock_event(VMA_LOCK_RETRY);
	if (fault & VM_FAULT_MAJOR)
		flags |= FAULT_FLAG_TRIED;

	/* Quick path to respond to signals */
	if (fault_signal_pending(fault, regs)) {
		if (!user_mode(regs))
			kernelmode_fixup_or_oops(regs, error_code, address,
						 SIGBUS, BUS_ADRERR,
						 ARCH_DEFAULT_PKEY);
		return;
	}
lock_mmap:

retry:
	vma = lock_mm_and_find_vma(mm, address, regs);
	if (unlikely(!vma)) {
		bad_area_nosemaphore(regs, error_code, address);
		return;
	}

	/*
	 * Ok, we have a good vm_area for this memory access, so
	 * we can handle it..
	 */
	if (unlikely(access_error(error_code, vma))) {
		bad_area_access_error(regs, error_code, address, vma);
		return;
	}

	/*
	 * If for any reason at all we couldn't handle the fault,
	 * make sure we exit gracefully rather than endlessly redo
	 * the fault.  Since we never set FAULT_FLAG_RETRY_NOWAIT, if
	 * we get VM_FAULT_RETRY back, the mmap_lock has been unlocked.
	 *
	 * Note that handle_userfault() may also release and reacquire mmap_lock
	 * (and not return with VM_FAULT_RETRY), when returning to userland to
	 * repeat the page fault later with a VM_FAULT_NOPAGE retval
	 * (potentially after handling any pending signal during the return to
	 * userland). The return to userland is identified whenever
	 * FAULT_FLAG_USER|FAULT_FLAG_KILLABLE are both set in flags.
	 */
	fault = handle_mm_fault(vma, address, flags, regs);

	if (fault_signal_pending(fault, regs)) {
		/*
		 * Quick path to respond to signals.  The core mm code
		 * has unlocked the mm for us if we get here.
		 */
		if (!user_mode(regs))
			kernelmode_fixup_or_oops(regs, error_code, address,
						 SIGBUS, BUS_ADRERR,
						 ARCH_DEFAULT_PKEY);
		return;
	}

	/* The fault is fully completed (including releasing mmap lock) */
	if (fault & VM_FAULT_COMPLETED)
		return;

	/*
	 * If we need to retry the mmap_lock has already been released,
	 * and if there is a fatal signal pending there is no guarantee
	 * that we made any progress. Handle this case first.
	 */
	if (unlikely(fault & VM_FAULT_RETRY)) {
		flags |= FAULT_FLAG_TRIED;
		goto retry;
	}

	mmap_read_unlock(mm);
done:
	if (likely(!(fault & VM_FAULT_ERROR)))
		return;

	if (fatal_signal_pending(current) && !user_mode(regs)) {
		kernelmode_fixup_or_oops(regs, error_code, address,
					 0, 0, ARCH_DEFAULT_PKEY);
		return;
	}

	if (fault & VM_FAULT_OOM) {
		/* Kernel mode? Handle exceptions or die: */
		if (!user_mode(regs)) {
			kernelmode_fixup_or_oops(regs, error_code, address,
						 SIGSEGV, SEGV_MAPERR,
						 ARCH_DEFAULT_PKEY);
			return;
		}

		/*
		 * We ran out of memory, call the OOM killer, and return the
		 * userspace (which will retry the fault, or kill us if we got
		 * oom-killed):
		 */
		pagefault_out_of_memory();
	} else {
		if (fault & (VM_FAULT_SIGBUS|VM_FAULT_HWPOISON|
			     VM_FAULT_HWPOISON_LARGE))
			do_sigbus(regs, error_code, address, fault);
		else if (fault & VM_FAULT_SIGSEGV)
			bad_area_nosemaphore(regs, error_code, address);
		else
			BUG();
	}
}
NOKPROBE_SYMBOL(do_user_addr_fault);

static __always_inline void
trace_page_fault_entries(struct pt_regs *regs, unsigned long error_code,
			 unsigned long address)
{
	if (!trace_pagefault_enabled())
		return;

	if (user_mode(regs))
		trace_page_fault_user(address, regs, error_code);
	else
		trace_page_fault_kernel(address, regs, error_code);
}

static __always_inline void
handle_page_fault(struct pt_regs *regs, unsigned long error_code,
			      unsigned long address)
{
	trace_page_fault_entries(regs, error_code, address);

	if (unlikely(kmmio_fault(regs, address)))
		return;

	/* Was the fault on kernel-controlled part of the address space? */
	if (unlikely(fault_in_kernel_space(address))) {
		do_kern_addr_fault(regs, error_code, address);
	} else {
		do_user_addr_fault(regs, error_code, address);
		/*
		 * User address page fault handling might have reenabled
		 * interrupts. Fixing up all potential exit points of
		 * do_user_addr_fault() and its leaf functions is just not
		 * doable w/o creating an unholy mess or turning the code
		 * upside down.
		 */
		local_irq_disable();
	}
}

DEFINE_IDTENTRY_RAW_ERRORCODE(exc_page_fault)
{
	irqentry_state_t state;
	unsigned long address;

	address = cpu_feature_enabled(X86_FEATURE_FRED) ? fred_event_data(regs) : read_cr2();

	prefetchw(&current->mm->mmap_lock);

	/*
	 * KVM uses #PF vector to deliver 'page not present' events to guests
	 * (asynchronous page fault mechanism). The event happens when a
	 * userspace task is trying to access some valid (from guest's point of
	 * view) memory which is not currently mapped by the host (e.g. the
	 * memory is swapped out). Note, the corresponding "page ready" event
	 * which is injected when the memory becomes available, is delivered via
	 * an interrupt mechanism and not a #PF exception
	 * (see arch/x86/kernel/kvm.c: sysvec_kvm_asyncpf_interrupt()).
	 *
	 * We are relying on the interrupted context being sane (valid RSP,
	 * relevant locks not held, etc.), which is fine as long as the
	 * interrupted context had IF=1.  We are also relying on the KVM
	 * async pf type field and CR2 being read consistently instead of
	 * getting values from real and async page faults mixed up.
	 *
	 * Fingers crossed.
	 *
	 * The async #PF handling code takes care of idtentry handling
	 * itself.
	 */
	if (kvm_handle_async_pf(regs, (u32)address))
		return;

	/*
	 * Entry handling for valid #PF from kernel mode is slightly
	 * different: RCU is already watching and ct_irq_enter() must not
	 * be invoked because a kernel fault on a user space address might
	 * sleep.
	 *
	 * In case the fault hit a RCU idle region the conditional entry
	 * code reenabled RCU to avoid subsequent wreckage which helps
	 * debuggability.
	 */
	state = irqentry_enter(regs);

	instrumentation_begin();
	handle_page_fault(regs, error_code, address);
	instrumentation_end();

	irqentry_exit(regs, state);
}<|MERGE_RESOLUTION|>--- conflicted
+++ resolved
@@ -34,10 +34,7 @@
 #include <asm/kvm_para.h>		/* kvm_handle_async_pf		*/
 #include <asm/vdso.h>			/* fixup_vdso_exception()	*/
 #include <asm/irq_stack.h>
-<<<<<<< HEAD
-=======
 #include <asm/fred.h>
->>>>>>> 855684c7
 #include <asm/sev.h>			/* snp_dump_hva_rmpentry()	*/
 
 #define CREATE_TRACE_POINTS
