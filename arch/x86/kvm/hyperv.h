/* SPDX-License-Identifier: GPL-2.0-only */
/*
 * KVM Microsoft Hyper-V emulation
 *
 * derived from arch/x86/kvm/x86.c
 *
 * Copyright (C) 2006 Qumranet, Inc.
 * Copyright (C) 2008 Qumranet, Inc.
 * Copyright IBM Corporation, 2008
 * Copyright 2010 Red Hat, Inc. and/or its affiliates.
 * Copyright (C) 2015 Andrey Smetanin <asmetanin@virtuozzo.com>
 *
 * Authors:
 *   Avi Kivity   <avi@qumranet.com>
 *   Yaniv Kamay  <yaniv@qumranet.com>
 *   Amit Shah    <amit.shah@qumranet.com>
 *   Ben-Ami Yassour <benami@il.ibm.com>
 *   Andrey Smetanin <asmetanin@virtuozzo.com>
 */

#ifndef __ARCH_X86_KVM_HYPERV_H__
#define __ARCH_X86_KVM_HYPERV_H__

#include <linux/kvm_host.h>
#include "x86.h"

#ifdef CONFIG_KVM_HYPERV

/* "Hv#1" signature */
#define HYPERV_CPUID_SIGNATURE_EAX 0x31237648

/*
 * The #defines related to the synthetic debugger are required by KDNet, but
 * they are not documented in the Hyper-V TLFS because the synthetic debugger
 * functionality has been deprecated and is subject to removal in future
 * versions of Windows.
 */
#define HYPERV_CPUID_SYNDBG_VENDOR_AND_MAX_FUNCTIONS	0x40000080
#define HYPERV_CPUID_SYNDBG_INTERFACE			0x40000081
#define HYPERV_CPUID_SYNDBG_PLATFORM_CAPABILITIES	0x40000082

/*
 * Hyper-V synthetic debugger platform capabilities
 * These are HYPERV_CPUID_SYNDBG_PLATFORM_CAPABILITIES.EAX bits.
 */
#define HV_X64_SYNDBG_CAP_ALLOW_KERNEL_DEBUGGING	BIT(1)

/* Hyper-V Synthetic debug options MSR */
#define HV_X64_MSR_SYNDBG_CONTROL		0x400000F1
#define HV_X64_MSR_SYNDBG_STATUS		0x400000F2
#define HV_X64_MSR_SYNDBG_SEND_BUFFER		0x400000F3
#define HV_X64_MSR_SYNDBG_RECV_BUFFER		0x400000F4
#define HV_X64_MSR_SYNDBG_PENDING_BUFFER	0x400000F5
#define HV_X64_MSR_SYNDBG_OPTIONS		0x400000FF

/* Hyper-V HV_X64_MSR_SYNDBG_OPTIONS bits */
#define HV_X64_SYNDBG_OPTION_USE_HCALLS		BIT(2)

static inline struct kvm_hv *to_kvm_hv(struct kvm *kvm)
{
	return &kvm->arch.hyperv;
}

static inline struct kvm_vcpu_hv *to_hv_vcpu(struct kvm_vcpu *vcpu)
{
	return vcpu->arch.hyperv;
}

static inline struct kvm_vcpu_hv_synic *to_hv_synic(struct kvm_vcpu *vcpu)
{
	struct kvm_vcpu_hv *hv_vcpu = to_hv_vcpu(vcpu);

	return &hv_vcpu->synic;
}

static inline struct kvm_vcpu *hv_synic_to_vcpu(struct kvm_vcpu_hv_synic *synic)
{
	struct kvm_vcpu_hv *hv_vcpu = container_of(synic, struct kvm_vcpu_hv, synic);

	return hv_vcpu->vcpu;
}

static inline struct kvm_hv_syndbg *to_hv_syndbg(struct kvm_vcpu *vcpu)
{
	return &vcpu->kvm->arch.hyperv.hv_syndbg;
}

static inline u32 kvm_hv_get_vpindex(struct kvm_vcpu *vcpu)
{
	struct kvm_vcpu_hv *hv_vcpu = to_hv_vcpu(vcpu);

	return hv_vcpu ? hv_vcpu->vp_index : vcpu->vcpu_idx;
}

int kvm_hv_set_msr_common(struct kvm_vcpu *vcpu, u32 msr, u64 data, bool host);
int kvm_hv_get_msr_common(struct kvm_vcpu *vcpu, u32 msr, u64 *pdata, bool host);

static inline bool kvm_hv_hypercall_enabled(struct kvm_vcpu *vcpu)
{
	return vcpu->arch.hyperv_enabled && to_kvm_hv(vcpu->kvm)->hv_guest_os_id;
}

int kvm_hv_hypercall(struct kvm_vcpu *vcpu);

void kvm_hv_irq_routing_update(struct kvm *kvm);
int kvm_hv_synic_set_irq(struct kvm *kvm, u32 vcpu_id, u32 sint);
void kvm_hv_synic_send_eoi(struct kvm_vcpu *vcpu, int vector);
int kvm_hv_activate_synic(struct kvm_vcpu *vcpu, bool dont_zero_synic_pages);

static inline bool kvm_hv_synic_has_vector(struct kvm_vcpu *vcpu, int vector)
{
	return to_hv_vcpu(vcpu) && test_bit(vector, to_hv_synic(vcpu)->vec_bitmap);
}

static inline bool kvm_hv_synic_auto_eoi_set(struct kvm_vcpu *vcpu, int vector)
{
	return to_hv_vcpu(vcpu) &&
	       test_bit(vector, to_hv_synic(vcpu)->auto_eoi_bitmap);
}

void kvm_hv_vcpu_uninit(struct kvm_vcpu *vcpu);

bool kvm_hv_assist_page_enabled(struct kvm_vcpu *vcpu);
int kvm_hv_get_assist_page(struct kvm_vcpu *vcpu);

static inline struct kvm_vcpu_hv_stimer *to_hv_stimer(struct kvm_vcpu *vcpu,
						      int timer_index)
{
	return &to_hv_vcpu(vcpu)->stimer[timer_index];
}

static inline struct kvm_vcpu *hv_stimer_to_vcpu(struct kvm_vcpu_hv_stimer *stimer)
{
	struct kvm_vcpu_hv *hv_vcpu;

	hv_vcpu = container_of(stimer - stimer->index, struct kvm_vcpu_hv,
			       stimer[0]);
	return hv_vcpu->vcpu;
}

static inline bool kvm_hv_has_stimer_pending(struct kvm_vcpu *vcpu)
{
	struct kvm_vcpu_hv *hv_vcpu = to_hv_vcpu(vcpu);

	if (!hv_vcpu)
		return false;

	return !bitmap_empty(hv_vcpu->stimer_pending_bitmap,
			     HV_SYNIC_STIMER_COUNT);
}

/*
 * With HV_ACCESS_TSC_INVARIANT feature, invariant TSC (CPUID.80000007H:EDX[8])
 * is only observed after HV_X64_MSR_TSC_INVARIANT_CONTROL was written to.
 */
static inline bool kvm_hv_invtsc_suppressed(struct kvm_vcpu *vcpu)
{
	struct kvm_vcpu_hv *hv_vcpu = to_hv_vcpu(vcpu);

	/*
	 * If Hyper-V's invariant TSC control is not exposed to the guest,
	 * the invariant TSC CPUID flag is not suppressed, Windows guests were
	 * observed to be able to handle it correctly. Going forward, VMMs are
	 * encouraged to enable Hyper-V's invariant TSC control when invariant
	 * TSC CPUID flag is set to make KVM's behavior match genuine Hyper-V.
	 */
	if (!hv_vcpu ||
	    !(hv_vcpu->cpuid_cache.features_eax & HV_ACCESS_TSC_INVARIANT))
		return false;

	/*
	 * If Hyper-V's invariant TSC control is exposed to the guest, KVM is
	 * responsible for suppressing the invariant TSC CPUID flag if the
	 * Hyper-V control is not enabled.
	 */
	return !(to_kvm_hv(vcpu->kvm)->hv_invtsc_control & HV_EXPOSE_INVARIANT_TSC);
}

void kvm_hv_process_stimers(struct kvm_vcpu *vcpu);

void kvm_hv_setup_tsc_page(struct kvm *kvm,
			   struct pvclock_vcpu_time_info *hv_clock);
void kvm_hv_request_tsc_page_update(struct kvm *kvm);

void kvm_hv_xsaves_xsavec_maybe_warn(struct kvm_vcpu *vcpu);

void kvm_hv_init_vm(struct kvm *kvm);
void kvm_hv_destroy_vm(struct kvm *kvm);
int kvm_hv_vcpu_init(struct kvm_vcpu *vcpu);
void kvm_hv_set_cpuid(struct kvm_vcpu *vcpu, bool hyperv_enabled);
int kvm_hv_set_enforce_cpuid(struct kvm_vcpu *vcpu, bool enforce);
int kvm_vm_ioctl_hv_eventfd(struct kvm *kvm, struct kvm_hyperv_eventfd *args);
int kvm_get_hv_cpuid(struct kvm_vcpu *vcpu, struct kvm_cpuid2 *cpuid,
		     struct kvm_cpuid_entry2 __user *entries);

static inline struct kvm_vcpu_hv_tlb_flush_fifo *kvm_hv_get_tlb_flush_fifo(struct kvm_vcpu *vcpu,
									   bool is_guest_mode)
{
	struct kvm_vcpu_hv *hv_vcpu = to_hv_vcpu(vcpu);
	int i = is_guest_mode ? HV_L2_TLB_FLUSH_FIFO :
				HV_L1_TLB_FLUSH_FIFO;

	return &hv_vcpu->tlb_flush_fifo[i];
}

static inline void kvm_hv_vcpu_purge_flush_tlb(struct kvm_vcpu *vcpu)
{
	struct kvm_vcpu_hv_tlb_flush_fifo *tlb_flush_fifo;

	if (!to_hv_vcpu(vcpu) || !kvm_check_request(KVM_REQ_HV_TLB_FLUSH, vcpu))
		return;

	tlb_flush_fifo = kvm_hv_get_tlb_flush_fifo(vcpu, is_guest_mode(vcpu));

	kfifo_reset_out(&tlb_flush_fifo->entries);
}

static inline bool guest_hv_cpuid_has_l2_tlb_flush(struct kvm_vcpu *vcpu)
{
	struct kvm_vcpu_hv *hv_vcpu = to_hv_vcpu(vcpu);

	return hv_vcpu &&
		(hv_vcpu->cpuid_cache.nested_eax & HV_X64_NESTED_DIRECT_FLUSH);
}

static inline bool kvm_hv_is_tlb_flush_hcall(struct kvm_vcpu *vcpu)
{
	struct kvm_vcpu_hv *hv_vcpu = to_hv_vcpu(vcpu);
	u16 code;

	if (!hv_vcpu)
		return false;

	code = is_64_bit_hypercall(vcpu) ? kvm_rcx_read(vcpu) :
					   kvm_rax_read(vcpu);

	return (code == HVCALL_FLUSH_VIRTUAL_ADDRESS_SPACE ||
		code == HVCALL_FLUSH_VIRTUAL_ADDRESS_LIST ||
		code == HVCALL_FLUSH_VIRTUAL_ADDRESS_SPACE_EX ||
		code == HVCALL_FLUSH_VIRTUAL_ADDRESS_LIST_EX);
}

static inline int kvm_hv_verify_vp_assist(struct kvm_vcpu *vcpu)
{
	if (!to_hv_vcpu(vcpu))
		return 0;

	if (!kvm_hv_assist_page_enabled(vcpu))
		return 0;

	return kvm_hv_get_assist_page(vcpu);
}

static inline void kvm_hv_nested_transtion_tlb_flush(struct kvm_vcpu *vcpu,
						     bool tdp_enabled)
{
	/*
	 * KVM_REQ_HV_TLB_FLUSH flushes entries from either L1's VP_ID or
	 * L2's VP_ID upon request from the guest. Make sure we check for
	 * pending entries in the right FIFO upon L1/L2 transition as these
	 * requests are put by other vCPUs asynchronously.
	 */
	if (to_hv_vcpu(vcpu) && tdp_enabled)
		kvm_make_request(KVM_REQ_HV_TLB_FLUSH, vcpu);
}

int kvm_hv_vcpu_flush_tlb(struct kvm_vcpu *vcpu);
<<<<<<< HEAD
static inline bool kvm_hv_cpuid_vsm_enabled(struct kvm_vcpu *vcpu)
{
	struct kvm_vcpu_hv *hv_vcpu = to_hv_vcpu(vcpu);

	return hv_vcpu && (hv_vcpu->cpuid_cache.features_ebx & HV_ACCESS_VSM);
}
static inline bool kvm_hv_vcpu_is_idle_vtl(struct kvm_vcpu *vcpu)
{
	return vcpu->arch.mp_state == KVM_MP_STATE_HV_INACTIVE_VTL;
}
=======
void dump_ftrace_vcpu_hyperv(struct kvm_vcpu *vcpu);
>>>>>>> a376c900
#else /* CONFIG_KVM_HYPERV */
static inline void kvm_hv_setup_tsc_page(struct kvm *kvm,
					 struct pvclock_vcpu_time_info *hv_clock) {}
static inline void kvm_hv_request_tsc_page_update(struct kvm *kvm) {}
static inline void kvm_hv_xsaves_xsavec_maybe_warn(struct kvm_vcpu *vcpu) {}
static inline void kvm_hv_init_vm(struct kvm *kvm) {}
static inline void kvm_hv_destroy_vm(struct kvm *kvm) {}
static inline int kvm_hv_vcpu_init(struct kvm_vcpu *vcpu)
{
	return 0;
}
static inline void kvm_hv_vcpu_uninit(struct kvm_vcpu *vcpu) {}
static inline bool kvm_hv_hypercall_enabled(struct kvm_vcpu *vcpu)
{
	return false;
}
static inline int kvm_hv_hypercall(struct kvm_vcpu *vcpu)
{
	return HV_STATUS_ACCESS_DENIED;
}
static inline void kvm_hv_vcpu_purge_flush_tlb(struct kvm_vcpu *vcpu) {}
static inline bool kvm_hv_synic_has_vector(struct kvm_vcpu *vcpu, int vector)
{
	return false;
}
static inline bool kvm_hv_synic_auto_eoi_set(struct kvm_vcpu *vcpu, int vector)
{
	return false;
}
static inline void kvm_hv_synic_send_eoi(struct kvm_vcpu *vcpu, int vector) {}
static inline bool kvm_hv_invtsc_suppressed(struct kvm_vcpu *vcpu)
{
	return false;
}
static inline void kvm_hv_set_cpuid(struct kvm_vcpu *vcpu, bool hyperv_enabled) {}
static inline bool kvm_hv_has_stimer_pending(struct kvm_vcpu *vcpu)
{
	return false;
}
static inline bool kvm_hv_is_tlb_flush_hcall(struct kvm_vcpu *vcpu)
{
	return false;
}
static inline bool guest_hv_cpuid_has_l2_tlb_flush(struct kvm_vcpu *vcpu)
{
	return false;
}
static inline int kvm_hv_verify_vp_assist(struct kvm_vcpu *vcpu)
{
	return 0;
}
static inline u32 kvm_hv_get_vpindex(struct kvm_vcpu *vcpu)
{
	return vcpu->vcpu_idx;
}
static inline void kvm_hv_nested_transtion_tlb_flush(struct kvm_vcpu *vcpu, bool tdp_enabled) {}
static inline bool kvm_hv_cpuid_vsm_enabled(struct kvm_vcpu *vcpu)
{
	return false;
}
static inline bool kvm_hv_vcpu_is_idle_vtl(struct kvm_vcpu *vcpu)
{
	return false;
}
#endif /* CONFIG_KVM_HYPERV */

#endif /* __ARCH_X86_KVM_HYPERV_H__ */<|MERGE_RESOLUTION|>--- conflicted
+++ resolved
@@ -265,7 +265,6 @@
 }
 
 int kvm_hv_vcpu_flush_tlb(struct kvm_vcpu *vcpu);
-<<<<<<< HEAD
 static inline bool kvm_hv_cpuid_vsm_enabled(struct kvm_vcpu *vcpu)
 {
 	struct kvm_vcpu_hv *hv_vcpu = to_hv_vcpu(vcpu);
@@ -276,9 +275,7 @@
 {
 	return vcpu->arch.mp_state == KVM_MP_STATE_HV_INACTIVE_VTL;
 }
-=======
 void dump_ftrace_vcpu_hyperv(struct kvm_vcpu *vcpu);
->>>>>>> a376c900
 #else /* CONFIG_KVM_HYPERV */
 static inline void kvm_hv_setup_tsc_page(struct kvm *kvm,
 					 struct pvclock_vcpu_time_info *hv_clock) {}
