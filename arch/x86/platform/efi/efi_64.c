// SPDX-License-Identifier: GPL-2.0
/*
 * x86_64 specific EFI support functions
 * Based on Extensible Firmware Interface Specification version 1.0
 *
 * Copyright (C) 2005-2008 Intel Co.
 *	Fenghua Yu <fenghua.yu@intel.com>
 *	Bibo Mao <bibo.mao@intel.com>
 *	Chandramouli Narayanan <mouli@linux.intel.com>
 *	Huang Ying <ying.huang@intel.com>
 *
 * Code to convert EFI to E820 map has been implemented in elilo bootloader
 * based on a EFI patch by Edgar Hucek. Based on the E820 map, the page table
 * is setup appropriately for EFI runtime code.
 * - mouli 06/14/2007.
 *
 */

#define pr_fmt(fmt) "efi: " fmt

#include <linux/kernel.h>
#include <linux/init.h>
#include <linux/mm.h>
#include <linux/types.h>
#include <linux/spinlock.h>
#include <linux/bootmem.h>
#include <linux/ioport.h>
#include <linux/mc146818rtc.h>
#include <linux/efi.h>
#include <linux/export.h>
#include <linux/uaccess.h>
#include <linux/io.h>
#include <linux/reboot.h>
#include <linux/slab.h>
#include <linux/ucs2_string.h>
#include <linux/mem_encrypt.h>
#include <linux/sched/task.h>

#include <asm/setup.h>
#include <asm/page.h>
#include <asm/e820/api.h>
#include <asm/pgtable.h>
#include <asm/tlbflush.h>
#include <asm/proto.h>
#include <asm/efi.h>
#include <asm/cacheflush.h>
#include <asm/fixmap.h>
#include <asm/realmode.h>
#include <asm/time.h>
#include <asm/pgalloc.h>

/*
 * We allocate runtime services regions top-down, starting from -4G, i.e.
 * 0xffff_ffff_0000_0000 and limit EFI VA mapping space to 64G.
 */
static u64 efi_va = EFI_VA_START;

struct efi_scratch efi_scratch;

static void __init early_code_mapping_set_exec(int executable)
{
	efi_memory_desc_t *md;

	if (!(__supported_pte_mask & _PAGE_NX))
		return;

	/* Make EFI service code area executable */
	for_each_efi_memory_desc(md) {
		if (md->type == EFI_RUNTIME_SERVICES_CODE ||
		    md->type == EFI_BOOT_SERVICES_CODE)
			efi_set_executable(md, executable);
	}
}

pgd_t * __init efi_call_phys_prolog(void)
{
	unsigned long vaddr, addr_pgd, addr_p4d, addr_pud;
	pgd_t *save_pgd, *pgd_k, *pgd_efi;
	p4d_t *p4d, *p4d_k, *p4d_efi;
	pud_t *pud;

	int pgd;
	int n_pgds, i, j;

	if (!efi_enabled(EFI_OLD_MEMMAP)) {
		efi_switch_mm(&efi_mm);
		return NULL;
	}

	early_code_mapping_set_exec(1);

	n_pgds = DIV_ROUND_UP((max_pfn << PAGE_SHIFT), PGDIR_SIZE);
	save_pgd = kmalloc_array(n_pgds, sizeof(*save_pgd), GFP_KERNEL);

	/*
	 * Build 1:1 identity mapping for efi=old_map usage. Note that
	 * PAGE_OFFSET is PGDIR_SIZE aligned when KASLR is disabled, while
	 * it is PUD_SIZE ALIGNED with KASLR enabled. So for a given physical
	 * address X, the pud_index(X) != pud_index(__va(X)), we can only copy
	 * PUD entry of __va(X) to fill in pud entry of X to build 1:1 mapping.
	 * This means here we can only reuse the PMD tables of the direct mapping.
	 */
	for (pgd = 0; pgd < n_pgds; pgd++) {
		addr_pgd = (unsigned long)(pgd * PGDIR_SIZE);
		vaddr = (unsigned long)__va(pgd * PGDIR_SIZE);
		pgd_efi = pgd_offset_k(addr_pgd);
		save_pgd[pgd] = *pgd_efi;

		p4d = p4d_alloc(&init_mm, pgd_efi, addr_pgd);
		if (!p4d) {
			pr_err("Failed to allocate p4d table!\n");
			goto out;
		}

		for (i = 0; i < PTRS_PER_P4D; i++) {
			addr_p4d = addr_pgd + i * P4D_SIZE;
			p4d_efi = p4d + p4d_index(addr_p4d);

			pud = pud_alloc(&init_mm, p4d_efi, addr_p4d);
			if (!pud) {
				pr_err("Failed to allocate pud table!\n");
				goto out;
			}

			for (j = 0; j < PTRS_PER_PUD; j++) {
				addr_pud = addr_p4d + j * PUD_SIZE;

				if (addr_pud > (max_pfn << PAGE_SHIFT))
					break;

				vaddr = (unsigned long)__va(addr_pud);

				pgd_k = pgd_offset_k(vaddr);
				p4d_k = p4d_offset(pgd_k, vaddr);
				pud[j] = *pud_offset(p4d_k, vaddr);
			}
		}
		pgd_offset_k(pgd * PGDIR_SIZE)->pgd &= ~_PAGE_NX;
	}

out:
	__flush_tlb_all();

	return save_pgd;
}

void __init efi_call_phys_epilog(pgd_t *save_pgd)
{
	/*
	 * After the lock is released, the original page table is restored.
	 */
	int pgd_idx, i;
	int nr_pgds;
	pgd_t *pgd;
	p4d_t *p4d;
	pud_t *pud;

	if (!efi_enabled(EFI_OLD_MEMMAP)) {
		efi_switch_mm(efi_scratch.prev_mm);
		return;
	}

	nr_pgds = DIV_ROUND_UP((max_pfn << PAGE_SHIFT) , PGDIR_SIZE);

	for (pgd_idx = 0; pgd_idx < nr_pgds; pgd_idx++) {
		pgd = pgd_offset_k(pgd_idx * PGDIR_SIZE);
		set_pgd(pgd_offset_k(pgd_idx * PGDIR_SIZE), save_pgd[pgd_idx]);

		if (!(pgd_val(*pgd) & _PAGE_PRESENT))
			continue;

		for (i = 0; i < PTRS_PER_P4D; i++) {
			p4d = p4d_offset(pgd,
					 pgd_idx * PGDIR_SIZE + i * P4D_SIZE);

			if (!(p4d_val(*p4d) & _PAGE_PRESENT))
				continue;

			pud = (pud_t *)p4d_page_vaddr(*p4d);
			pud_free(&init_mm, pud);
		}

		p4d = (p4d_t *)pgd_page_vaddr(*pgd);
		p4d_free(&init_mm, p4d);
	}

	kfree(save_pgd);

	__flush_tlb_all();
	early_code_mapping_set_exec(0);
}

<<<<<<< HEAD
pgd_t *efi_pgd;
EXPORT_SYMBOL_GPL(efi_pgd);
=======
EXPORT_SYMBOL_GPL(efi_mm);
>>>>>>> 03781e40

/*
 * We need our own copy of the higher levels of the page tables
 * because we want to avoid inserting EFI region mappings (EFI_VA_END
 * to EFI_VA_START) into the standard kernel page tables. Everything
 * else can be shared, see efi_sync_low_kernel_mappings().
 *
 * We don't want the pgd on the pgd_list and cannot use pgd_alloc() for the
 * allocation.
 */
int __init efi_alloc_page_tables(void)
{
	pgd_t *pgd, *efi_pgd;
	p4d_t *p4d;
	pud_t *pud;
	gfp_t gfp_mask;

	if (efi_enabled(EFI_OLD_MEMMAP))
		return 0;

	gfp_mask = GFP_KERNEL | __GFP_ZERO;
	efi_pgd = (pgd_t *)__get_free_pages(gfp_mask, PGD_ALLOCATION_ORDER);
	if (!efi_pgd)
		return -ENOMEM;

	pgd = efi_pgd + pgd_index(EFI_VA_END);
	p4d = p4d_alloc(&init_mm, pgd, EFI_VA_END);
	if (!p4d) {
		free_page((unsigned long)efi_pgd);
		return -ENOMEM;
	}

	pud = pud_alloc(&init_mm, p4d, EFI_VA_END);
	if (!pud) {
		if (pgtable_l5_enabled)
			free_page((unsigned long) pgd_page_vaddr(*pgd));
		free_pages((unsigned long)efi_pgd, PGD_ALLOCATION_ORDER);
		return -ENOMEM;
	}

	efi_mm.pgd = efi_pgd;
	mm_init_cpumask(&efi_mm);
	init_new_context(NULL, &efi_mm);

	return 0;
}

/*
 * Add low kernel mappings for passing arguments to EFI functions.
 */
void efi_sync_low_kernel_mappings(void)
{
	unsigned num_entries;
	pgd_t *pgd_k, *pgd_efi;
	p4d_t *p4d_k, *p4d_efi;
	pud_t *pud_k, *pud_efi;
	pgd_t *efi_pgd = efi_mm.pgd;

	if (efi_enabled(EFI_OLD_MEMMAP))
		return;

	/*
	 * We can share all PGD entries apart from the one entry that
	 * covers the EFI runtime mapping space.
	 *
	 * Make sure the EFI runtime region mappings are guaranteed to
	 * only span a single PGD entry and that the entry also maps
	 * other important kernel regions.
	 */
	MAYBE_BUILD_BUG_ON(pgd_index(EFI_VA_END) != pgd_index(MODULES_END));
	MAYBE_BUILD_BUG_ON((EFI_VA_START & PGDIR_MASK) !=
			(EFI_VA_END & PGDIR_MASK));

	pgd_efi = efi_pgd + pgd_index(PAGE_OFFSET);
	pgd_k = pgd_offset_k(PAGE_OFFSET);

	num_entries = pgd_index(EFI_VA_END) - pgd_index(PAGE_OFFSET);
	memcpy(pgd_efi, pgd_k, sizeof(pgd_t) * num_entries);

	/*
	 * As with PGDs, we share all P4D entries apart from the one entry
	 * that covers the EFI runtime mapping space.
	 */
	BUILD_BUG_ON(p4d_index(EFI_VA_END) != p4d_index(MODULES_END));
	BUILD_BUG_ON((EFI_VA_START & P4D_MASK) != (EFI_VA_END & P4D_MASK));

	pgd_efi = efi_pgd + pgd_index(EFI_VA_END);
	pgd_k = pgd_offset_k(EFI_VA_END);
	p4d_efi = p4d_offset(pgd_efi, 0);
	p4d_k = p4d_offset(pgd_k, 0);

	num_entries = p4d_index(EFI_VA_END);
	memcpy(p4d_efi, p4d_k, sizeof(p4d_t) * num_entries);

	/*
	 * We share all the PUD entries apart from those that map the
	 * EFI regions. Copy around them.
	 */
	BUILD_BUG_ON((EFI_VA_START & ~PUD_MASK) != 0);
	BUILD_BUG_ON((EFI_VA_END & ~PUD_MASK) != 0);

	p4d_efi = p4d_offset(pgd_efi, EFI_VA_END);
	p4d_k = p4d_offset(pgd_k, EFI_VA_END);
	pud_efi = pud_offset(p4d_efi, 0);
	pud_k = pud_offset(p4d_k, 0);

	num_entries = pud_index(EFI_VA_END);
	memcpy(pud_efi, pud_k, sizeof(pud_t) * num_entries);

	pud_efi = pud_offset(p4d_efi, EFI_VA_START);
	pud_k = pud_offset(p4d_k, EFI_VA_START);

	num_entries = PTRS_PER_PUD - pud_index(EFI_VA_START);
	memcpy(pud_efi, pud_k, sizeof(pud_t) * num_entries);
}

/*
 * Wrapper for slow_virt_to_phys() that handles NULL addresses.
 */
static inline phys_addr_t
virt_to_phys_or_null_size(void *va, unsigned long size)
{
	bool bad_size;

	if (!va)
		return 0;

	if (virt_addr_valid(va))
		return virt_to_phys(va);

	/*
	 * A fully aligned variable on the stack is guaranteed not to
	 * cross a page bounary. Try to catch strings on the stack by
	 * checking that 'size' is a power of two.
	 */
	bad_size = size > PAGE_SIZE || !is_power_of_2(size);

	WARN_ON(!IS_ALIGNED((unsigned long)va, size) || bad_size);

	return slow_virt_to_phys(va);
}

#define virt_to_phys_or_null(addr)				\
	virt_to_phys_or_null_size((addr), sizeof(*(addr)))

int __init efi_setup_page_tables(unsigned long pa_memmap, unsigned num_pages)
{
	unsigned long pfn, text, pf;
	struct page *page;
	unsigned npages;
	pgd_t *pgd = efi_mm.pgd;

	if (efi_enabled(EFI_OLD_MEMMAP))
		return 0;

	/*
	 * It can happen that the physical address of new_memmap lands in memory
	 * which is not mapped in the EFI page table. Therefore we need to go
	 * and ident-map those pages containing the map before calling
	 * phys_efi_set_virtual_address_map().
	 */
	pfn = pa_memmap >> PAGE_SHIFT;
	pf = _PAGE_NX | _PAGE_RW | _PAGE_ENC;
	if (kernel_map_pages_in_pgd(pgd, pfn, pa_memmap, num_pages, pf)) {
		pr_err("Error ident-mapping new memmap (0x%lx)!\n", pa_memmap);
		return 1;
	}

	/*
	 * Certain firmware versions are way too sentimential and still believe
	 * they are exclusive and unquestionable owners of the first physical page,
	 * even though they explicitly mark it as EFI_CONVENTIONAL_MEMORY
	 * (but then write-access it later during SetVirtualAddressMap()).
	 *
	 * Create a 1:1 mapping for this page, to avoid triple faults during early
	 * boot with such firmware. We are free to hand this page to the BIOS,
	 * as trim_bios_range() will reserve the first page and isolate it away
	 * from memory allocators anyway.
	 */
	pf = _PAGE_RW;
	if (sev_active())
		pf |= _PAGE_ENC;

	if (kernel_map_pages_in_pgd(pgd, 0x0, 0x0, 1, pf)) {
		pr_err("Failed to create 1:1 mapping for the first page!\n");
		return 1;
	}

	/*
	 * When making calls to the firmware everything needs to be 1:1
	 * mapped and addressable with 32-bit pointers. Map the kernel
	 * text and allocate a new stack because we can't rely on the
	 * stack pointer being < 4GB.
	 */
	if (!IS_ENABLED(CONFIG_EFI_MIXED) || efi_is_native())
		return 0;

	page = alloc_page(GFP_KERNEL|__GFP_DMA32);
	if (!page)
		panic("Unable to allocate EFI runtime stack < 4GB\n");

	efi_scratch.phys_stack = virt_to_phys(page_address(page));
	efi_scratch.phys_stack += PAGE_SIZE; /* stack grows down */

	npages = (_etext - _text) >> PAGE_SHIFT;
	text = __pa(_text);
	pfn = text >> PAGE_SHIFT;

	pf = _PAGE_RW | _PAGE_ENC;
	if (kernel_map_pages_in_pgd(pgd, pfn, text, npages, pf)) {
		pr_err("Failed to map kernel text 1:1\n");
		return 1;
	}

	return 0;
}

static void __init __map_region(efi_memory_desc_t *md, u64 va)
{
	unsigned long flags = _PAGE_RW;
	unsigned long pfn;
	pgd_t *pgd = efi_mm.pgd;

	if (!(md->attribute & EFI_MEMORY_WB))
		flags |= _PAGE_PCD;

	if (sev_active())
		flags |= _PAGE_ENC;

	pfn = md->phys_addr >> PAGE_SHIFT;
	if (kernel_map_pages_in_pgd(pgd, pfn, va, md->num_pages, flags))
		pr_warn("Error mapping PA 0x%llx -> VA 0x%llx!\n",
			   md->phys_addr, va);
}

void __init efi_map_region(efi_memory_desc_t *md)
{
	unsigned long size = md->num_pages << PAGE_SHIFT;
	u64 pa = md->phys_addr;

	if (efi_enabled(EFI_OLD_MEMMAP))
		return old_map_region(md);

	/*
	 * Make sure the 1:1 mappings are present as a catch-all for b0rked
	 * firmware which doesn't update all internal pointers after switching
	 * to virtual mode and would otherwise crap on us.
	 */
	__map_region(md, md->phys_addr);

	/*
	 * Enforce the 1:1 mapping as the default virtual address when
	 * booting in EFI mixed mode, because even though we may be
	 * running a 64-bit kernel, the firmware may only be 32-bit.
	 */
	if (!efi_is_native () && IS_ENABLED(CONFIG_EFI_MIXED)) {
		md->virt_addr = md->phys_addr;
		return;
	}

	efi_va -= size;

	/* Is PA 2M-aligned? */
	if (!(pa & (PMD_SIZE - 1))) {
		efi_va &= PMD_MASK;
	} else {
		u64 pa_offset = pa & (PMD_SIZE - 1);
		u64 prev_va = efi_va;

		/* get us the same offset within this 2M page */
		efi_va = (efi_va & PMD_MASK) + pa_offset;

		if (efi_va > prev_va)
			efi_va -= PMD_SIZE;
	}

	if (efi_va < EFI_VA_END) {
		pr_warn(FW_WARN "VA address range overflow!\n");
		return;
	}

	/* Do the VA map */
	__map_region(md, efi_va);
	md->virt_addr = efi_va;
}

/*
 * kexec kernel will use efi_map_region_fixed to map efi runtime memory ranges.
 * md->virt_addr is the original virtual address which had been mapped in kexec
 * 1st kernel.
 */
void __init efi_map_region_fixed(efi_memory_desc_t *md)
{
	__map_region(md, md->phys_addr);
	__map_region(md, md->virt_addr);
}

void __iomem *__init efi_ioremap(unsigned long phys_addr, unsigned long size,
				 u32 type, u64 attribute)
{
	unsigned long last_map_pfn;

	if (type == EFI_MEMORY_MAPPED_IO)
		return ioremap(phys_addr, size);

	last_map_pfn = init_memory_mapping(phys_addr, phys_addr + size);
	if ((last_map_pfn << PAGE_SHIFT) < phys_addr + size) {
		unsigned long top = last_map_pfn << PAGE_SHIFT;
		efi_ioremap(top, size - (top - phys_addr), type, attribute);
	}

	if (!(attribute & EFI_MEMORY_WB))
		efi_memory_uc((u64)(unsigned long)__va(phys_addr), size);

	return (void __iomem *)__va(phys_addr);
}

void __init parse_efi_setup(u64 phys_addr, u32 data_len)
{
	efi_setup = phys_addr + sizeof(struct setup_data);
}

static int __init efi_update_mappings(efi_memory_desc_t *md, unsigned long pf)
{
	unsigned long pfn;
	pgd_t *pgd = efi_mm.pgd;
	int err1, err2;

	/* Update the 1:1 mapping */
	pfn = md->phys_addr >> PAGE_SHIFT;
	err1 = kernel_map_pages_in_pgd(pgd, pfn, md->phys_addr, md->num_pages, pf);
	if (err1) {
		pr_err("Error while updating 1:1 mapping PA 0x%llx -> VA 0x%llx!\n",
			   md->phys_addr, md->virt_addr);
	}

	err2 = kernel_map_pages_in_pgd(pgd, pfn, md->virt_addr, md->num_pages, pf);
	if (err2) {
		pr_err("Error while updating VA mapping PA 0x%llx -> VA 0x%llx!\n",
			   md->phys_addr, md->virt_addr);
	}

	return err1 || err2;
}

static int __init efi_update_mem_attr(struct mm_struct *mm, efi_memory_desc_t *md)
{
	unsigned long pf = 0;

	if (md->attribute & EFI_MEMORY_XP)
		pf |= _PAGE_NX;

	if (!(md->attribute & EFI_MEMORY_RO))
		pf |= _PAGE_RW;

	if (sev_active())
		pf |= _PAGE_ENC;

	return efi_update_mappings(md, pf);
}

void __init efi_runtime_update_mappings(void)
{
	efi_memory_desc_t *md;

	if (efi_enabled(EFI_OLD_MEMMAP)) {
		if (__supported_pte_mask & _PAGE_NX)
			runtime_code_page_mkexec();
		return;
	}

	/*
	 * Use the EFI Memory Attribute Table for mapping permissions if it
	 * exists, since it is intended to supersede EFI_PROPERTIES_TABLE.
	 */
	if (efi_enabled(EFI_MEM_ATTR)) {
		efi_memattr_apply_permissions(NULL, efi_update_mem_attr);
		return;
	}

	/*
	 * EFI_MEMORY_ATTRIBUTES_TABLE is intended to replace
	 * EFI_PROPERTIES_TABLE. So, use EFI_PROPERTIES_TABLE to update
	 * permissions only if EFI_MEMORY_ATTRIBUTES_TABLE is not
	 * published by the firmware. Even if we find a buggy implementation of
	 * EFI_MEMORY_ATTRIBUTES_TABLE, don't fall back to
	 * EFI_PROPERTIES_TABLE, because of the same reason.
	 */

	if (!efi_enabled(EFI_NX_PE_DATA))
		return;

	for_each_efi_memory_desc(md) {
		unsigned long pf = 0;

		if (!(md->attribute & EFI_MEMORY_RUNTIME))
			continue;

		if (!(md->attribute & EFI_MEMORY_WB))
			pf |= _PAGE_PCD;

		if ((md->attribute & EFI_MEMORY_XP) ||
			(md->type == EFI_RUNTIME_SERVICES_DATA))
			pf |= _PAGE_NX;

		if (!(md->attribute & EFI_MEMORY_RO) &&
			(md->type != EFI_RUNTIME_SERVICES_CODE))
			pf |= _PAGE_RW;

		if (sev_active())
			pf |= _PAGE_ENC;

		efi_update_mappings(md, pf);
	}
}

void __init efi_dump_pagetable(void)
{
#ifdef CONFIG_EFI_PGT_DUMP
	if (efi_enabled(EFI_OLD_MEMMAP))
		ptdump_walk_pgd_level(NULL, swapper_pg_dir);
	else
		ptdump_walk_pgd_level(NULL, efi_mm.pgd);
#endif
}

/*
 * Makes the calling thread switch to/from efi_mm context. Can be used
 * for SetVirtualAddressMap() i.e. current->active_mm == init_mm as well
 * as during efi runtime calls i.e current->active_mm == current_mm.
 * We are not mm_dropping()/mm_grabbing() any mm, because we are not
 * losing/creating any references.
 */
void efi_switch_mm(struct mm_struct *mm)
{
	task_lock(current);
	efi_scratch.prev_mm = current->active_mm;
	current->active_mm = mm;
	switch_mm(efi_scratch.prev_mm, mm, NULL);
	task_unlock(current);
}

#ifdef CONFIG_EFI_MIXED
extern efi_status_t efi64_thunk(u32, ...);

#define runtime_service32(func)						 \
({									 \
	u32 table = (u32)(unsigned long)efi.systab;			 \
	u32 *rt, *___f;							 \
									 \
	rt = (u32 *)(table + offsetof(efi_system_table_32_t, runtime));	 \
	___f = (u32 *)(*rt + offsetof(efi_runtime_services_32_t, func)); \
	*___f;								 \
})

/*
 * Switch to the EFI page tables early so that we can access the 1:1
 * runtime services mappings which are not mapped in any other page
 * tables. This function must be called before runtime_service32().
 *
 * Also, disable interrupts because the IDT points to 64-bit handlers,
 * which aren't going to function correctly when we switch to 32-bit.
 */
#define efi_thunk(f, ...)						\
({									\
	efi_status_t __s;						\
	unsigned long __flags;						\
	u32 __func;							\
									\
	local_irq_save(__flags);					\
	arch_efi_call_virt_setup();					\
									\
	__func = runtime_service32(f);					\
	__s = efi64_thunk(__func, __VA_ARGS__);				\
									\
	arch_efi_call_virt_teardown();					\
	local_irq_restore(__flags);					\
									\
	__s;								\
})

efi_status_t efi_thunk_set_virtual_address_map(
	void *phys_set_virtual_address_map,
	unsigned long memory_map_size,
	unsigned long descriptor_size,
	u32 descriptor_version,
	efi_memory_desc_t *virtual_map)
{
	efi_status_t status;
	unsigned long flags;
	u32 func;

	efi_sync_low_kernel_mappings();
	local_irq_save(flags);

	efi_switch_mm(&efi_mm);

	func = (u32)(unsigned long)phys_set_virtual_address_map;
	status = efi64_thunk(func, memory_map_size, descriptor_size,
			     descriptor_version, virtual_map);

	efi_switch_mm(efi_scratch.prev_mm);
	local_irq_restore(flags);

	return status;
}

static efi_status_t efi_thunk_get_time(efi_time_t *tm, efi_time_cap_t *tc)
{
	efi_status_t status;
	u32 phys_tm, phys_tc;

	spin_lock(&rtc_lock);

	phys_tm = virt_to_phys_or_null(tm);
	phys_tc = virt_to_phys_or_null(tc);

	status = efi_thunk(get_time, phys_tm, phys_tc);

	spin_unlock(&rtc_lock);

	return status;
}

static efi_status_t efi_thunk_set_time(efi_time_t *tm)
{
	efi_status_t status;
	u32 phys_tm;

	spin_lock(&rtc_lock);

	phys_tm = virt_to_phys_or_null(tm);

	status = efi_thunk(set_time, phys_tm);

	spin_unlock(&rtc_lock);

	return status;
}

static efi_status_t
efi_thunk_get_wakeup_time(efi_bool_t *enabled, efi_bool_t *pending,
			  efi_time_t *tm)
{
	efi_status_t status;
	u32 phys_enabled, phys_pending, phys_tm;

	spin_lock(&rtc_lock);

	phys_enabled = virt_to_phys_or_null(enabled);
	phys_pending = virt_to_phys_or_null(pending);
	phys_tm = virt_to_phys_or_null(tm);

	status = efi_thunk(get_wakeup_time, phys_enabled,
			     phys_pending, phys_tm);

	spin_unlock(&rtc_lock);

	return status;
}

static efi_status_t
efi_thunk_set_wakeup_time(efi_bool_t enabled, efi_time_t *tm)
{
	efi_status_t status;
	u32 phys_tm;

	spin_lock(&rtc_lock);

	phys_tm = virt_to_phys_or_null(tm);

	status = efi_thunk(set_wakeup_time, enabled, phys_tm);

	spin_unlock(&rtc_lock);

	return status;
}

static unsigned long efi_name_size(efi_char16_t *name)
{
	return ucs2_strsize(name, EFI_VAR_NAME_LEN) + 1;
}

static efi_status_t
efi_thunk_get_variable(efi_char16_t *name, efi_guid_t *vendor,
		       u32 *attr, unsigned long *data_size, void *data)
{
	efi_status_t status;
	u32 phys_name, phys_vendor, phys_attr;
	u32 phys_data_size, phys_data;

	phys_data_size = virt_to_phys_or_null(data_size);
	phys_vendor = virt_to_phys_or_null(vendor);
	phys_name = virt_to_phys_or_null_size(name, efi_name_size(name));
	phys_attr = virt_to_phys_or_null(attr);
	phys_data = virt_to_phys_or_null_size(data, *data_size);

	status = efi_thunk(get_variable, phys_name, phys_vendor,
			   phys_attr, phys_data_size, phys_data);

	return status;
}

static efi_status_t
efi_thunk_set_variable(efi_char16_t *name, efi_guid_t *vendor,
		       u32 attr, unsigned long data_size, void *data)
{
	u32 phys_name, phys_vendor, phys_data;
	efi_status_t status;

	phys_name = virt_to_phys_or_null_size(name, efi_name_size(name));
	phys_vendor = virt_to_phys_or_null(vendor);
	phys_data = virt_to_phys_or_null_size(data, data_size);

	/* If data_size is > sizeof(u32) we've got problems */
	status = efi_thunk(set_variable, phys_name, phys_vendor,
			   attr, data_size, phys_data);

	return status;
}

static efi_status_t
efi_thunk_get_next_variable(unsigned long *name_size,
			    efi_char16_t *name,
			    efi_guid_t *vendor)
{
	efi_status_t status;
	u32 phys_name_size, phys_name, phys_vendor;

	phys_name_size = virt_to_phys_or_null(name_size);
	phys_vendor = virt_to_phys_or_null(vendor);
	phys_name = virt_to_phys_or_null_size(name, *name_size);

	status = efi_thunk(get_next_variable, phys_name_size,
			   phys_name, phys_vendor);

	return status;
}

static efi_status_t
efi_thunk_get_next_high_mono_count(u32 *count)
{
	efi_status_t status;
	u32 phys_count;

	phys_count = virt_to_phys_or_null(count);
	status = efi_thunk(get_next_high_mono_count, phys_count);

	return status;
}

static void
efi_thunk_reset_system(int reset_type, efi_status_t status,
		       unsigned long data_size, efi_char16_t *data)
{
	u32 phys_data;

	phys_data = virt_to_phys_or_null_size(data, data_size);

	efi_thunk(reset_system, reset_type, status, data_size, phys_data);
}

static efi_status_t
efi_thunk_update_capsule(efi_capsule_header_t **capsules,
			 unsigned long count, unsigned long sg_list)
{
	/*
	 * To properly support this function we would need to repackage
	 * 'capsules' because the firmware doesn't understand 64-bit
	 * pointers.
	 */
	return EFI_UNSUPPORTED;
}

static efi_status_t
efi_thunk_query_variable_info(u32 attr, u64 *storage_space,
			      u64 *remaining_space,
			      u64 *max_variable_size)
{
	efi_status_t status;
	u32 phys_storage, phys_remaining, phys_max;

	if (efi.runtime_version < EFI_2_00_SYSTEM_TABLE_REVISION)
		return EFI_UNSUPPORTED;

	phys_storage = virt_to_phys_or_null(storage_space);
	phys_remaining = virt_to_phys_or_null(remaining_space);
	phys_max = virt_to_phys_or_null(max_variable_size);

	status = efi_thunk(query_variable_info, attr, phys_storage,
			   phys_remaining, phys_max);

	return status;
}

static efi_status_t
efi_thunk_query_capsule_caps(efi_capsule_header_t **capsules,
			     unsigned long count, u64 *max_size,
			     int *reset_type)
{
	/*
	 * To properly support this function we would need to repackage
	 * 'capsules' because the firmware doesn't understand 64-bit
	 * pointers.
	 */
	return EFI_UNSUPPORTED;
}

void efi_thunk_runtime_setup(void)
{
	efi.get_time = efi_thunk_get_time;
	efi.set_time = efi_thunk_set_time;
	efi.get_wakeup_time = efi_thunk_get_wakeup_time;
	efi.set_wakeup_time = efi_thunk_set_wakeup_time;
	efi.get_variable = efi_thunk_get_variable;
	efi.get_next_variable = efi_thunk_get_next_variable;
	efi.set_variable = efi_thunk_set_variable;
	efi.get_next_high_mono_count = efi_thunk_get_next_high_mono_count;
	efi.reset_system = efi_thunk_reset_system;
	efi.query_variable_info = efi_thunk_query_variable_info;
	efi.update_capsule = efi_thunk_update_capsule;
	efi.query_capsule_caps = efi_thunk_query_capsule_caps;
}
#endif /* CONFIG_EFI_MIXED */<|MERGE_RESOLUTION|>--- conflicted
+++ resolved
@@ -190,12 +190,7 @@
 	early_code_mapping_set_exec(0);
 }
 
-<<<<<<< HEAD
-pgd_t *efi_pgd;
-EXPORT_SYMBOL_GPL(efi_pgd);
-=======
 EXPORT_SYMBOL_GPL(efi_mm);
->>>>>>> 03781e40
 
 /*
  * We need our own copy of the higher levels of the page tables
