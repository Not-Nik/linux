--- conflicted
+++ resolved
@@ -30,13 +30,8 @@
 #include <asm/kvm_coproc.h>
 #include <asm/kvm_emulate.h>
 #include <asm/kvm_mmu.h>
-<<<<<<< HEAD
-#include <asm/kvm_psci.h>
-#include <asm/debug-monitors.h>
-=======
 #include <asm/debug-monitors.h>
 #include <asm/traps.h>
->>>>>>> 03a0dded
 
 #define CREATE_TRACE_POINTS
 #include "trace.h"
@@ -68,9 +63,6 @@
 
 static int handle_smc(struct kvm_vcpu *vcpu, struct kvm_run *run)
 {
-<<<<<<< HEAD
-	vcpu_set_reg(vcpu, 0, ~0UL);
-=======
 	/*
 	 * "If an SMC instruction executed at Non-secure EL1 is
 	 * trapped to EL2 because HCR_EL2.TSC is 1, the exception is a
@@ -81,7 +73,6 @@
 	 */
 	vcpu_set_reg(vcpu, 0, ~0UL);
 	kvm_skip_instr(vcpu, kvm_vcpu_trap_il_is32bit(vcpu));
->>>>>>> 03a0dded
 	return 1;
 }
 
@@ -278,10 +269,6 @@
 	case ARM_EXCEPTION_IRQ:
 		return 1;
 	case ARM_EXCEPTION_EL1_SERROR:
-<<<<<<< HEAD
-		kvm_inject_vabt(vcpu);
-=======
->>>>>>> 03a0dded
 		/* We may still need to return for single-step */
 		if (!(*vcpu_cpsr(vcpu) & DBG_SPSR_SS)
 			&& kvm_arm_handle_step_debug(vcpu, run))
